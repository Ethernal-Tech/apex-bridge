package tx_processors

import (
	"fmt"
	"math/big"

	"github.com/Ethernal-Tech/apex-bridge/oracle/core"
	"github.com/Ethernal-Tech/apex-bridge/oracle/utils"
	wallet "github.com/Ethernal-Tech/cardano-infrastructure/wallet"
)

var _ core.CardanoTxProcessor = (*BridgingRequestedProcessorImpl)(nil)

type BridgingRequestedProcessorImpl struct {
}

func NewBridgingRequestedProcessor() *BridgingRequestedProcessorImpl {
	return &BridgingRequestedProcessorImpl{}
}

func (*BridgingRequestedProcessorImpl) IsTxRelevant(tx *core.CardanoTx, appConfig *core.AppConfig) (bool, error) {
	metadata, err := core.UnmarshalBaseMetadata(tx.Metadata)

	if err == nil && metadata != nil {
		return metadata.BridgingTxType == core.BridgingTxTypeBridgingRequest, err
	}

	return false, err
}

func (p *BridgingRequestedProcessorImpl) ValidateAndAddClaim(claims *core.BridgeClaims, tx *core.CardanoTx, appConfig *core.AppConfig) error {
	relevant, err := p.IsTxRelevant(tx, appConfig)
	if err != nil {
		return err
	}

	if !relevant {
		return fmt.Errorf("ValidateAndAddClaim called for irrelevant tx: %v", tx)
	}

	metadata, err := core.UnmarshalBridgingRequestMetadata(tx.Metadata)
	if err != nil {
		return fmt.Errorf("failed to unmarshal metadata: tx: %v,\n err: %v", tx, err)
	}

	err = p.validate(tx, metadata, appConfig)
	if err == nil {
		p.addBridgingRequestClaim(claims, tx, metadata, appConfig)
	} else {
		return fmt.Errorf("validation failed for tx: %v, err: %v", tx, err)
		// p.addRefundRequestClaim(claims, tx, metadata)
	}

	return nil
}

func (*BridgingRequestedProcessorImpl) addBridgingRequestClaim(claims *core.BridgeClaims, tx *core.CardanoTx, metadata *core.BridgingRequestMetadata, appConfig *core.AppConfig) {
	var receivers []core.BridgingRequestReceiver
	for _, receiver := range metadata.Transactions {
		receivers = append(receivers, core.BridgingRequestReceiver{
			DestinationAddress: receiver.Address,
<<<<<<< HEAD
			Amount:             new(big.Int).SetUint64(receiver.Amount), // TODO: reconcile indexer and sc types
=======
			Amount:             new(big.Int).SetUint64(receiver.Amount),
>>>>>>> fc8a91e7
		})
	}

	var outputUtxo core.UTXO
	for _, utxo := range tx.Outputs {
		if utxo.Address == appConfig.CardanoChains[tx.OriginChainId].BridgingAddresses.BridgingAddress {
			outputUtxo = core.UTXO{
<<<<<<< HEAD
				TxHash:  tx.Hash,
				TxIndex: new(big.Int).SetUint64(uint64(tx.Indx)), // TODO: is this right?
				Amount:  new(big.Int).SetUint64(utxo.Amount),     // TODO: reconcile indexer and sc types
=======
				TxHash:      tx.Hash,
				TxIndex:     new(big.Int).SetUint64(uint64(tx.Indx)),
				AddressUTXO: utxo.Address,
				Amount:      new(big.Int).SetUint64(utxo.Amount),
>>>>>>> fc8a91e7
			}
		}
	}
	claim := core.BridgingRequestClaim{
		ObservedTransactionHash: tx.Hash,
		SourceChainID:           tx.OriginChainId,
		DestinationChainID:      metadata.DestinationChainId,
		OutputUTXO:              outputUtxo,
		Receivers:               receivers,
	}

	claims.BridgingRequestClaims = append(claims.BridgingRequestClaims, claim)
}

/*
func (*BridgingRequestedProcessorImpl) addRefundRequestClaim(claims *core.BridgeClaims, tx *core.CardanoTx, metadata *core.BridgingRequestMetadata) {

		var outputUtxos []core.Utxo
		for _, output := range tx.Outputs {
			outputUtxos = append(outputUtxos, core.Utxo{
				Address: output.Address,
				Amount:  output.Amount,
			})
		}

		// TODO: what goes into UtxoTransaction
		claim := core.RefundRequestClaim{
			TxHash:             tx.Hash,
			RetryCounter:       0,
			RefundToAddress:    metadata.SenderAddr,
			DestinationChainId: metadata.DestinationChainId,
			OutputUtxos:        outputUtxos,
			UtxoTransaction:    core.UtxoTransaction{},
		}

		claims.RefundRequest = append(claims.RefundRequest, claim)

}
*/

func (*BridgingRequestedProcessorImpl) validate(tx *core.CardanoTx, metadata *core.BridgingRequestMetadata, appConfig *core.AppConfig) error {
	multisigUtxo, err := utils.ValidateTxOutputs(tx, appConfig)
	if err != nil {
		return err
	}

	destinationChainConfig := appConfig.CardanoChains[metadata.DestinationChainId]
	if destinationChainConfig == nil {
		return fmt.Errorf("destination chain not registered: %v", metadata.DestinationChainId)
	}

	if len(metadata.Transactions) > appConfig.BridgingSettings.MaxReceiversPerBridgingRequest {
		return fmt.Errorf("number of receivers in metadata greater than maximum allowed - no: %v, max: %v, metadata: %v", len(metadata.Transactions), appConfig.BridgingSettings.MaxReceiversPerBridgingRequest, metadata)
	}

	var receiverAmountSum uint64 = 0
	var feeSum uint64 = 0
	foundAUtxoValueBelowMinimumValue := false
	foundAnInvalidReceiverAddr := false
	foundTheFeeReceiverAddr := false
	for _, receiver := range metadata.Transactions {
		if receiver.Amount < appConfig.BridgingSettings.UtxoMinValue {
			foundAUtxoValueBelowMinimumValue = true
			break
		}

		_, err := wallet.GetAddressInfo(receiver.Address)
		if err != nil {
			foundAnInvalidReceiverAddr = true
			break
		}

		if receiver.Address == destinationChainConfig.BridgingAddresses.FeeAddress {
			foundTheFeeReceiverAddr = true
			feeSum += receiver.Amount
		}

		receiverAmountSum += receiver.Amount
	}

	if receiverAmountSum != multisigUtxo.Amount {
		return fmt.Errorf("receivers amounts and multisig amount missmatch: expected %v but got %v", receiverAmountSum, multisigUtxo.Amount)
	}

	if foundAUtxoValueBelowMinimumValue {
		return fmt.Errorf("found a utxo value below minimum value in metadata receivers: %v", metadata)
	}

	if foundAnInvalidReceiverAddr {
		return fmt.Errorf("found an invalid receiver addr in metadata: %v", metadata)
	}

	if !foundTheFeeReceiverAddr {
		return fmt.Errorf("destination chain fee address not found in receiver addrs in metadata: %v", metadata)
	}

	if feeSum < appConfig.BridgingSettings.MinFeeForBridging {
		return fmt.Errorf("bridging fee in metadata receivers is less than minimum: %v", metadata)
	}

	return nil
}<|MERGE_RESOLUTION|>--- conflicted
+++ resolved
@@ -59,11 +59,7 @@
 	for _, receiver := range metadata.Transactions {
 		receivers = append(receivers, core.BridgingRequestReceiver{
 			DestinationAddress: receiver.Address,
-<<<<<<< HEAD
-			Amount:             new(big.Int).SetUint64(receiver.Amount), // TODO: reconcile indexer and sc types
-=======
 			Amount:             new(big.Int).SetUint64(receiver.Amount),
->>>>>>> fc8a91e7
 		})
 	}
 
@@ -71,16 +67,9 @@
 	for _, utxo := range tx.Outputs {
 		if utxo.Address == appConfig.CardanoChains[tx.OriginChainId].BridgingAddresses.BridgingAddress {
 			outputUtxo = core.UTXO{
-<<<<<<< HEAD
 				TxHash:  tx.Hash,
 				TxIndex: new(big.Int).SetUint64(uint64(tx.Indx)), // TODO: is this right?
 				Amount:  new(big.Int).SetUint64(utxo.Amount),     // TODO: reconcile indexer and sc types
-=======
-				TxHash:      tx.Hash,
-				TxIndex:     new(big.Int).SetUint64(uint64(tx.Indx)),
-				AddressUTXO: utxo.Address,
-				Amount:      new(big.Int).SetUint64(utxo.Amount),
->>>>>>> fc8a91e7
 			}
 		}
 	}
