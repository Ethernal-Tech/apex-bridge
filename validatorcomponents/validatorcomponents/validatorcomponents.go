package validatorcomponents

import (
	"context"
	"errors"
	"fmt"
	"path/filepath"
	"reflect"
	"time"

	api "github.com/Ethernal-Tech/apex-bridge/api"
	apiCore "github.com/Ethernal-Tech/apex-bridge/api/core"
	"github.com/Ethernal-Tech/apex-bridge/api/utils"
	batchermanager "github.com/Ethernal-Tech/apex-bridge/batcher/batcher_manager"
	batcherCore "github.com/Ethernal-Tech/apex-bridge/batcher/core"
	cardanotx "github.com/Ethernal-Tech/apex-bridge/cardano"
	"github.com/Ethernal-Tech/apex-bridge/common"
	"github.com/Ethernal-Tech/apex-bridge/eth"
	ethtxhelper "github.com/Ethernal-Tech/apex-bridge/eth/txhelper"
	cardanoOracleCore "github.com/Ethernal-Tech/apex-bridge/oracle_cardano/core"
	cardanoOracle "github.com/Ethernal-Tech/apex-bridge/oracle_cardano/oracle"
	oracleCommonBridge "github.com/Ethernal-Tech/apex-bridge/oracle_common/bridge"
	oracleCommonCore "github.com/Ethernal-Tech/apex-bridge/oracle_common/core"
	oracleCommonDA "github.com/Ethernal-Tech/apex-bridge/oracle_common/database_access"
	ethOracleCore "github.com/Ethernal-Tech/apex-bridge/oracle_eth/core"
	ethOracle "github.com/Ethernal-Tech/apex-bridge/oracle_eth/oracle"
	"github.com/Ethernal-Tech/apex-bridge/telemetry"
	"github.com/Ethernal-Tech/apex-bridge/validatorcomponents/api/controllers"
	"github.com/Ethernal-Tech/apex-bridge/validatorcomponents/core"
	databaseaccess "github.com/Ethernal-Tech/apex-bridge/validatorcomponents/database_access"
	relayerDbAccess "github.com/Ethernal-Tech/apex-bridge/validatorcomponents/database_access/relayer_imitator"
	eventTrackerStore "github.com/Ethernal-Tech/blockchain-event-tracker/store"
	"github.com/Ethernal-Tech/cardano-infrastructure/indexer"
	indexerDb "github.com/Ethernal-Tech/cardano-infrastructure/indexer/db"
	"github.com/Ethernal-Tech/cardano-infrastructure/wallet"
	ethcommon "github.com/ethereum/go-ethereum/common"
	"github.com/hashicorp/go-hclog"
	"go.etcd.io/bbolt"
)

const (
	MainComponentName            = "validatorcomponents"
	RelayerImitatorComponentName = "relayerimitator"
)

type ValidatorComponentsImpl struct {
	ctx               context.Context
	shouldRunAPI      bool
	oracleDB          *bbolt.DB
	db                core.Database
	cardanoIndexerDbs map[string]indexer.Database
	oracle            *cardanoOracle.OracleImpl
	ethOracle         *ethOracle.OracleImpl
	batcherManager    batcherCore.BatcherManager
	relayerImitator   core.RelayerImitator
	api               apiCore.API
	telemetry         *telemetry.Telemetry
	telemetryWorker   *TelemetryWorker
	logger            hclog.Logger
}

var _ core.ValidatorComponents = (*ValidatorComponentsImpl)(nil)

func NewValidatorComponents(
	ctx context.Context,
	appConfig *core.AppConfig,
	shouldRunAPI bool,
	logger hclog.Logger,
) (*ValidatorComponentsImpl, error) {
	db, err := databaseaccess.NewDatabase(filepath.Join(appConfig.Settings.DbsPath, MainComponentName+".db"))
	if err != nil {
		return nil, fmt.Errorf("failed to open validator components database: %w", err)
	}

	relayerImitatorDB, err := relayerDbAccess.NewDatabase(
		filepath.Join(appConfig.Settings.DbsPath, RelayerImitatorComponentName+".db"))
	if err != nil {
		return nil, fmt.Errorf("failed to open relayer imitator database: %w", err)
	}

	secretsManager, err := common.GetSecretsManager(
		appConfig.ValidatorDataDir, appConfig.ValidatorConfigPath, true)
	if err != nil {
		return nil, fmt.Errorf("failed to create secrets manager: %w", err)
	}

	wallet, err := ethtxhelper.NewEthTxWalletFromSecretManager(secretsManager)
	if err != nil {
		return nil, fmt.Errorf("failed to create blade wallet: %w", err)
	}

	bridgingRequestStateManager := NewBridgingRequestStateManager(db, logger.Named("bridging_request_state_manager"))

	ethHelper := eth.NewEthHelperWrapperWithWallet(
		wallet, logger.Named("tx_helper_wrapper"),
		ethtxhelper.WithNodeURL(appConfig.Bridge.NodeURL),
		ethtxhelper.WithInitClientAndChainIDFn(ctx),
		ethtxhelper.WithDynamicTx(appConfig.Bridge.DynamicTx),
		ethtxhelper.WithLogger(logger.Named("tx_helper")),
	)

	oracleBridgeSmartContract := eth.NewOracleBridgeSmartContract(
		appConfig.Bridge.SmartContractAddress, ethHelper)

	bridgeSmartContract := eth.NewBridgeSmartContract(
		appConfig.Bridge.SmartContractAddress, ethHelper)

	err = fixChainsAndAddresses(ctx, appConfig, bridgeSmartContract, logger)
	if err != nil {
		return nil, fmt.Errorf("failed to populate utxos and addresses. err: %w", err)
	}

	oracleConfig, batcherConfig := appConfig.SeparateConfigs()

	cardanoIndexerDbs := make(map[string]indexer.Database, len(oracleConfig.CardanoChains))

	for _, cardanoChainConfig := range oracleConfig.CardanoChains {
		indexerDB, err := indexerDb.NewDatabaseInit("",
			filepath.Join(appConfig.Settings.DbsPath, cardanoChainConfig.ChainID+".db"))
		if err != nil {
			return nil, fmt.Errorf("failed to open oracle indexer db for `%s`: %w", cardanoChainConfig.ChainID, err)
		}

		cardanoIndexerDbs[cardanoChainConfig.ChainID] = indexerDB
	}

	ethIndexerDbs := make(map[string]eventTrackerStore.EventTrackerStore, len(appConfig.EthChains))

	for _, ethChainConfig := range oracleConfig.EthChains {
		indexerDB, err := eventTrackerStore.NewBoltDBEventTrackerStore(filepath.Join(
			appConfig.Settings.DbsPath, ethChainConfig.ChainID+".db"))
		if err != nil {
			return nil, fmt.Errorf("failed to open oracle indexer db for `%s`: %w", ethChainConfig.ChainID, err)
		}

		ethIndexerDbs[ethChainConfig.ChainID] = indexerDB
	}

	oracleDB, err := oracleCommonDA.NewDatabase(
		filepath.Join(appConfig.Settings.DbsPath, "oracle.db"), oracleConfig)
	if err != nil {
		return nil, fmt.Errorf("failed to open oracle database: %w", err)
	}

	cardanoBridgeSubmitter := oracleCommonBridge.NewBridgeSubmitter(
		ctx, oracleBridgeSmartContract, logger.Named("bridge_submitter_cardano"))

	typeRegister := oracleCommonCore.NewTypeRegisterWithChains(
		oracleConfig, reflect.TypeOf(cardanoOracleCore.CardanoTx{}), reflect.TypeOf(ethOracleCore.EthTx{}))

	cardanoOracleObj, err := cardanoOracle.NewCardanoOracle(
		ctx, oracleDB, typeRegister, oracleConfig,
		oracleBridgeSmartContract, cardanoBridgeSubmitter, cardanoIndexerDbs,
		bridgingRequestStateManager, logger.Named("oracle_cardano"))
	if err != nil {
		return nil, fmt.Errorf("failed to create oracle_cardano. err %w", err)
	}

<<<<<<< HEAD
	var ethOracleObj *ethOracle.OracleImpl
=======
	ethBridgeSubmitter := oracleCommonBridge.NewBridgeSubmitter(
		ctx, oracleBridgeSmartContract, logger.Named("bridge_submitter_eth"))
>>>>>>> a0ecdebf

	if len(appConfig.EthChains) > 0 {
		ethBridgeSubmitter := ethOracleBridge.NewBridgeSubmitter(
			ctx, oracleBridgeSmartContract, logger.Named("bridge_submitter_eth"))

		ethOracleObj, err = ethOracle.NewEthOracle(
			ctx, oracleDB, typeRegister, oracleConfig, oracleBridgeSmartContract, ethBridgeSubmitter, ethIndexerDbs,
			bridgingRequestStateManager, logger.Named("oracle_eth"))
		if err != nil {
			return nil, fmt.Errorf("failed to create oracle_eth. err %w", err)
		}
	}

	logger.Info("Batcher configuration info", "address", wallet.GetAddress(), "bridge", appConfig.Bridge.NodeURL,
		"contract", appConfig.Bridge.SmartContractAddress, "dynamicTx", appConfig.Bridge.DynamicTx)

	batcherManager, err := batchermanager.NewBatcherManager(
		ctx, batcherConfig, secretsManager, bridgeSmartContract,
		cardanoIndexerDbs, ethIndexerDbs, bridgingRequestStateManager, logger.Named("batcher"))
	if err != nil {
		return nil, fmt.Errorf("failed to create batcher manager: %w", err)
	}

	relayerImitator, err := NewRelayerImitator(
		appConfig, bridgingRequestStateManager, bridgeSmartContract, relayerImitatorDB, logger.Named("relayer_imitator"))
	if err != nil {
		return nil, fmt.Errorf("failed to create RelayerImitator. err: %w", err)
	}

	var apiObj *api.APIImpl

	if shouldRunAPI {
		apiLogger, err := utils.NewAPILogger(appConfig)
		if err != nil {
			return nil, err
		}

		apiControllers := []apiCore.APIController{
			controllers.NewBridgingRequestStateController(
				bridgingRequestStateManager, apiLogger.Named("bridging_request_state_controller")),
			controllers.NewOracleStateController(
				appConfig, bridgingRequestStateManager, cardanoIndexerDbs, ethIndexerDbs,
				getAddressesMap(oracleConfig.CardanoChains), apiLogger.Named("oracle_state")),
			controllers.NewSettingsController(appConfig, apiLogger.Named("settings_controller")),
		}

		apiObj, err = api.NewAPI(ctx, appConfig.APIConfig, apiControllers, apiLogger.Named("api"))
		if err != nil {
			return nil, fmt.Errorf("failed to create api: %w", err)
		}
	}

	return &ValidatorComponentsImpl{
		ctx:               ctx,
		shouldRunAPI:      shouldRunAPI,
		oracleDB:          oracleDB,
		db:                db,
		cardanoIndexerDbs: cardanoIndexerDbs,
		oracle:            cardanoOracleObj,
		ethOracle:         ethOracleObj,
		batcherManager:    batcherManager,
		relayerImitator:   relayerImitator,
		api:               apiObj,
		telemetry:         telemetry.NewTelemetry(appConfig.Telemetry, logger.Named("telemetry")),
		telemetryWorker: NewTelemetryWorker(
			ethHelper, cardanoIndexerDbs, ethIndexerDbs, oracleConfig,
			appConfig.Telemetry.PullTime, logger.Named("telemetry_worker")),
		logger: logger,
	}, nil
}

func (v *ValidatorComponentsImpl) Start() error {
	v.logger.Debug("Starting ValidatorComponents")

	err := v.oracle.Start()
	if err != nil {
		return fmt.Errorf("failed to start oracle_cardano. error: %w", err)
	}

	if v.ethOracle != nil {
		err = v.ethOracle.Start()
		if err != nil {
			return fmt.Errorf("failed to start oracle_eth. error: %w", err)
		}
	}

	v.batcherManager.Start()

	if v.shouldRunAPI {
		go v.api.Start()
	}

	go v.relayerImitator.Start(v.ctx)

	if v.telemetry.IsEnabled() {
		if err := v.telemetry.Start(); err != nil {
			return fmt.Errorf("failed to start telemetry. error: %w", err)
		}

		go v.telemetryWorker.Start(v.ctx)
	}

	v.logger.Debug("Started ValidatorComponents")

	return nil
}

func (v *ValidatorComponentsImpl) Dispose() error {
	v.logger.Info("Disposing ValidatorComponents")

	errs := make([]error, 0)

	for _, indexerDB := range v.cardanoIndexerDbs {
		err := indexerDB.Close()
		if err != nil {
			v.logger.Error("Failed to close cardano indexer db", "err", err)
			errs = append(errs, fmt.Errorf("failed to close cardano indexer db. err %w", err))
		}
	}

	if err := v.oracle.Dispose(); err != nil {
		v.logger.Error("error while disposing oracle", "err", err)
		errs = append(errs, fmt.Errorf("error while disposing oracle. err: %w", err))
	}

	if v.ethOracle != nil {
		if err := v.ethOracle.Dispose(); err != nil {
			v.logger.Error("error while disposing oracle_eth", "err", err)
			errs = append(errs, fmt.Errorf("error while disposing oracle_eth. err: %w", err))
		}
	}

	err := v.oracleDB.Close()
	if err != nil {
		v.logger.Error("Failed to close oracle db", "err", err)
		errs = append(errs, fmt.Errorf("failed to close oracle db. err %w", err))
	}

	if v.shouldRunAPI {
		if err := v.api.Dispose(); err != nil {
			v.logger.Error("error while disposing api", "err", err)
			errs = append(errs, fmt.Errorf("error while disposing api. err: %w", err))
		}
	}

	if err := v.db.Close(); err != nil {
		v.logger.Error("Failed to close validatorcomponents db", "err", err)
		errs = append(errs, fmt.Errorf("failed to close validatorcomponents db. err: %w", err))
	}

	if err := v.telemetry.Close(v.ctx); err != nil {
		v.logger.Error("Failed to close telemetry", "err", err)
		errs = append(errs, fmt.Errorf("failed to close telemetry. err: %w", err))
	}

	if len(errs) > 0 {
		return fmt.Errorf("errors while disposing validatorcomponents. errors: %w", errors.Join(errs...))
	}

	v.logger.Info("ValidatorComponents disposed")

	return nil
}

func fixChainsAndAddresses(
	ctx context.Context,
	config *core.AppConfig,
	smartContract eth.IBridgeSmartContract,
	logger hclog.Logger,
) error {
	var (
		allRegisteredChains []eth.Chain
		validatorsData      []eth.ValidatorChainData
	)

	logger.Debug("Retrieving all registered chains...")

	err := common.RetryForever(ctx, 2*time.Second, func(ctxInner context.Context) (err error) {
		allRegisteredChains, err = smartContract.GetAllRegisteredChains(ctxInner)
		if err != nil {
			logger.Error("Failed to GetAllRegisteredChains while creating ValidatorComponents. Retrying...", "err", err)
		}

		return err
	})
	if err != nil {
		return fmt.Errorf("error while RetryForever of GetAllRegisteredChains. err: %w", err)
	}

	logger.Debug("done GetAllRegisteredChains", "allRegisteredChains", allRegisteredChains)

	cardanoChains := make(map[string]*oracleCommonCore.CardanoChainConfig)
	ethChains := make(map[string]*oracleCommonCore.EthChainConfig)

	// handle config for oracles
	for _, regChain := range allRegisteredChains {
		chainID := common.ToStrChainID(regChain.Id)

		logger.Debug("Registered chain received", "chainID", chainID, "type", regChain.ChainType,
			"addr", regChain.AddressMultisig, "fee", regChain.AddressFeePayer)

		switch regChain.ChainType {
		case common.ChainTypeCardano:
			chainConfig, exists := config.CardanoChains[chainID]
			if !exists {
				return fmt.Errorf("no configuration for chain: %s", chainID)
			}

			err := common.RetryForever(ctx, 2*time.Second, func(ctxInner context.Context) (err error) {
				validatorsData, err = smartContract.GetValidatorsChainData(ctxInner, chainID)
				if err != nil {
					logger.Error("Failed to GetAllRegisteredChains while creating ValidatorComponents. Retrying...", "err", err)
				}

				return err
			})
			if err != nil {
				return fmt.Errorf("error while RetryForever of GetValidatorsChainData. err: %w", err)
			}

			multisigPolicyScript, multisigFeePolicyScript, err := cardanotx.GetPolicyScripts(validatorsData)
			if err != nil {
				return fmt.Errorf("error while executing GetPolicyScripts. err: %w", err)
			}

			logger.Debug("Validators chain data retrieved",
				"data", eth.GetChainValidatorsDataInfoString(chainID, validatorsData))

			multisigAddr, feeAddr, err := cardanotx.GetMultisigAddresses(
				wallet.ResolveCardanoCliBinary(chainConfig.NetworkID), uint(chainConfig.NetworkMagic),
				multisigPolicyScript, multisigFeePolicyScript)
			if err != nil {
				return fmt.Errorf("error while executing GetMultisigAddresses. err: %w", err)
			}

			if regChain.AddressMultisig != "" &&
				(multisigAddr != regChain.AddressMultisig || feeAddr != regChain.AddressFeePayer) {
				return fmt.Errorf("addresses do not match: (%s, %s) != (%s, %s)", multisigAddr, feeAddr,
					regChain.AddressMultisig, regChain.AddressFeePayer)
			} else {
				logger.Debug("Addresses are matching", "multisig", multisigAddr, "fee", feeAddr)
			}

			chainConfig.ChainID = chainID
			chainConfig.BridgingAddresses = oracleCommonCore.BridgingAddresses{
				BridgingAddress: multisigAddr,
				FeeAddress:      feeAddr,
			}
			cardanoChains[chainID] = chainConfig
		case common.ChainTypeEVM:
			ethChainConfig, exists := config.EthChains[chainID]
			if !exists {
				return fmt.Errorf("no configuration for evm chain: %s", chainID)
			}

			if !ethcommon.IsHexAddress(regChain.AddressMultisig) {
				return fmt.Errorf("invalid gateway address for chain %s: %s", chainID, regChain.AddressMultisig)
			}

			ethChainConfig.ChainID = chainID
			ethChainConfig.BridgingAddresses = oracleCommonCore.EthBridgingAddresses{
				BridgingAddress: regChain.AddressMultisig,
			}

			ethChains[chainID] = ethChainConfig
		default:
			logger.Debug("Do not know how to handle chain type", "chainID", chainID, "type", regChain.ChainType)
		}
	}

	config.CardanoChains = cardanoChains
	config.EthChains = ethChains

	return nil
}

func getAddressesMap(cardanoChainConfig map[string]*oracleCommonCore.CardanoChainConfig) map[string][]string {
	result := make(map[string][]string, len(cardanoChainConfig))

	for key, config := range cardanoChainConfig {
		result[key] = []string{config.BridgingAddresses.BridgingAddress, config.BridgingAddresses.FeeAddress}
	}

	return result
}<|MERGE_RESOLUTION|>--- conflicted
+++ resolved
@@ -156,15 +156,10 @@
 		return nil, fmt.Errorf("failed to create oracle_cardano. err %w", err)
 	}
 
-<<<<<<< HEAD
 	var ethOracleObj *ethOracle.OracleImpl
-=======
-	ethBridgeSubmitter := oracleCommonBridge.NewBridgeSubmitter(
-		ctx, oracleBridgeSmartContract, logger.Named("bridge_submitter_eth"))
->>>>>>> a0ecdebf
 
 	if len(appConfig.EthChains) > 0 {
-		ethBridgeSubmitter := ethOracleBridge.NewBridgeSubmitter(
+		ethBridgeSubmitter := oracleCommonBridge.NewBridgeSubmitter(
 			ctx, oracleBridgeSmartContract, logger.Named("bridge_submitter_eth"))
 
 		ethOracleObj, err = ethOracle.NewEthOracle(
