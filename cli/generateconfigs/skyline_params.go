package cligenerateconfigs

import (
	"encoding/json"
	"fmt"
	"math"
	"math/big"
	"path/filepath"
	"strings"
	"time"

	apiCore "github.com/Ethernal-Tech/apex-bridge/api/core"
	cardanotx "github.com/Ethernal-Tech/apex-bridge/cardano"
	"github.com/Ethernal-Tech/apex-bridge/common"
	oCore "github.com/Ethernal-Tech/apex-bridge/oracle_common/core"
	rCore "github.com/Ethernal-Tech/apex-bridge/relayer/core"
	"github.com/Ethernal-Tech/apex-bridge/telemetry"
	vcCore "github.com/Ethernal-Tech/apex-bridge/validatorcomponents/core"
	"github.com/Ethernal-Tech/cardano-infrastructure/logger"
	"github.com/Ethernal-Tech/cardano-infrastructure/sendtx"
	"github.com/Ethernal-Tech/cardano-infrastructure/wallet"
	"github.com/hashicorp/go-hclog"
	"github.com/spf13/cobra"
)

const (
	primeMinOperationFeeFlag     = "prime-min-operation-fee"
	primeMinOperationFeeFlagDesc = "minimal operation fee for prime"

	vectorMinOperationFeeFlag     = "vector-min-operation-fee"
	vectorMinOperationFeeFlagDesc = "minimal operation fee for vector"

	vectorCardanoWrappedTokenNameFlag     = "vector-cardano-token-name"
	vectorCardanoWrappedTokenNameFlagDesc = "wrapped token name for Cardano Ada"

	cardanoPrimeWrappedTokenNameFlag     = "cardano-prime-token-name"
	cardanoPrimeWrappedTokenNameFlagDesc = "wrapped token name for Prime Apex"

	primeMintingScriptTxInputHashFlag       = "prime-minting-script-tx-input-hash"
	primeMintingScriptTxInputHashFlagDesc   = "tx input hash used for referencing minting script for prime"
	cardanoMintingScriptTxInputHashFlag     = "cardano-minting-script-tx-input-hash"
	cardanoMintingScriptTxInputHashFlagDesc = "tx input hash used for referencing minting script for cardano"

	primeMintingScriptTxInputIndexFlag       = "prime-minting-script-tx-input-index"
	primeMintingScriptTxInputIndexFlagDesc   = "tx input index used for referencing minting script for prime"
	cardanoMintingScriptTxInputIndexFlag     = "cardano-minting-script-tx-input-index"
	cardanoMintingScriptTxInputIndexFlagDesc = "tx input index used for referencing minting script for cardano"

	primeRelayerAddressFlag     = "prime-relayer-address"
	primeRelayerAddressFlagDesc = "relayer address for prime"

	cardanoRelayerAddressFlag     = "cardano-relayer-address"
	cardanoRelayerAddressFlagDesc = "relayer address for cardano"

	cardanoNetworkAddressFlag         = "cardano-network-address"
	cardanoNetworkMagicFlag           = "cardano-network-magic"
	cardanoNetworkIDFlag              = "cardano-network-id"
	cardanoOgmiosURLFlag              = "cardano-ogmios-url"
	cardanoBlockfrostURLFlag          = "cardano-blockfrost-url"
	cardanoBlockfrostAPIKeyFlag       = "cardano-blockfrost-api-key" //nolint:gosec
	cardanoSocketPathFlag             = "cardano-socket-path"
	cardanoTTLSlotIncFlag             = "cardano-ttl-slot-inc"
	cardanoSlotRoundingThresholdFlag  = "cardano-slot-rounding-threshold"
	cardanoStartingBlockFlag          = "cardano-starting-block"
	cardanoUtxoMinAmountFlag          = "cardano-utxo-min-amount"
	cardanoMinFeeForBridgingFlag      = "cardano-min-fee-for-bridging"
	cardanoMinOperationFeeFlag        = "cardano-min-operation-fee"
	cardanoBlockConfirmationCountFlag = "cardano-block-confirmation-count"

	cardanoNetworkAddressFlagDesc         = "(mandatory) address of cardano network"
	cardanoNetworkMagicFlagDesc           = "cardano network magic (default 0)"
	cardanoNetworkIDFlagDesc              = "cardano network id"
	cardanoOgmiosURLFlagDesc              = "ogmios URL for cardano network"
	cardanoBlockfrostURLFlagDesc          = "blockfrost URL for cardano network"
	cardanoBlockfrostAPIKeyFlagDesc       = "blockfrost API key for cardano network" //nolint:gosec
	cardanoSocketPathFlagDesc             = "socket path for cardano network"
	cardanoTTLSlotIncFlagDesc             = "TTL slot increment for cardano"
	cardanoSlotRoundingThresholdFlagDesc  = "defines the upper limit used for rounding slot values for cardano. Any slot value between 0 and `slotRoundingThreshold` will be rounded to `slotRoundingThreshold` etc" //nolint:lll
	cardanoStartingBlockFlagDesc          = "slot: hash of the block from where to start cardano oracle / cardano block submitter"                                                                                   //nolint:lll
	cardanoUtxoMinAmountFlagDesc          = "minimal UTXO value for cardano"
	cardanoMinFeeForBridgingFlagDesc      = "minimal bridging fee for cardano"
	cardanoMinOperationFeeFlagDesc        = "minimal operation fee for cardano"
	cardanoBlockConfirmationCountFlagDesc = "block confirmation count for cardano"

	defaultCardanoBlockConfirmationCount = 10
	defaultCardanoTTLSlotNumberInc       = 1800 + defaultCardanoBlockConfirmationCount*10 // BlockTimeSeconds
	defaultCardanoSlotRoundingThreshold  = 60
)

var defaultMaxTokenAmountAllowedToBridge = new(big.Int).SetUint64(1_000_000_000_000)

type skylineGenerateConfigsParams struct {
	primeNetworkAddress         string
	primeNetworkMagic           uint32
	primeNetworkID              uint32
	primeOgmiosURL              string
	primeBlockfrostURL          string
	primeBlockfrostAPIKey       string
	primeSocketPath             string
	primeTTLSlotInc             uint64
	primeSlotRoundingThreshold  uint64
	primeStartingBlock          string
	primeUtxoMinAmount          uint64
	primeMinFeeForBridging      uint64
	primeMinOperationFee        uint64
	primeBlockConfirmationCount uint

	cardanoNetworkAddress         string
	cardanoNetworkMagic           uint32
	cardanoNetworkID              uint32
	cardanoOgmiosURL              string
	cardanoBlockfrostURL          string
	cardanoBlockfrostAPIKey       string
	cardanoSocketPath             string
	cardanoTTLSlotInc             uint64
	cardanoSlotRoundingThreshold  uint64
	cardanoStartingBlock          string
	cardanoUtxoMinAmount          uint64
	cardanoMinFeeForBridging      uint64
	cardanoMinOperationFee        uint64
	cardanoBlockConfirmationCount uint

	vectorNetworkAddress         string
	vectorNetworkMagic           uint32
	vectorNetworkID              uint32
	vectorOgmiosURL              string
	vectorBlockfrostURL          string
	vectorBlockfrostAPIKey       string
	vectorSocketPath             string
	vectorTTLSlotInc             uint64
	vectorSlotRoundingThreshold  uint64
	vectorStartingBlock          string
	vectorUtxoMinAmount          uint64
	vectorMinFeeForBridging      uint64
	vectorMinOperationFee        uint64
	vectorBlockConfirmationCount uint

	bridgeNodeURL   string
	bridgeSCAddress string

	validatorDataDir string
	validatorConfig  string

	logsPath string
	dbsPath  string

	apiPort uint32
	apiKeys []string

	outputDir                         string
	outputValidatorComponentsFileName string
	outputRelayerFileName             string

	telemetry string

	relayerDataDir    string
	relayerConfigPath string

	cardanoPrimeWrappedTokenName  string
	vectorCardanoWrappedTokenName string

	primeMintingScriptTxInputHash    string
	primeMintingScriptTxInputIndex   int64
	cardanoMintingScriptTxInputHash  string
	cardanoMintingScriptTxInputIndex int64

	primeRelayerAddress   string
	cardanoRelayerAddress string

	emptyBlocksThreshold uint
}

func (p *skylineGenerateConfigsParams) validateFlags() error {
	if !common.IsValidNetworkAddress(p.primeNetworkAddress) {
		return fmt.Errorf("invalid %s: %s", primeNetworkAddressFlag, p.primeNetworkAddress)
	}

	if p.primeBlockfrostURL == "" && p.primeSocketPath == "" && p.primeOgmiosURL == "" {
		return fmt.Errorf("specify at least one of: %s, %s, %s",
			primeBlockfrostURLFlag, primeSocketPathFlag, primeOgmiosURLFlag)
	}

	if p.primeBlockfrostURL != "" && !common.IsValidHTTPURL(p.primeBlockfrostURL) {
		return fmt.Errorf("invalid prime blockfrost url: %s", p.primeBlockfrostURL)
	}

	if p.primeOgmiosURL != "" && !common.IsValidHTTPURL(p.primeOgmiosURL) {
		return fmt.Errorf("invalid prime ogmios url: %s", p.primeOgmiosURL)
	}

	if !common.IsValidNetworkAddress(p.cardanoNetworkAddress) {
		return fmt.Errorf("invalid %s: %s", cardanoNetworkAddressFlag, p.cardanoNetworkAddress)
	}

	if p.cardanoBlockfrostURL == "" && p.cardanoSocketPath == "" && p.cardanoOgmiosURL == "" {
		return fmt.Errorf("specify at least one of: %s, %s, %s",
			cardanoBlockfrostURLFlag, cardanoSocketPathFlag, cardanoOgmiosURLFlag)
	}

	if p.cardanoBlockfrostURL != "" && !common.IsValidHTTPURL(p.cardanoBlockfrostURL) {
		return fmt.Errorf("invalid cardano blockfrost url: %s", p.cardanoBlockfrostURL)
	}

	if p.cardanoOgmiosURL != "" && !common.IsValidHTTPURL(p.cardanoOgmiosURL) {
		return fmt.Errorf("invalid cardano ogmios url: %s", p.cardanoOgmiosURL)
	}

	if !common.IsValidNetworkAddress(p.vectorNetworkAddress) {
		return fmt.Errorf("invalid %s: %s", vectorNetworkAddressFlag, p.vectorNetworkAddress)
	}

	if p.vectorBlockfrostURL == "" && p.vectorSocketPath == "" && p.vectorOgmiosURL == "" {
		return fmt.Errorf("specify at least one of: %s, %s, %s",
			vectorBlockfrostURLFlag, vectorSocketPathFlag, vectorOgmiosURLFlag)
	}

	if p.vectorBlockfrostURL != "" && !common.IsValidHTTPURL(p.vectorBlockfrostURL) {
		return fmt.Errorf("invalid vector blockfrost url: %s", p.vectorBlockfrostURL)
	}

	if p.vectorOgmiosURL != "" && !common.IsValidHTTPURL(p.vectorOgmiosURL) {
		return fmt.Errorf("invalid vector ogmios url: %s", p.vectorOgmiosURL)
	}

	if !common.IsValidHTTPURL(p.bridgeNodeURL) {
		return fmt.Errorf("invalid %s: %s", bridgeNodeURLFlag, p.bridgeNodeURL)
	}

	if p.bridgeSCAddress == "" {
		return fmt.Errorf("missing %s", bridgeSCAddressFlag)
	}

	if p.validatorDataDir == "" && p.validatorConfig == "" {
		return fmt.Errorf("specify at least one of: %s, %s", validatorDataDirFlag, validatorConfigFlag)
	}

	if len(p.apiKeys) == 0 {
		return fmt.Errorf("specify at least one %s", apiKeysFlag)
	}

	if p.telemetry != "" {
		parts := strings.Split(p.telemetry, ",")
		if len(parts) < 1 || len(parts) > 2 || !common.IsValidNetworkAddress(strings.TrimSpace(parts[0])) ||
			(len(parts) == 2 && !common.IsValidNetworkAddress(strings.TrimSpace(parts[1]))) {
			return fmt.Errorf("invalid telemetry: %s", p.telemetry)
		}
	}

	if p.primeStartingBlock != "" {
		parts := strings.Split(p.primeStartingBlock, ":")
		if len(parts) != 2 || parts[0] == "" || parts[1] == "" {
			return fmt.Errorf("invalid prime starting block: %s", p.primeStartingBlock)
		}
	}

	if p.cardanoStartingBlock != "" {
		parts := strings.Split(p.cardanoStartingBlock, ":")
		if len(parts) != 2 || parts[0] == "" || parts[1] == "" {
			return fmt.Errorf("invalid cardano starting block: %s", p.cardanoStartingBlock)
		}
	}

	if p.vectorStartingBlock != "" {
		parts := strings.Split(p.vectorStartingBlock, ":")
		if len(parts) != 2 || parts[0] == "" || parts[1] == "" {
			return fmt.Errorf("invalid vector starting block: %s", p.vectorStartingBlock)
		}
	}

	if p.primeMinFeeForBridging < p.primeUtxoMinAmount {
		return fmt.Errorf("prime minimal fee for bridging: %d should't be less than minimal UTXO amount: %d",
			p.primeMinFeeForBridging, p.primeUtxoMinAmount)
	}

	if p.cardanoMinFeeForBridging < p.cardanoUtxoMinAmount {
		return fmt.Errorf("cardano minimal fee for bridging: %d should't be less than minimal UTXO amount: %d",
			p.cardanoMinFeeForBridging, p.cardanoUtxoMinAmount)
	}

	if p.vectorMinFeeForBridging < p.vectorUtxoMinAmount {
		return fmt.Errorf("vector minimal fee for bridging: %d should't be less than minimal UTXO amount: %d",
			p.vectorMinFeeForBridging, p.vectorUtxoMinAmount)
	}

	if p.relayerDataDir == "" && p.relayerConfigPath == "" {
		return fmt.Errorf("specify at least one of: %s, %s", relayerDataDirFlag, relayerConfigPathFlag)
	}

	if p.cardanoPrimeWrappedTokenName != "" {
		if _, err := wallet.NewTokenWithFullNameTry(p.cardanoPrimeWrappedTokenName); err != nil {
			return fmt.Errorf("invalid token name %s", cardanoPrimeWrappedTokenNameFlag)
		}
	}

<<<<<<< HEAD
	if p.primeMintingScriptTxInputHash == "" {
		return fmt.Errorf("missing %s", primeMintingScriptTxInputHashFlag)
	}

	if p.cardanoMintingScriptTxInputHash == "" {
		return fmt.Errorf("missing %s", cardanoMintingScriptTxInputHashFlag)
	}

	if p.primeMintingScriptTxInputIndex < 0 || p.primeMintingScriptTxInputIndex > math.MaxUint32 {
		return fmt.Errorf("invalid prime minting script tx input index: %d", p.primeMintingScriptTxInputIndex)
	}

	if p.cardanoMintingScriptTxInputIndex < 0 || p.cardanoMintingScriptTxInputIndex > math.MaxUint32 {
		return fmt.Errorf("invalid cardano minting script tx input index: %d", p.cardanoMintingScriptTxInputIndex)
	}

	if p.primeRelayerAddress == "" {
		return fmt.Errorf("missing %s", primeRelayerAddressFlag)
	}

	if p.cardanoRelayerAddress == "" {
		return fmt.Errorf("missing %s", cardanoRelayerAddressFlag)
=======
	if p.vectorCardanoWrappedTokenName != "" {
		if _, err := wallet.NewTokenWithFullNameTry(p.vectorCardanoWrappedTokenName); err != nil {
			return fmt.Errorf("invalid token name %s", vectorCardanoWrappedTokenNameFlag)
		}
>>>>>>> 347f43a3
	}

	return nil
}

func (p *skylineGenerateConfigsParams) setFlags(cmd *cobra.Command) {
	cmd.Flags().StringVar(
		&p.primeNetworkAddress,
		primeNetworkAddressFlag,
		"",
		primeNetworkAddressFlagDesc,
	)
	cmd.Flags().Uint32Var(
		&p.primeNetworkMagic,
		primeNetworkMagicFlag,
		defaultNetworkMagic,
		primeNetworkMagicFlagDesc,
	)
	cmd.Flags().Uint32Var(
		&p.primeNetworkID,
		primeNetworkIDFlag,
		uint32(wallet.MainNetNetwork),
		primeNetworkIDFlagDesc,
	)
	cmd.Flags().StringVar(
		&p.primeOgmiosURL,
		primeOgmiosURLFlag,
		"",
		primeOgmiosURLFlagDesc,
	)
	cmd.Flags().StringVar(
		&p.primeBlockfrostURL,
		primeBlockfrostURLFlag,
		"",
		primeBlockfrostURLFlagDesc,
	)
	cmd.Flags().StringVar(
		&p.primeBlockfrostAPIKey,
		primeBlockfrostAPIKeyFlag,
		"",
		primeBlockfrostAPIKeyFlagDesc,
	)
	cmd.Flags().StringVar(
		&p.primeSocketPath,
		primeSocketPathFlag,
		"",
		primeSocketPathFlagDesc,
	)
	cmd.Flags().Uint64Var(
		&p.primeTTLSlotInc,
		primeTTLSlotIncFlag,
		defaultPrimeTTLSlotNumberInc,
		primeTTLSlotIncFlagDesc,
	)
	cmd.Flags().Uint64Var(
		&p.primeSlotRoundingThreshold,
		primeSlotRoundingThresholdFlag,
		defaultPrimeSlotRoundingThreshold,
		primeSlotRoundingThresholdFlagDesc,
	)
	cmd.Flags().StringVar(
		&p.primeStartingBlock,
		primeStartingBlockFlag,
		"",
		primeStartingBlockFlagDesc,
	)
	cmd.Flags().Uint64Var(
		&p.primeUtxoMinAmount,
		primeUtxoMinAmountFlag,
		common.MinUtxoAmountDefault,
		primeUtxoMinAmountFlagDesc,
	)
	cmd.Flags().Uint64Var(
		&p.primeMinFeeForBridging,
		primeMinFeeForBridgingFlag,
		common.MinFeeForBridgingDefault,
		primeMinFeeForBridgingFlagDesc,
	)
	cmd.Flags().Uint64Var(
		&p.primeMinOperationFee,
		primeMinOperationFeeFlag,
		common.MinOperationFeeOnPrime,
		primeMinOperationFeeFlagDesc,
	)
	cmd.Flags().UintVar(
		&p.primeBlockConfirmationCount,
		primeBlockConfirmationCountFlag,
		defaultPrimeBlockConfirmationCount,
		primeBlockConfirmationCountFlagDesc,
	)

	cmd.Flags().StringVar(
		&p.cardanoNetworkAddress,
		cardanoNetworkAddressFlag,
		"",
		cardanoNetworkAddressFlagDesc,
	)
	cmd.Flags().Uint32Var(
		&p.cardanoNetworkMagic,
		cardanoNetworkMagicFlag,
		defaultNetworkMagic,
		cardanoNetworkMagicFlagDesc,
	)
	cmd.Flags().Uint32Var(
		&p.cardanoNetworkID,
		cardanoNetworkIDFlag,
		uint32(wallet.MainNetNetwork),
		cardanoNetworkIDFlagDesc,
	)
	cmd.Flags().StringVar(
		&p.cardanoOgmiosURL,
		cardanoOgmiosURLFlag,
		"",
		cardanoOgmiosURLFlagDesc,
	)
	cmd.Flags().StringVar(
		&p.cardanoBlockfrostURL,
		cardanoBlockfrostURLFlag,
		"",
		cardanoBlockfrostURLFlagDesc,
	)
	cmd.Flags().StringVar(
		&p.cardanoBlockfrostAPIKey,
		cardanoBlockfrostAPIKeyFlag,
		"",
		cardanoBlockfrostAPIKeyFlagDesc,
	)
	cmd.Flags().StringVar(
		&p.cardanoSocketPath,
		cardanoSocketPathFlag,
		"",
		cardanoSocketPathFlagDesc,
	)
	cmd.Flags().Uint64Var(
		&p.cardanoTTLSlotInc,
		cardanoTTLSlotIncFlag,
		defaultCardanoTTLSlotNumberInc,
		cardanoTTLSlotIncFlagDesc,
	)
	cmd.Flags().Uint64Var(
		&p.cardanoSlotRoundingThreshold,
		cardanoSlotRoundingThresholdFlag,
		defaultCardanoSlotRoundingThreshold,
		cardanoSlotRoundingThresholdFlagDesc,
	)
	cmd.Flags().StringVar(
		&p.cardanoStartingBlock,
		cardanoStartingBlockFlag,
		"",
		cardanoStartingBlockFlagDesc,
	)
	cmd.Flags().Uint64Var(
		&p.cardanoUtxoMinAmount,
		cardanoUtxoMinAmountFlag,
		common.MinUtxoAmountDefault,
		cardanoUtxoMinAmountFlagDesc,
	)
	cmd.Flags().Uint64Var(
		&p.cardanoMinFeeForBridging,
		cardanoMinFeeForBridgingFlag,
		common.MinFeeForBridgingDefault,
		cardanoMinFeeForBridgingFlagDesc,
	)
	cmd.Flags().Uint64Var(
		&p.cardanoMinOperationFee,
		cardanoMinOperationFeeFlag,
		common.MinOperationFeeOnCardano,
		cardanoMinOperationFeeFlagDesc,
	)
	cmd.Flags().UintVar(
		&p.cardanoBlockConfirmationCount,
		cardanoBlockConfirmationCountFlag,
		defaultCardanoBlockConfirmationCount,
		cardanoBlockConfirmationCountFlagDesc,
	)

	cmd.Flags().StringVar(
		&p.vectorNetworkAddress,
		vectorNetworkAddressFlag,
		"",
		vectorNetworkAddressFlagDesc,
	)
	cmd.Flags().Uint32Var(
		&p.vectorNetworkMagic,
		vectorNetworkMagicFlag,
		defaultNetworkMagic,
		vectorNetworkMagicFlagDesc,
	)
	cmd.Flags().Uint32Var(
		&p.vectorNetworkID,
		vectorNetworkIDFlag,
		uint32(wallet.MainNetNetwork),
		vectorNetworkIDFlagDesc,
	)
	cmd.Flags().StringVar(
		&p.vectorOgmiosURL,
		vectorOgmiosURLFlag,
		"",
		vectorOgmiosURLFlagDesc,
	)
	cmd.Flags().StringVar(
		&p.vectorBlockfrostURL,
		vectorBlockfrostURLFlag,
		"",
		vectorBlockfrostURLFlagDesc,
	)
	cmd.Flags().StringVar(
		&p.vectorBlockfrostAPIKey,
		vectorBlockfrostAPIKeyFlag,
		"",
		vectorBlockfrostAPIKeyFlagDesc,
	)
	cmd.Flags().StringVar(
		&p.vectorSocketPath,
		vectorSocketPathFlag,
		"",
		vectorSocketPathFlagDesc,
	)
	cmd.Flags().Uint64Var(
		&p.vectorTTLSlotInc,
		vectorTTLSlotIncFlag,
		defaultVectorTTLSlotNumberInc,
		vectorTTLSlotIncFlagDesc,
	)
	cmd.Flags().Uint64Var(
		&p.vectorSlotRoundingThreshold,
		vectorSlotRoundingThresholdFlag,
		defaultVectorSlotRoundingThreshold,
		vectorSlotRoundingThresholdFlagDesc,
	)
	cmd.Flags().StringVar(
		&p.vectorStartingBlock,
		vectorStartingBlockFlag,
		"",
		vectorStartingBlockFlagDesc,
	)
	cmd.Flags().Uint64Var(
		&p.vectorUtxoMinAmount,
		vectorUtxoMinAmountFlag,
		common.MinUtxoAmountDefault,
		vectorUtxoMinAmountFlagDesc,
	)
	cmd.Flags().Uint64Var(
		&p.vectorMinFeeForBridging,
		vectorMinFeeForBridgingFlag,
		common.MinFeeForBridgingDefault,
		vectorMinFeeForBridgingFlagDesc,
	)
	cmd.Flags().Uint64Var(
		&p.vectorMinOperationFee,
		vectorMinOperationFeeFlag,
		common.MinOperationFeeOnVector,
		vectorMinOperationFeeFlagDesc,
	)
	cmd.Flags().UintVar(
		&p.vectorBlockConfirmationCount,
		vectorBlockConfirmationCountFlag,
		defaultVectorBlockConfirmationCount,
		vectorBlockConfirmationCountFlagDesc,
	)

	cmd.Flags().StringVar(
		&p.bridgeNodeURL,
		bridgeNodeURLFlag,
		"",
		bridgeNodeURLFlagDesc,
	)
	cmd.Flags().StringVar(
		&p.bridgeSCAddress,
		bridgeSCAddressFlag,
		"",
		bridgeSCAddressFlagDesc,
	)

	cmd.Flags().StringVar(
		&p.validatorDataDir,
		validatorDataDirFlag,
		"",
		validatorDataDirFlagDesc,
	)
	cmd.Flags().StringVar(
		&p.validatorConfig,
		validatorConfigFlag,
		"",
		validatorConfigFlagDesc,
	)

	cmd.Flags().StringVar(
		&p.logsPath,
		logsPathFlag,
		defaultLogsPath,
		logsPathFlagDesc,
	)
	cmd.Flags().StringVar(
		&p.dbsPath,
		dbsPathFlag,
		defaultDBsPath,
		dbsPathFlagDesc,
	)

	cmd.Flags().Uint32Var(
		&p.apiPort,
		apiPortFlag,
		defaultAPIPort,
		apiPortFlagDesc,
	)

	cmd.Flags().StringVar(
		&p.outputDir,
		outputDirFlag,
		defaultOutputDir,
		outputDirFlagDesc,
	)
	cmd.Flags().StringVar(
		&p.outputValidatorComponentsFileName,
		outputValidatorComponentsFileNameFlag,
		defaultOutputValidatorComponentsFileName,
		outputValidatorComponentsFileNameFlagDesc,
	)
	cmd.Flags().StringVar(
		&p.outputRelayerFileName,
		outputRelayerFileNameFlag,
		defaultOutputRelayerFileName,
		outputRelayerFileNameFlagDesc,
	)
	cmd.Flags().StringArrayVar(
		&p.apiKeys,
		apiKeysFlag,
		nil,
		apiKeysFlagDesc,
	)

	cmd.Flags().StringVar(
		&p.telemetry,
		telemetryFlag,
		"",
		telemetryFlagDesc,
	)

	cmd.Flags().StringVar(
		&p.relayerDataDir,
		relayerDataDirFlag,
		"",
		relayerDataDirFlagDesc,
	)
	cmd.Flags().StringVar(
		&p.relayerConfigPath,
		relayerConfigPathFlag,
		"",
		relayerConfigPathFlagDesc,
	)

	cmd.Flags().StringVar(
		&p.cardanoPrimeWrappedTokenName,
		cardanoPrimeWrappedTokenNameFlag,
		"",
		cardanoPrimeWrappedTokenNameFlagDesc,
	)
	cmd.Flags().StringVar(
		&p.vectorCardanoWrappedTokenName,
		vectorCardanoWrappedTokenNameFlag,
		"",
		vectorCardanoWrappedTokenNameFlagDesc,
	)

	cmd.Flags().UintVar(
		&p.emptyBlocksThreshold,
		emptyBlocksThresholdFlag,
		defaultEmptyBlocksThreshold,
		emptyBlocksThresholdFlagDesc,
	)

	cmd.Flags().StringVar(
		&p.primeMintingScriptTxInputHash,
		primeMintingScriptTxInputHashFlag,
		"",
		primeMintingScriptTxInputHashFlagDesc,
	)

	cmd.Flags().Int64Var(
		&p.primeMintingScriptTxInputIndex,
		primeMintingScriptTxInputIndexFlag,
		-1,
		primeMintingScriptTxInputIndexFlagDesc,
	)

	cmd.Flags().StringVar(
		&p.cardanoMintingScriptTxInputHash,
		cardanoMintingScriptTxInputHashFlag,
		"",
		cardanoMintingScriptTxInputHashFlagDesc,
	)

	cmd.Flags().Int64Var(
		&p.cardanoMintingScriptTxInputIndex,
		cardanoMintingScriptTxInputIndexFlag,
		-1,
		cardanoMintingScriptTxInputIndexFlagDesc,
	)

	cmd.Flags().StringVar(
		&p.primeRelayerAddress,
		primeRelayerAddressFlag,
		"",
		primeRelayerAddressFlagDesc,
	)

	cmd.Flags().StringVar(
		&p.cardanoRelayerAddress,
		cardanoRelayerAddressFlag,
		"",
		cardanoRelayerAddressFlagDesc,
	)

	cmd.MarkFlagsMutuallyExclusive(validatorDataDirFlag, validatorConfigFlag)
	cmd.MarkFlagsMutuallyExclusive(relayerDataDirFlag, relayerConfigPathFlag)
	cmd.MarkFlagsMutuallyExclusive(primeBlockfrostAPIKeyFlag, primeSocketPathFlag, primeOgmiosURLFlag)
	cmd.MarkFlagsMutuallyExclusive(cardanoBlockfrostURLFlag, cardanoSocketPathFlag, cardanoOgmiosURLFlag)
	cmd.MarkFlagsMutuallyExclusive(vectorBlockfrostURLFlag, vectorSocketPathFlag, vectorOgmiosURLFlag)
}

func (p *skylineGenerateConfigsParams) Execute(
	outputter common.OutputFormatter,
) (common.ICommandResult, error) {
	telemetryConfig := telemetry.TelemetryConfig{
		PullTime: time.Second * 10,
	}

	if p.telemetry != "" {
		parts := strings.Split(p.telemetry, ",")

		telemetryConfig.PrometheusAddr = strings.TrimSpace(parts[0])
		if len(parts) == 2 {
			telemetryConfig.DataDogAddr = strings.TrimSpace(parts[1])
		}
	}

	primeStartingSlot, primeStartingHash, err := parseStartingBlock(p.primeStartingBlock)
	if err != nil {
		return nil, err
	}

	cardanoStartingSlot, cardanoStartingHash, err := parseStartingBlock(p.cardanoStartingBlock)
	if err != nil {
		return nil, err
	}

	vectorStartingSlot, vectorStartingHash, err := parseStartingBlock(p.vectorStartingBlock)
	if err != nil {
		return nil, err
	}

	var (
		nativeTokensPrime   []sendtx.TokenExchangeConfig
		nativeTokensCardano []sendtx.TokenExchangeConfig
		nativeTokensVector  []sendtx.TokenExchangeConfig
	)

	if p.cardanoPrimeWrappedTokenName != "" {
		nativeTokensCardano = []sendtx.TokenExchangeConfig{
			{
				DstChainID: common.ChainIDStrPrime,
				TokenName:  p.cardanoPrimeWrappedTokenName,
			},
		}
	}

	if p.vectorCardanoWrappedTokenName != "" {
		nativeTokensVector = []sendtx.TokenExchangeConfig{
			{
				DstChainID: common.ChainIDStrCardano,
				TokenName:  p.vectorCardanoWrappedTokenName,
			},
		}
	}

	vcConfig := &vcCore.AppConfig{
		RunMode:             common.SkylineMode,
		RefundEnabled:       true,
		ValidatorDataDir:    cleanPath(p.validatorDataDir),
		ValidatorConfigPath: cleanPath(p.validatorConfig),
		CardanoChains: map[string]*oCore.CardanoChainConfig{
			common.ChainIDStrPrime: {
				CardanoChainConfig: cardanotx.CardanoChainConfig{
					NetworkMagic:          p.primeNetworkMagic,
					NetworkID:             wallet.CardanoNetworkType(p.primeNetworkID),
					TTLSlotNumberInc:      p.primeTTLSlotInc,
					OgmiosURL:             p.primeOgmiosURL,
					BlockfrostURL:         p.primeBlockfrostURL,
					BlockfrostAPIKey:      p.primeBlockfrostAPIKey,
					SocketPath:            p.primeSocketPath,
					PotentialFee:          300000,
					SlotRoundingThreshold: p.primeSlotRoundingThreshold,
					NoBatchPeriodPercent:  defaultNoBatchPeriodPercent,
					UtxoMinAmount:         p.primeUtxoMinAmount,
					MaxFeeUtxoCount:       defaultMaxFeeUtxoCount,
					MaxUtxoCount:          defaultMaxUtxoCount,
					TakeAtLeastUtxoCount:  defaultTakeAtLeastUtxoCount,
					NativeTokens:          nativeTokensPrime,
					MinFeeForBridging:     p.primeMinFeeForBridging,
					MintingScriptTxInput: wallet.TxInput{
						Hash:  p.primeMintingScriptTxInputHash,
						Index: uint32(p.primeMintingScriptTxInputIndex),
					},
					RelayerAddress: p.primeRelayerAddress,
				},
				NetworkAddress:           p.primeNetworkAddress,
				StartBlockHash:           primeStartingHash,
				StartSlot:                primeStartingSlot,
				ConfirmationBlockCount:   p.primeBlockConfirmationCount,
				OtherAddressesOfInterest: []string{},
				MinOperationFee:          p.primeMinOperationFee,
				FeeAddrBridgingAmount:    p.primeUtxoMinAmount,
			},
			common.ChainIDStrCardano: {
				CardanoChainConfig: cardanotx.CardanoChainConfig{
					NetworkMagic:          p.cardanoNetworkMagic,
					NetworkID:             wallet.CardanoNetworkType(p.cardanoNetworkID),
					TTLSlotNumberInc:      p.cardanoTTLSlotInc,
					OgmiosURL:             p.cardanoOgmiosURL,
					BlockfrostURL:         p.cardanoBlockfrostURL,
					BlockfrostAPIKey:      p.cardanoBlockfrostAPIKey,
					SocketPath:            p.cardanoSocketPath,
					PotentialFee:          300000,
					SlotRoundingThreshold: p.cardanoSlotRoundingThreshold,
					NoBatchPeriodPercent:  defaultNoBatchPeriodPercent,
					UtxoMinAmount:         p.cardanoUtxoMinAmount,
					MaxFeeUtxoCount:       defaultMaxFeeUtxoCount,
					MaxUtxoCount:          defaultMaxUtxoCount,
					TakeAtLeastUtxoCount:  defaultTakeAtLeastUtxoCount,
					NativeTokens:          nativeTokensCardano,
					MinFeeForBridging:     p.cardanoMinFeeForBridging,
					MintingScriptTxInput: wallet.TxInput{
						Hash:  p.cardanoMintingScriptTxInputHash,
						Index: uint32(p.cardanoMintingScriptTxInputIndex),
					},
					RelayerAddress: p.cardanoRelayerAddress,
				},
				NetworkAddress:           p.cardanoNetworkAddress,
				StartBlockHash:           cardanoStartingHash,
				StartSlot:                cardanoStartingSlot,
				ConfirmationBlockCount:   p.cardanoBlockConfirmationCount,
				OtherAddressesOfInterest: []string{},
				MinOperationFee:          p.cardanoMinOperationFee,
				FeeAddrBridgingAmount:    p.cardanoUtxoMinAmount,
			},
			common.ChainIDStrVector: {
				CardanoChainConfig: cardanotx.CardanoChainConfig{
					NetworkMagic:          p.vectorNetworkMagic,
					NetworkID:             wallet.CardanoNetworkType(p.vectorNetworkID),
					TTLSlotNumberInc:      p.vectorTTLSlotInc,
					OgmiosURL:             p.vectorOgmiosURL,
					BlockfrostURL:         p.vectorBlockfrostURL,
					BlockfrostAPIKey:      p.vectorBlockfrostAPIKey,
					SocketPath:            p.vectorSocketPath,
					PotentialFee:          300000,
					SlotRoundingThreshold: p.vectorSlotRoundingThreshold,
					NoBatchPeriodPercent:  defaultNoBatchPeriodPercent,
					UtxoMinAmount:         p.vectorUtxoMinAmount,
					MaxFeeUtxoCount:       defaultMaxFeeUtxoCount,
					MaxUtxoCount:          defaultMaxUtxoCount,
					TakeAtLeastUtxoCount:  defaultTakeAtLeastUtxoCount,
					MinFeeForBridging:     p.vectorMinFeeForBridging,
					NativeTokens:          nativeTokensVector,
				},
				NetworkAddress:           p.vectorNetworkAddress,
				StartBlockHash:           vectorStartingHash,
				StartSlot:                vectorStartingSlot,
				ConfirmationBlockCount:   p.vectorBlockConfirmationCount,
				OtherAddressesOfInterest: []string{},
				FeeAddrBridgingAmount:    p.vectorUtxoMinAmount,
			},
		},
		Bridge: oCore.BridgeConfig{
			NodeURL:              p.bridgeNodeURL,
			DynamicTx:            false,
			SmartContractAddress: p.bridgeSCAddress,
			SubmitConfig: oCore.SubmitConfig{
				ConfirmedBlocksThreshold:  20,
				ConfirmedBlocksSubmitTime: 3000,
				EmptyBlocksThreshold: map[string]uint{
					common.ChainIDStrPrime:   p.emptyBlocksThreshold,
					common.ChainIDStrCardano: p.emptyBlocksThreshold,
					common.ChainIDStrVector:  p.emptyBlocksThreshold,
				},
			},
		},
		BridgingSettings: oCore.BridgingSettings{
			MaxAmountAllowedToBridge:       defaultMaxAmountAllowedToBridge,
			MaxTokenAmountAllowedToBridge:  defaultMaxTokenAmountAllowedToBridge,
			MaxReceiversPerBridgingRequest: 4, // 4 + 1 for fee
			MaxBridgingClaimsToGroup:       5,
			AllowedDirections: map[string][]string{
				common.ChainIDStrPrime:   {common.ChainIDStrCardano},
				common.ChainIDStrCardano: {common.ChainIDStrPrime, common.ChainIDStrVector},
				common.ChainIDStrVector:  {common.ChainIDStrCardano},
			},
		},
		RetryUnprocessedSettings: oCore.RetryUnprocessedSettings{
			BaseTimeout: time.Second * 60,
			MaxTimeout:  time.Second * 60 * 2048,
		},
		TryCountLimits: oCore.TryCountLimits{
			MaxBatchTryCount:  70,
			MaxSubmitTryCount: 50,
			MaxRefundTryCount: 50,
		},
		Settings: oCore.AppSettings{
			Logger: logger.LoggerConfig{
				LogFilePath:         filepath.Join(p.logsPath, "validator-components.log"),
				LogLevel:            hclog.Debug,
				JSONLogFormat:       false,
				AppendFile:          true,
				RotatingLogsEnabled: false,
				RotatingLogerConfig: logger.RotatingLoggerConfig{
					MaxSizeInMB:  100,
					MaxBackups:   30,
					MaxAgeInDays: 30,
					Compress:     false,
				},
			},
			DbsPath: filepath.Join(p.dbsPath, "validatorcomponents"),
		},
		RelayerImitatorPullTimeMilis: 1000,
		BatcherPullTimeMilis:         2500,
		APIConfig: apiCore.APIConfig{
			Port:       p.apiPort,
			PathPrefix: "api",
			AllowedHeaders: []string{
				"Content-Type",
			},
			AllowedOrigins: []string{
				"*",
			},
			AllowedMethods: []string{
				"GET",
				"HEAD",
				"POST",
				"PUT",
				"OPTIONS",
				"DELETE",
			},
			APIKeyHeader: "x-api-key",
			APIKeys:      p.apiKeys,
		},
		Telemetry: telemetryConfig,
	}

	primeChainSpecificJSONRaw, _ := json.Marshal(vcConfig.CardanoChains[common.ChainIDStrPrime].CardanoChainConfig)
	cardanoChainSpecificJSONRaw, _ := json.Marshal(vcConfig.CardanoChains[common.ChainIDStrCardano].CardanoChainConfig)
	vectorChainSpecificJSONRaw, _ := json.Marshal(vcConfig.CardanoChains[common.ChainIDStrVector].CardanoChainConfig)

	//nolint:dupl
	rConfig := &rCore.RelayerManagerConfiguration{
		Bridge: rCore.BridgeConfig{
			NodeURL:              p.bridgeNodeURL,
			DynamicTx:            false,
			SmartContractAddress: p.bridgeSCAddress,
		},
		Chains: map[string]rCore.ChainConfig{
			common.ChainIDStrPrime: {
				ChainType:         common.ChainTypeCardanoStr,
				DbsPath:           filepath.Join(p.dbsPath, "relayer"),
				ChainSpecific:     primeChainSpecificJSONRaw,
				RelayerDataDir:    cleanPath(p.relayerDataDir),
				RelayerConfigPath: cleanPath(p.relayerConfigPath),
			},
			common.ChainIDStrCardano: {
				ChainType:         common.ChainTypeCardanoStr,
				DbsPath:           filepath.Join(p.dbsPath, "relayer"),
				ChainSpecific:     cardanoChainSpecificJSONRaw,
				RelayerDataDir:    cleanPath(p.relayerDataDir),
				RelayerConfigPath: cleanPath(p.relayerConfigPath),
			},
			common.ChainIDStrVector: {
				ChainType:     common.ChainTypeCardanoStr,
				DbsPath:       filepath.Join(p.dbsPath, "relayer"),
				ChainSpecific: vectorChainSpecificJSONRaw,
			},
		},
		PullTimeMilis: 1000,
		Logger: logger.LoggerConfig{
			LogFilePath:         filepath.Join(p.logsPath, "relayer.log"),
			LogLevel:            hclog.Debug,
			JSONLogFormat:       false,
			AppendFile:          true,
			RotatingLogsEnabled: false,
			RotatingLogerConfig: logger.RotatingLoggerConfig{
				MaxSizeInMB:  100,
				MaxBackups:   30,
				MaxAgeInDays: 30,
				Compress:     false,
			},
		},
	}

	outputDirPath := filepath.Clean(p.outputDir)
	if err := common.CreateDirectoryIfNotExists(outputDirPath, 0770); err != nil {
		return nil, fmt.Errorf("failed to create output directory: %w", err)
	}

	vcConfigPath := filepath.Join(outputDirPath, p.outputValidatorComponentsFileName)
	if err := common.SaveJSON(vcConfigPath, vcConfig, true); err != nil {
		return nil, fmt.Errorf("failed to create validator components config json: %w", err)
	}

	rConfigPath := filepath.Join(outputDirPath, p.outputRelayerFileName)
	if err := common.SaveJSON(rConfigPath, rConfig, true); err != nil {
		return nil, fmt.Errorf("failed to create relayer config json: %w", err)
	}

	return &CmdResult{
		validatorComponentsConfigPath: vcConfigPath,
		relayerConfigPath:             rConfigPath,
	}, nil
}<|MERGE_RESOLUTION|>--- conflicted
+++ resolved
@@ -292,7 +292,6 @@
 		}
 	}
 
-<<<<<<< HEAD
 	if p.primeMintingScriptTxInputHash == "" {
 		return fmt.Errorf("missing %s", primeMintingScriptTxInputHashFlag)
 	}
@@ -315,12 +314,12 @@
 
 	if p.cardanoRelayerAddress == "" {
 		return fmt.Errorf("missing %s", cardanoRelayerAddressFlag)
-=======
+	}
+
 	if p.vectorCardanoWrappedTokenName != "" {
 		if _, err := wallet.NewTokenWithFullNameTry(p.vectorCardanoWrappedTokenName); err != nil {
 			return fmt.Errorf("invalid token name %s", vectorCardanoWrappedTokenNameFlag)
 		}
->>>>>>> 347f43a3
 	}
 
 	return nil
