package cligenerateconfigs

import (
	"encoding/json"
	"errors"
	"fmt"
	"math/big"
	"path/filepath"
	"strconv"
	"strings"
	"time"

	apiCore "github.com/Ethernal-Tech/apex-bridge/api/core"
	cardanotx "github.com/Ethernal-Tech/apex-bridge/cardano"
	"github.com/Ethernal-Tech/apex-bridge/common"
	ethtxhelper "github.com/Ethernal-Tech/apex-bridge/eth/txhelper"
	oCore "github.com/Ethernal-Tech/apex-bridge/oracle_common/core"
	rCore "github.com/Ethernal-Tech/apex-bridge/relayer/core"
	"github.com/Ethernal-Tech/apex-bridge/telemetry"
	vcCore "github.com/Ethernal-Tech/apex-bridge/validatorcomponents/core"
	"github.com/Ethernal-Tech/cardano-infrastructure/logger"
	"github.com/Ethernal-Tech/cardano-infrastructure/wallet"
	"github.com/hashicorp/go-hclog"
	"github.com/spf13/cobra"
)

const (
	primeNetworkAddressFlag        = "prime-network-address"
	primeNetworkMagicFlag          = "prime-network-magic"
	primeNetworkIDFlag             = "prime-network-id"
	primeOgmiosURLFlag             = "prime-ogmios-url"
	primeBlockfrostURLFlag         = "prime-blockfrost-url"
	primeBlockfrostAPIKeyFlag      = "prime-blockfrost-api-key"
	primeSocketPathFlag            = "prime-socket-path"
	primeTTLSlotIncFlag            = "prime-ttl-slot-inc"
	primeSlotRoundingThresholdFlag = "prime-slot-rounding-threshold"
	primeStartingBlockFlag         = "prime-starting-block"
	primeUtxoMinAmountFlag         = "prime-utxo-min-amount"
	primeMinFeeForBridgingFlag     = "prime-min-fee-for-bridging"

	vectorNetworkAddressFlag        = "vector-network-address"
	vectorNetworkMagicFlag          = "vector-network-magic"
	vectorNetworkIDFlag             = "vector-network-id"
	vectorOgmiosURLFlag             = "vector-ogmios-url"
	vectorBlockfrostURLFlag         = "vector-blockfrost-url"
	vectorBlockfrostAPIKeyFlag      = "vector-blockfrost-api-key"
	vectorSocketPathFlag            = "vector-socket-path"
	vectorTTLSlotIncFlag            = "vector-ttl-slot-inc"
	vectorSlotRoundingThresholdFlag = "vector-slot-rounding-threshold"
	vectorStartingBlockFlag         = "vector-starting-block"
	vectorUtxoMinAmountFlag         = "vector-utxo-min-amount"
	vectorMinFeeForBridgingFlag     = "vector-min-fee-for-bridging"

	bridgeNodeURLFlag   = "bridge-node-url"
	bridgeSCAddressFlag = "bridge-sc-address"

	validatorDataDirFlag = "validator-data-dir"
	validatorConfigFlag  = "validator-config"

	logsPathFlag = "logs-path"
	dbsPathFlag  = "dbs-path"

	apiPortFlag = "api-port"
	apiKeysFlag = "api-keys"

	outputDirFlag                         = "output-dir"
	outputValidatorComponentsFileNameFlag = "output-validator-components-file-name"
	outputRelayerFileNameFlag             = "output-relayer-file-name"

	telemetryFlag              = "telemetry"
	evmNonceStrategyGlobalFlag = "evm-nonce-strategy-global"

	nexusNodeURLFlag                = "nexus-node-url"
	nexusTTLBlockNumberIncFlag      = "nexus-ttl-block-inc"
	nexusBlockRoundingThresholdFlag = "nexus-block-rounding-threshold"
	nexusStartingBlockFlag          = "nexus-starting-block"
	nexusMinFeeForBridgingFlag      = "nexus-min-fee-for-bridging"
	relayerDataDirFlag              = "relayer-data-dir"
	relayerConfigPathFlag           = "relayer-config"

	primeNetworkAddressFlagDesc        = "(mandatory) address of prime network"
	primeNetworkMagicFlagDesc          = "prime network magic (default 0)"
	primeNetworkIDFlagDesc             = "prime network id"
	primeOgmiosURLFlagDesc             = "ogmios URL for prime network"
	primeBlockfrostURLFlagDesc         = "blockfrost URL for prime network"
	primeBlockfrostAPIKeyFlagDesc      = "blockfrost API key for prime network" //nolint:gosec
	primeSocketPathFlagDesc            = "socket path for prime network"
	primeTTLSlotIncFlagDesc            = "TTL slot increment for prime"
	primeSlotRoundingThresholdFlagDesc = "defines the upper limit used for rounding slot values for prime. Any slot value between 0 and `slotRoundingThreshold` will be rounded to `slotRoundingThreshold` etc" //nolint:lll
	primeStartingBlockFlagDesc         = "slot: hash of the block from where to start prime oracle"
	primeUtxoMinAmountFlagDesc         = "minimal UTXO value for prime"
	primeMinFeeForBridgingFlagDesc     = "minimal bridging fee for prime"

	vectorNetworkAddressFlagDesc        = "(mandatory) address of vector network"
	vectorNetworkMagicFlagDesc          = "vector network magic (default 0)"
	vectorNetworkIDFlagDesc             = "vector network id"
	vectorOgmiosURLFlagDesc             = "ogmios URL for vector network"
	vectorBlockfrostURLFlagDesc         = "blockfrost URL for vector network"
	vectorBlockfrostAPIKeyFlagDesc      = "blockfrost API key for vector network" //nolint:gosec
	vectorSocketPathFlagDesc            = "socket path for vector network"
	vectorTTLSlotIncFlagDesc            = "TTL slot increment for vector"
	vectorSlotRoundingThresholdFlagDesc = "defines the upper limit used for rounding slot values for vector. Any slot value between 0 and `slotRoundingThreshold` will be rounded to `slotRoundingThreshold` etc" //nolint:lll
	vectorStartingBlockFlagDesc         = "slot: hash of the block from where to start vector oracle"
	vectorUtxoMinAmountFlagDesc         = "minimal UTXO value for vector"
	vectorMinFeeForBridgingFlagDesc     = "minimal bridging fee for vector"

	bridgeNodeURLFlagDesc   = "(mandatory) node URL of bridge chain"
	bridgeSCAddressFlagDesc = "(mandatory) bridging smart contract address on bridge chain"

	validatorDataDirFlagDesc = "path to bridge chain data directory when using local secrets manager"
	validatorConfigFlagDesc  = "path to to bridge chain secrets manager config file"

	logsPathFlagDesc = "path to where logs will be stored"
	dbsPathFlagDesc  = "path to where databases will be stored"

	apiPortFlagDesc = "port at which API should run"
	apiKeysFlagDesc = "(mandatory) list of keys for API access"

	outputDirFlagDesc                         = "path to config jsons output directory"
	outputValidatorComponentsFileNameFlagDesc = "validator components config json output file name"
	outputRelayerFileNameFlagDesc             = "relayer config json output file name"

	telemetryFlagDesc              = "prometheus_ip:port,datadog_ip:port"
	evmNonceStrategyGlobalFlagDesc = "nonce strategy for all evm chains (including bridge)"

	nexusNodeURLFlagDesc                = "nexus node URL"
	nexusTTLBlockNumberIncFlagDesc      = "TTL block increment for nexus"
	nexusBlockRoundingThresholdFlagDesc = "defines the upper limit used for rounding block values for nexus. Any block value between 0 and `blockRoundingThreshold` will be rounded to `blockRoundingThreshold` etc" //nolint:lll
	relayerDataDirFlagDesc              = "path to relayer secret directory when using local secrets manager"
	relayerConfigPathFlagDesc           = "path to relayer secrets manager config file"
	nexusStartingBlockFlagDesc          = "block from where to start nexus oracle"
	nexusMinFeeForBridgingFlagDesc      = "minimal bridging fee for nexus"

	defaultPrimeBlockConfirmationCount       = 10
	defaultVectorBlockConfirmationCount      = 10
	defaultNetworkMagic                      = uint32(wallet.MainNetProtocolMagic)
	defaultLogsPath                          = "./logs"
	defaultDBsPath                           = "./db"
	defaultAPIPort                           = 10000
	defaultOutputDir                         = "./"
	defaultOutputValidatorComponentsFileName = "config.json"
	defaultOutputRelayerFileName             = "relayer_config.json"
	defaultPrimeTTLSlotNumberInc             = 1800 + defaultPrimeBlockConfirmationCount*10 // BlockTimeSeconds
	defaultPrimeSlotRoundingThreshold        = 60
	defaultVectorTTLSlotNumberInc            = 1800 + defaultVectorBlockConfirmationCount*10 // BlockTimeSeconds
	defaultVectorSlotRoundingThreshold       = 60
	defaultNexusBlockConfirmationCount       = 1 // try zero also because nexus is instant finality chain
	defaultNexusSyncBatchSize                = 20
	defaultNexusPoolIntervalMiliseconds      = 1500
	defaultNexusNoBatchPeriodPercent         = 0.2
	defaultNoBatchPeriodPercent              = 0.0625
	defaultNexusTTLBlockRoundingThreshold    = 10
	defaultNexusTTLBlockNumberInc            = 20
	defaultEVMNonceStrategy                  = ethtxhelper.NonceInMemoryStrategy

	defaultMaxFeeUtxoCount      = 4
	defaultMaxUtxoCount         = 50
	defaultTakeAtLeastUtxoCount = 6
)

var (
	defaultMaxAmountAllowedToBridge = new(big.Int).SetUint64(1_000_000_000_000)
)

type generateConfigsParams struct {
	primeNetworkAddress        string
	primeNetworkMagic          uint32
	primeNetworkID             uint32
	primeOgmiosURL             string
	primeBlockfrostURL         string
	primeBlockfrostAPIKey      string
	primeSocketPath            string
	primeTTLSlotInc            uint64
	primeSlotRoundingThreshold uint64
	primeStartingBlock         string
	primeUtxoMinAmount         uint64
	primeMinFeeForBridging     uint64

	vectorNetworkAddress        string
	vectorNetworkMagic          uint32
	vectorNetworkID             uint32
	vectorOgmiosURL             string
	vectorBlockfrostURL         string
	vectorBlockfrostAPIKey      string
	vectorSocketPath            string
	vectorTTLSlotInc            uint64
	vectorSlotRoundingThreshold uint64
	vectorStartingBlock         string
	vectorUtxoMinAmount         uint64
	vectorMinFeeForBridging     uint64

	bridgeNodeURL   string
	bridgeSCAddress string

	validatorDataDir string
	validatorConfig  string

	logsPath string
	dbsPath  string

	apiPort uint32
	apiKeys []string

	outputDir                         string
	outputValidatorComponentsFileName string
	outputRelayerFileName             string

	telemetry              string
	evmNonceStrategyGlobal int

	nexusNodeURL                string
	nexusTTLBlockNumberInc      uint64
	nexusBlockRoundingThreshold uint64
	nexusStartingBlock          uint64
	nexusMinFeeForBridging      uint64

	relayerDataDir    string
	relayerConfigPath string
}

func (p *generateConfigsParams) validateFlags() error {
	if !common.IsValidNetworkAddress(p.primeNetworkAddress) {
		return fmt.Errorf("invalid %s: %s", primeNetworkAddressFlag, p.primeNetworkAddress)
	}

	if p.primeBlockfrostURL == "" && p.primeSocketPath == "" && p.primeOgmiosURL == "" {
		return fmt.Errorf("specify at least one of: %s, %s, %s",
			primeBlockfrostURLFlag, primeSocketPathFlag, primeOgmiosURLFlag)
	}

	if p.primeBlockfrostURL != "" && !common.IsValidHTTPURL(p.primeBlockfrostURL) {
		return fmt.Errorf("invalid prime blockfrost url: %s", p.primeBlockfrostURL)
	}

	if p.primeOgmiosURL != "" && !common.IsValidHTTPURL(p.primeOgmiosURL) {
		return fmt.Errorf("invalid prime ogmios url: %s", p.primeOgmiosURL)
	}

	if !common.IsValidNetworkAddress(p.vectorNetworkAddress) {
		return fmt.Errorf("invalid %s: %s", vectorNetworkAddressFlag, p.vectorNetworkAddress)
	}

	if p.vectorBlockfrostURL == "" && p.vectorSocketPath == "" && p.vectorOgmiosURL == "" {
		return fmt.Errorf("specify at least one of: %s, %s, %s",
			vectorBlockfrostURLFlag, vectorSocketPathFlag, vectorOgmiosURLFlag)
	}

	if p.vectorBlockfrostURL != "" && !common.IsValidHTTPURL(p.vectorBlockfrostURL) {
		return fmt.Errorf("invalid vector blockfrost url: %s", p.vectorBlockfrostURL)
	}

	if p.vectorOgmiosURL != "" && !common.IsValidHTTPURL(p.vectorOgmiosURL) {
		return fmt.Errorf("invalid vector ogmios url: %s", p.vectorOgmiosURL)
	}

	if !common.IsValidHTTPURL(p.bridgeNodeURL) {
		return fmt.Errorf("invalid %s: %s", bridgeNodeURLFlag, p.bridgeNodeURL)
	}

	if p.bridgeSCAddress == "" {
		return fmt.Errorf("missing %s", bridgeSCAddressFlag)
	}

	if p.validatorDataDir == "" && p.validatorConfig == "" {
		return fmt.Errorf("specify at least one of: %s, %s", validatorDataDirFlag, validatorConfigFlag)
	}

	if len(p.apiKeys) == 0 {
		return fmt.Errorf("specify at least one %s", apiKeysFlag)
	}

	if p.telemetry != "" {
		parts := strings.Split(p.telemetry, ",")
		if len(parts) < 1 || len(parts) > 2 || !common.IsValidNetworkAddress(strings.TrimSpace(parts[0])) ||
			(len(parts) == 2 && !common.IsValidNetworkAddress(strings.TrimSpace(parts[1]))) {
			return fmt.Errorf("invalid telemetry: %s", p.telemetry)
		}
	}

	if p.primeStartingBlock != "" {
		parts := strings.Split(p.primeStartingBlock, ":")
		if len(parts) != 2 || parts[0] == "" || parts[1] == "" {
			return fmt.Errorf("invalid prime starting block: %s", p.primeStartingBlock)
		}
	}

	if p.vectorStartingBlock != "" {
		parts := strings.Split(p.vectorStartingBlock, ":")
		if len(parts) != 2 || parts[0] == "" || parts[1] == "" {
			return fmt.Errorf("invalid vector starting block: %s", p.vectorStartingBlock)
		}
	}

	if p.primeMinFeeForBridging < p.primeUtxoMinAmount {
		return fmt.Errorf("prime minimal fee for bridging: %d should't be less than minimal UTXO amount: %d",
			p.primeMinFeeForBridging, p.primeUtxoMinAmount)
	}

	if p.vectorMinFeeForBridging < p.vectorUtxoMinAmount {
		return fmt.Errorf("vector minimal fee for bridging: %d should't be less than minimal UTXO amount: %d",
			p.vectorMinFeeForBridging, p.vectorUtxoMinAmount)
	}

	if !common.IsValidHTTPURL(p.nexusNodeURL) {
		return fmt.Errorf("invalid %s: %s", nexusNodeURLFlag, p.nexusNodeURL)
	}

	if p.relayerDataDir == "" && p.relayerConfigPath == "" {
		return fmt.Errorf("specify at least one of: %s, %s", relayerDataDirFlag, relayerConfigPathFlag)
	}

	return nil
}

func (p *generateConfigsParams) setFlags(cmd *cobra.Command) {
	cmd.Flags().StringVar(
		&p.primeNetworkAddress,
		primeNetworkAddressFlag,
		"",
		primeNetworkAddressFlagDesc,
	)
	cmd.Flags().Uint32Var(
		&p.primeNetworkMagic,
		primeNetworkMagicFlag,
		defaultNetworkMagic,
		primeNetworkMagicFlagDesc,
	)
	cmd.Flags().Uint32Var(
		&p.primeNetworkID,
		primeNetworkIDFlag,
		uint32(wallet.MainNetNetwork),
		primeNetworkIDFlagDesc,
	)
	cmd.Flags().StringVar(
		&p.primeOgmiosURL,
		primeOgmiosURLFlag,
		"",
		primeOgmiosURLFlagDesc,
	)
	cmd.Flags().StringVar(
		&p.primeBlockfrostURL,
		primeBlockfrostURLFlag,
		"",
		primeBlockfrostURLFlagDesc,
	)
	cmd.Flags().StringVar(
		&p.primeBlockfrostAPIKey,
		primeBlockfrostAPIKeyFlag,
		"",
		primeBlockfrostAPIKeyFlagDesc,
	)
	cmd.Flags().StringVar(
		&p.primeSocketPath,
		primeSocketPathFlag,
		"",
		primeSocketPathFlagDesc,
	)
	cmd.Flags().Uint64Var(
		&p.primeTTLSlotInc,
		primeTTLSlotIncFlag,
		defaultPrimeTTLSlotNumberInc,
		primeTTLSlotIncFlagDesc,
	)
	cmd.Flags().Uint64Var(
		&p.primeSlotRoundingThreshold,
		primeSlotRoundingThresholdFlag,
		defaultPrimeSlotRoundingThreshold,
		primeSlotRoundingThresholdFlagDesc,
	)
	cmd.Flags().StringVar(
		&p.primeStartingBlock,
		primeStartingBlockFlag,
		"",
		primeStartingBlockFlagDesc,
	)
	cmd.Flags().Uint64Var(
		&p.primeUtxoMinAmount,
		primeUtxoMinAmountFlag,
		common.MinUtxoAmountDefault,
		primeUtxoMinAmountFlagDesc,
	)
	cmd.Flags().Uint64Var(
		&p.primeMinFeeForBridging,
		primeMinFeeForBridgingFlag,
		common.MinFeeForBridgingDefault,
		primeMinFeeForBridgingFlagDesc,
	)

	cmd.Flags().StringVar(
		&p.vectorNetworkAddress,
		vectorNetworkAddressFlag,
		"",
		vectorNetworkAddressFlagDesc,
	)
	cmd.Flags().Uint32Var(
		&p.vectorNetworkMagic,
		vectorNetworkMagicFlag,
		defaultNetworkMagic,
		vectorNetworkMagicFlagDesc,
	)
	cmd.Flags().Uint32Var(
		&p.vectorNetworkID,
		vectorNetworkIDFlag,
		uint32(wallet.VectorMainNetNetwork),
		vectorNetworkIDFlagDesc,
	)
	cmd.Flags().StringVar(
		&p.vectorOgmiosURL,
		vectorOgmiosURLFlag,
		"",
		vectorOgmiosURLFlagDesc,
	)
	cmd.Flags().StringVar(
		&p.vectorBlockfrostURL,
		vectorBlockfrostURLFlag,
		"",
		vectorBlockfrostURLFlagDesc,
	)
	cmd.Flags().StringVar(
		&p.vectorBlockfrostAPIKey,
		vectorBlockfrostAPIKeyFlag,
		"",
		vectorBlockfrostAPIKeyFlagDesc,
	)
	cmd.Flags().StringVar(
		&p.vectorSocketPath,
		vectorSocketPathFlag,
		"",
		vectorSocketPathFlagDesc,
	)
	cmd.Flags().Uint64Var(
		&p.vectorTTLSlotInc,
		vectorTTLSlotIncFlag,
		defaultVectorTTLSlotNumberInc,
		vectorTTLSlotIncFlagDesc,
	)
	cmd.Flags().Uint64Var(
		&p.vectorSlotRoundingThreshold,
		vectorSlotRoundingThresholdFlag,
		defaultVectorSlotRoundingThreshold,
		vectorSlotRoundingThresholdFlagDesc,
	)
	cmd.Flags().StringVar(
		&p.vectorStartingBlock,
		vectorStartingBlockFlag,
		"",
		vectorStartingBlockFlagDesc,
	)
	cmd.Flags().Uint64Var(
		&p.vectorUtxoMinAmount,
		vectorUtxoMinAmountFlag,
		common.MinUtxoAmountDefault,
		vectorUtxoMinAmountFlagDesc,
	)
	cmd.Flags().Uint64Var(
		&p.vectorMinFeeForBridging,
		vectorMinFeeForBridgingFlag,
		common.MinFeeForBridgingDefault,
		vectorMinFeeForBridgingFlagDesc,
	)

	cmd.Flags().StringVar(
		&p.bridgeNodeURL,
		bridgeNodeURLFlag,
		"",
		bridgeNodeURLFlagDesc,
	)
	cmd.Flags().StringVar(
		&p.bridgeSCAddress,
		bridgeSCAddressFlag,
		"",
		bridgeSCAddressFlagDesc,
	)

	cmd.Flags().StringVar(
		&p.validatorDataDir,
		validatorDataDirFlag,
		"",
		validatorDataDirFlagDesc,
	)
	cmd.Flags().StringVar(
		&p.validatorConfig,
		validatorConfigFlag,
		"",
		validatorConfigFlagDesc,
	)

	cmd.Flags().StringVar(
		&p.logsPath,
		logsPathFlag,
		defaultLogsPath,
		logsPathFlagDesc,
	)
	cmd.Flags().StringVar(
		&p.dbsPath,
		dbsPathFlag,
		defaultDBsPath,
		dbsPathFlagDesc,
	)

	cmd.Flags().Uint32Var(
		&p.apiPort,
		apiPortFlag,
		defaultAPIPort,
		apiPortFlagDesc,
	)

	cmd.Flags().StringVar(
		&p.outputDir,
		outputDirFlag,
		defaultOutputDir,
		outputDirFlagDesc,
	)
	cmd.Flags().StringVar(
		&p.outputValidatorComponentsFileName,
		outputValidatorComponentsFileNameFlag,
		defaultOutputValidatorComponentsFileName,
		outputValidatorComponentsFileNameFlagDesc,
	)
	cmd.Flags().StringVar(
		&p.outputRelayerFileName,
		outputRelayerFileNameFlag,
		defaultOutputRelayerFileName,
		outputRelayerFileNameFlagDesc,
	)
	cmd.Flags().StringArrayVar(
		&p.apiKeys,
		apiKeysFlag,
		nil,
		apiKeysFlagDesc,
	)

	cmd.Flags().StringVar(
		&p.telemetry,
		telemetryFlag,
		"",
		telemetryFlagDesc,
	)

	cmd.Flags().IntVar(
		&p.evmNonceStrategyGlobal,
		evmNonceStrategyGlobalFlag,
		int(defaultEVMNonceStrategy),
		evmNonceStrategyGlobalFlagDesc,
	)

	cmd.Flags().StringVar(
		&p.nexusNodeURL,
		nexusNodeURLFlag,
		"",
		nexusNodeURLFlagDesc,
	)
	cmd.Flags().StringVar(
		&p.relayerDataDir,
		relayerDataDirFlag,
		"",
		relayerDataDirFlagDesc,
	)
	cmd.Flags().StringVar(
		&p.relayerConfigPath,
		relayerConfigPathFlag,
		"",
		relayerConfigPathFlagDesc,
	)
	cmd.Flags().Uint64Var(
		&p.nexusTTLBlockNumberInc,
		nexusTTLBlockNumberIncFlag,
		defaultNexusTTLBlockNumberInc,
		nexusTTLBlockNumberIncFlagDesc,
	)
	cmd.Flags().Uint64Var(
		&p.nexusBlockRoundingThreshold,
		nexusBlockRoundingThresholdFlag,
		defaultNexusTTLBlockRoundingThreshold,
		nexusBlockRoundingThresholdFlagDesc,
	)
	cmd.Flags().Uint64Var(
		&p.nexusStartingBlock,
		nexusStartingBlockFlag,
		0,
		nexusStartingBlockFlagDesc,
	)
	cmd.Flags().Uint64Var(
		&p.nexusMinFeeForBridging,
		nexusMinFeeForBridgingFlag,
		common.MinFeeForBridgingDefault,
		nexusMinFeeForBridgingFlagDesc,
	)

	cmd.MarkFlagsMutuallyExclusive(validatorDataDirFlag, validatorConfigFlag)
	cmd.MarkFlagsMutuallyExclusive(relayerDataDirFlag, relayerConfigPathFlag)
	cmd.MarkFlagsMutuallyExclusive(primeBlockfrostAPIKeyFlag, primeSocketPathFlag, primeOgmiosURLFlag)
	cmd.MarkFlagsMutuallyExclusive(vectorBlockfrostURLFlag, vectorSocketPathFlag, vectorOgmiosURLFlag)
}

func (p *generateConfigsParams) Execute(
	outputter common.OutputFormatter,
) (common.ICommandResult, error) {
	telemetryConfig := telemetry.TelemetryConfig{
		PullTime: time.Second * 10,
	}

	if p.telemetry != "" {
		parts := strings.Split(p.telemetry, ",")

		telemetryConfig.PrometheusAddr = strings.TrimSpace(parts[0])
		if len(parts) == 2 {
			telemetryConfig.DataDogAddr = strings.TrimSpace(parts[1])
		}
	}

	primeStartingSlot, primeStartingHash, err := parseStartingBlock(p.primeStartingBlock)
	if err != nil {
		return nil, err
	}

	vectorStartingSlot, vectorStartingHash, err := parseStartingBlock(p.vectorStartingBlock)
	if err != nil {
		return nil, err
	}

	vcConfig := &vcCore.AppConfig{
		RunMode:             common.ReactorMode,
		ValidatorDataDir:    cleanPath(p.validatorDataDir),
		ValidatorConfigPath: cleanPath(p.validatorConfig),
		CardanoChains: map[string]*oCore.CardanoChainConfig{
			common.ChainIDStrPrime: {
				CardanoChainConfig: cardanotx.CardanoChainConfig{
					NetworkMagic:          p.primeNetworkMagic,
					NetworkID:             wallet.CardanoNetworkType(p.primeNetworkID),
					TTLSlotNumberInc:      p.primeTTLSlotInc,
					OgmiosURL:             p.primeOgmiosURL,
					BlockfrostURL:         p.primeBlockfrostURL,
					BlockfrostAPIKey:      p.primeBlockfrostAPIKey,
					SocketPath:            p.primeSocketPath,
					PotentialFee:          300000,
					SlotRoundingThreshold: p.primeSlotRoundingThreshold,
					NoBatchPeriodPercent:  defaultNoBatchPeriodPercent,
					UtxoMinAmount:         p.primeUtxoMinAmount,
					MaxFeeUtxoCount:       defaultMaxFeeUtxoCount,
					MaxUtxoCount:          defaultMaxUtxoCount,
					TakeAtLeastUtxoCount:  defaultTakeAtLeastUtxoCount,
				},
				NetworkAddress:           p.primeNetworkAddress,
				StartBlockHash:           primeStartingHash,
				StartSlot:                primeStartingSlot,
				ConfirmationBlockCount:   defaultPrimeBlockConfirmationCount,
				OtherAddressesOfInterest: []string{},
<<<<<<< HEAD
=======
				OgmiosURL:                p.primeOgmiosURL,
				BlockfrostURL:            p.primeBlockfrostURL,
				BlockfrostAPIKey:         p.primeBlockfrostAPIKey,
				SocketPath:               p.primeSocketPath,
				PotentialFee:             300000,
				SlotRoundingThreshold:    p.primeSlotRoundingThreshold,
				NoBatchPeriodPercent:     defaultNoBatchPeriodPercent,
				UtxoMinAmount:            p.primeUtxoMinAmount,
>>>>>>> a2e40245
				MinFeeForBridging:        p.primeMinFeeForBridging,
				MaxFeeUtxoCount:          defaultMaxFeeUtxoCount,
				MaxUtxoCount:             defaultMaxUtxoCount,
				TakeAtLeastUtxoCount:     defaultTakeAtLeastUtxoCount,
			},
			common.ChainIDStrVector: {
				CardanoChainConfig: cardanotx.CardanoChainConfig{
					NetworkMagic:          p.vectorNetworkMagic,
					NetworkID:             wallet.CardanoNetworkType(p.vectorNetworkID),
					TTLSlotNumberInc:      p.vectorTTLSlotInc,
					OgmiosURL:             p.vectorOgmiosURL,
					BlockfrostURL:         p.vectorBlockfrostURL,
					BlockfrostAPIKey:      p.vectorBlockfrostAPIKey,
					SocketPath:            p.vectorSocketPath,
					PotentialFee:          300000,
					SlotRoundingThreshold: p.vectorSlotRoundingThreshold,
					NoBatchPeriodPercent:  defaultNoBatchPeriodPercent,
					UtxoMinAmount:         p.vectorUtxoMinAmount,
					MaxFeeUtxoCount:       defaultMaxFeeUtxoCount,
					MaxUtxoCount:          defaultMaxUtxoCount,
					TakeAtLeastUtxoCount:  defaultTakeAtLeastUtxoCount,
				},
				NetworkAddress:           p.vectorNetworkAddress,
				StartBlockHash:           vectorStartingHash,
				StartSlot:                vectorStartingSlot,
				ConfirmationBlockCount:   defaultVectorBlockConfirmationCount,
				OtherAddressesOfInterest: []string{},
<<<<<<< HEAD
=======
				OgmiosURL:                p.vectorOgmiosURL,
				BlockfrostURL:            p.vectorBlockfrostURL,
				BlockfrostAPIKey:         p.vectorBlockfrostAPIKey,
				SocketPath:               p.vectorSocketPath,
				PotentialFee:             300000,
				SlotRoundingThreshold:    p.vectorSlotRoundingThreshold,
				NoBatchPeriodPercent:     defaultNoBatchPeriodPercent,
				UtxoMinAmount:            p.vectorUtxoMinAmount,
>>>>>>> a2e40245
				MinFeeForBridging:        p.vectorMinFeeForBridging,
				MaxFeeUtxoCount:          defaultMaxFeeUtxoCount,
				MaxUtxoCount:             defaultMaxUtxoCount,
				TakeAtLeastUtxoCount:     defaultTakeAtLeastUtxoCount,
			},
		},
		EthChains: map[string]*oCore.EthChainConfig{
			common.ChainIDStrNexus: {
				NodeURL:                 p.nexusNodeURL,
				SyncBatchSize:           defaultNexusSyncBatchSize,
				NumBlockConfirmations:   defaultNexusBlockConfirmationCount,
				StartBlockNumber:        p.nexusStartingBlock,
				PoolIntervalMiliseconds: defaultNexusPoolIntervalMiliseconds,
				TTLBlockNumberInc:       p.nexusTTLBlockNumberInc,
				BlockRoundingThreshold:  p.nexusBlockRoundingThreshold,
				NoBatchPeriodPercent:    defaultNexusNoBatchPeriodPercent,
				DynamicTx:               true,
				NonceStrategy:           ethtxhelper.NonceStrategyType(p.evmNonceStrategyGlobal),
				MinFeeForBridging:       p.nexusMinFeeForBridging,
				RestartTrackerPullCheck: time.Second * 150,
			},
		},
		Bridge: oCore.BridgeConfig{
			NodeURL:              p.bridgeNodeURL,
			DynamicTx:            false,
			SmartContractAddress: p.bridgeSCAddress,
			SubmitConfig: oCore.SubmitConfig{
				ConfirmedBlocksThreshold:  20,
				ConfirmedBlocksSubmitTime: 3000,
			},
			NonceStrategy: ethtxhelper.NonceStrategyType(p.evmNonceStrategyGlobal),
		},
		BridgingSettings: oCore.BridgingSettings{
			MaxAmountAllowedToBridge:       defaultMaxAmountAllowedToBridge,
			MaxReceiversPerBridgingRequest: 4, // 4 + 1 for fee
			MaxBridgingClaimsToGroup:       5,
		},
		RetryUnprocessedSettings: oCore.RetryUnprocessedSettings{
			BaseTimeout: time.Second * 60,
			MaxTimeout:  time.Second * 60 * 2048,
		},
		Settings: oCore.AppSettings{
			Logger: logger.LoggerConfig{
				LogFilePath:   filepath.Join(p.logsPath, "validator-components.log"),
				LogLevel:      hclog.Debug,
				JSONLogFormat: false,
				AppendFile:    true,
			},
			DbsPath: filepath.Join(p.dbsPath, "validatorcomponents"),
		},
		RelayerImitatorPullTimeMilis: 1000,
		BatcherPullTimeMilis:         2500,
		APIConfig: apiCore.APIConfig{
			Port:       p.apiPort,
			PathPrefix: "api",
			AllowedHeaders: []string{
				"Content-Type",
			},
			AllowedOrigins: []string{
				"*",
			},
			AllowedMethods: []string{
				"GET",
				"HEAD",
				"POST",
				"PUT",
				"OPTIONS",
				"DELETE",
			},
			APIKeyHeader: "x-api-key",
			APIKeys:      p.apiKeys,
		},
		Telemetry: telemetryConfig,
	}

<<<<<<< HEAD
	primeChainSpecificJSONRaw, _ := json.Marshal(vcConfig.CardanoChains[common.ChainIDStrPrime].CardanoChainConfig)
	vectorChainSpecificJSONRaw, _ := json.Marshal(vcConfig.CardanoChains[common.ChainIDStrVector].CardanoChainConfig)
=======
	primeChainSpecificJSONRaw, _ := json.Marshal(cardanotx.CardanoChainConfig{
		NetworkID:        wallet.CardanoNetworkType(p.primeNetworkID),
		TestNetMagic:     p.primeNetworkMagic,
		OgmiosURL:        p.primeOgmiosURL,
		BlockfrostURL:    p.primeBlockfrostURL,
		BlockfrostAPIKey: p.primeBlockfrostAPIKey,
		SocketPath:       p.primeSocketPath,
		PotentialFee:     300000,
		MaxFeeUtxoCount:  defaultMaxFeeUtxoCount,
		MaxUtxoCount:     defaultMaxUtxoCount,
	})

	vectorChainSpecificJSONRaw, _ := json.Marshal(cardanotx.CardanoChainConfig{
		NetworkID:        wallet.CardanoNetworkType(p.vectorNetworkID),
		TestNetMagic:     p.vectorNetworkMagic,
		OgmiosURL:        p.vectorOgmiosURL,
		BlockfrostURL:    p.vectorBlockfrostURL,
		BlockfrostAPIKey: p.vectorBlockfrostAPIKey,
		SocketPath:       p.vectorSocketPath,
		PotentialFee:     300000,
		MaxFeeUtxoCount:  defaultMaxFeeUtxoCount,
		MaxUtxoCount:     defaultMaxUtxoCount,
	})

>>>>>>> a2e40245
	nexusChainSpecificJSONRaw, _ := json.Marshal(cardanotx.RelayerEVMChainConfig{
		NodeURL:       p.nexusNodeURL,
		DataDir:       cleanPath(p.relayerDataDir),
		ConfigPath:    cleanPath(p.relayerConfigPath),
		DynamicTx:     true,
		NonceStrategy: ethtxhelper.NonceStrategyType(p.evmNonceStrategyGlobal),
	})

	rConfig := &rCore.RelayerManagerConfiguration{
		Bridge: rCore.BridgeConfig{
			NodeURL:              p.bridgeNodeURL,
			DynamicTx:            false,
			SmartContractAddress: p.bridgeSCAddress,
			NonceStrategy:        ethtxhelper.NonceStrategyType(p.evmNonceStrategyGlobal),
		},
		Chains: map[string]rCore.ChainConfig{
			common.ChainIDStrPrime: {
				ChainType:     common.ChainTypeCardanoStr,
				DbsPath:       filepath.Join(p.dbsPath, "relayer"),
				ChainSpecific: primeChainSpecificJSONRaw,
			},
			common.ChainIDStrVector: {
				ChainType:     common.ChainTypeCardanoStr,
				DbsPath:       filepath.Join(p.dbsPath, "relayer"),
				ChainSpecific: vectorChainSpecificJSONRaw,
			},
			common.ChainIDStrNexus: {
				ChainType:     common.ChainTypeEVMStr,
				DbsPath:       filepath.Join(p.dbsPath, "relayer"),
				ChainSpecific: nexusChainSpecificJSONRaw,
			},
		},
		PullTimeMilis: 1000,
		Logger: logger.LoggerConfig{
			LogFilePath:   filepath.Join(p.logsPath, "relayer.log"),
			LogLevel:      hclog.Debug,
			JSONLogFormat: false,
			AppendFile:    true,
		},
	}

	outputDirPath := filepath.Clean(p.outputDir)
	if err := common.CreateDirectoryIfNotExists(outputDirPath, 0770); err != nil {
		return nil, fmt.Errorf("failed to create output directory: %w", err)
	}

	vcConfigPath := filepath.Join(outputDirPath, p.outputValidatorComponentsFileName)
	if err := common.SaveJSON(vcConfigPath, vcConfig, true); err != nil {
		return nil, fmt.Errorf("failed to create validator components config json: %w", err)
	}

	rConfigPath := filepath.Join(outputDirPath, p.outputRelayerFileName)
	if err := common.SaveJSON(rConfigPath, rConfig, true); err != nil {
		return nil, fmt.Errorf("failed to create relayer config json: %w", err)
	}

	return &CmdResult{
		validatorComponentsConfigPath: vcConfigPath,
		relayerConfigPath:             rConfigPath,
	}, nil
}

func cleanPath(path string) string {
	if path != "" {
		return filepath.Clean(path)
	}

	return ""
}

func parseStartingBlock(s string) (uint64, string, error) {
	if s == "" {
		return 0, "", nil
	}

	parts := strings.Split(s, ":")
	if len(parts) != 2 {
		return 0, "", errors.New("invalid starting block")
	}

	val, err := strconv.ParseUint(parts[0], 10, 64)
	if err != nil {
		return 0, "", err
	}

	return val, parts[1], nil
}<|MERGE_RESOLUTION|>--- conflicted
+++ resolved
@@ -646,17 +646,6 @@
 				StartSlot:                primeStartingSlot,
 				ConfirmationBlockCount:   defaultPrimeBlockConfirmationCount,
 				OtherAddressesOfInterest: []string{},
-<<<<<<< HEAD
-=======
-				OgmiosURL:                p.primeOgmiosURL,
-				BlockfrostURL:            p.primeBlockfrostURL,
-				BlockfrostAPIKey:         p.primeBlockfrostAPIKey,
-				SocketPath:               p.primeSocketPath,
-				PotentialFee:             300000,
-				SlotRoundingThreshold:    p.primeSlotRoundingThreshold,
-				NoBatchPeriodPercent:     defaultNoBatchPeriodPercent,
-				UtxoMinAmount:            p.primeUtxoMinAmount,
->>>>>>> a2e40245
 				MinFeeForBridging:        p.primeMinFeeForBridging,
 				MaxFeeUtxoCount:          defaultMaxFeeUtxoCount,
 				MaxUtxoCount:             defaultMaxUtxoCount,
@@ -684,17 +673,6 @@
 				StartSlot:                vectorStartingSlot,
 				ConfirmationBlockCount:   defaultVectorBlockConfirmationCount,
 				OtherAddressesOfInterest: []string{},
-<<<<<<< HEAD
-=======
-				OgmiosURL:                p.vectorOgmiosURL,
-				BlockfrostURL:            p.vectorBlockfrostURL,
-				BlockfrostAPIKey:         p.vectorBlockfrostAPIKey,
-				SocketPath:               p.vectorSocketPath,
-				PotentialFee:             300000,
-				SlotRoundingThreshold:    p.vectorSlotRoundingThreshold,
-				NoBatchPeriodPercent:     defaultNoBatchPeriodPercent,
-				UtxoMinAmount:            p.vectorUtxoMinAmount,
->>>>>>> a2e40245
 				MinFeeForBridging:        p.vectorMinFeeForBridging,
 				MaxFeeUtxoCount:          defaultMaxFeeUtxoCount,
 				MaxUtxoCount:             defaultMaxUtxoCount,
@@ -770,35 +748,8 @@
 		Telemetry: telemetryConfig,
 	}
 
-<<<<<<< HEAD
 	primeChainSpecificJSONRaw, _ := json.Marshal(vcConfig.CardanoChains[common.ChainIDStrPrime].CardanoChainConfig)
 	vectorChainSpecificJSONRaw, _ := json.Marshal(vcConfig.CardanoChains[common.ChainIDStrVector].CardanoChainConfig)
-=======
-	primeChainSpecificJSONRaw, _ := json.Marshal(cardanotx.CardanoChainConfig{
-		NetworkID:        wallet.CardanoNetworkType(p.primeNetworkID),
-		TestNetMagic:     p.primeNetworkMagic,
-		OgmiosURL:        p.primeOgmiosURL,
-		BlockfrostURL:    p.primeBlockfrostURL,
-		BlockfrostAPIKey: p.primeBlockfrostAPIKey,
-		SocketPath:       p.primeSocketPath,
-		PotentialFee:     300000,
-		MaxFeeUtxoCount:  defaultMaxFeeUtxoCount,
-		MaxUtxoCount:     defaultMaxUtxoCount,
-	})
-
-	vectorChainSpecificJSONRaw, _ := json.Marshal(cardanotx.CardanoChainConfig{
-		NetworkID:        wallet.CardanoNetworkType(p.vectorNetworkID),
-		TestNetMagic:     p.vectorNetworkMagic,
-		OgmiosURL:        p.vectorOgmiosURL,
-		BlockfrostURL:    p.vectorBlockfrostURL,
-		BlockfrostAPIKey: p.vectorBlockfrostAPIKey,
-		SocketPath:       p.vectorSocketPath,
-		PotentialFee:     300000,
-		MaxFeeUtxoCount:  defaultMaxFeeUtxoCount,
-		MaxUtxoCount:     defaultMaxUtxoCount,
-	})
-
->>>>>>> a2e40245
 	nexusChainSpecificJSONRaw, _ := json.Marshal(cardanotx.RelayerEVMChainConfig{
 		NodeURL:       p.nexusNodeURL,
 		DataDir:       cleanPath(p.relayerDataDir),
