package cligenerateconfigs

import (
	"encoding/json"
	"fmt"
	"math/big"
	"path/filepath"
	"strings"
	"time"

	apiCore "github.com/Ethernal-Tech/apex-bridge/api/core"
	cardanotx "github.com/Ethernal-Tech/apex-bridge/cardano"
	"github.com/Ethernal-Tech/apex-bridge/common"
	oCore "github.com/Ethernal-Tech/apex-bridge/oracle_common/core"
	rCore "github.com/Ethernal-Tech/apex-bridge/relayer/core"
	"github.com/Ethernal-Tech/apex-bridge/telemetry"
	vcCore "github.com/Ethernal-Tech/apex-bridge/validatorcomponents/core"
	"github.com/Ethernal-Tech/cardano-infrastructure/logger"
	"github.com/Ethernal-Tech/cardano-infrastructure/sendtx"
	"github.com/Ethernal-Tech/cardano-infrastructure/wallet"
	"github.com/hashicorp/go-hclog"
	"github.com/spf13/cobra"
)

const (
	primeMinOperationFeeFlag     = "prime-min-operation-fee"
	primeMinOperationFeeFlagDesc = "minimal operation fee for prime"

	primeCardanoWrappedTokenNameFlag     = "prime-cardano-token-name"
	primeCardanoWrappedTokenNameFlagDesc = "wrapped token name for Cardano Ada"

	cardanoPrimeWrappedTokenNameFlag     = "cardano-prime-token-name"
	cardanoPrimeWrappedTokenNameFlagDesc = "wrapped token name for Prime Apex"

	cardanoNetworkAddressFlag         = "cardano-network-address"
	cardanoNetworkMagicFlag           = "cardano-network-magic"
	cardanoNetworkIDFlag              = "cardano-network-id"
	cardanoOgmiosURLFlag              = "cardano-ogmios-url"
	cardanoBlockfrostURLFlag          = "cardano-blockfrost-url"
	cardanoBlockfrostAPIKeyFlag       = "cardano-blockfrost-api-key" //nolint:gosec
	cardanoSocketPathFlag             = "cardano-socket-path"
	cardanoTTLSlotIncFlag             = "cardano-ttl-slot-inc"
	cardanoSlotRoundingThresholdFlag  = "cardano-slot-rounding-threshold"
	cardanoStartingBlockFlag          = "cardano-starting-block"
	cardanoUtxoMinAmountFlag          = "cardano-utxo-min-amount"
	cardanoMinFeeForBridgingFlag      = "cardano-min-fee-for-bridging"
	cardanoMinOperationFeeFlag        = "cardano-min-operation-fee"
	cardanoBlockConfirmationCountFlag = "cardano-block-confirmation-count"

	cardanoNetworkAddressFlagDesc         = "(mandatory) address of cardano network"
	cardanoNetworkMagicFlagDesc           = "cardano network magic (default 0)"
	cardanoNetworkIDFlagDesc              = "cardano network id"
	cardanoOgmiosURLFlagDesc              = "ogmios URL for cardano network"
	cardanoBlockfrostURLFlagDesc          = "blockfrost URL for cardano network"
	cardanoBlockfrostAPIKeyFlagDesc       = "blockfrost API key for cardano network" //nolint:gosec
	cardanoSocketPathFlagDesc             = "socket path for cardano network"
	cardanoTTLSlotIncFlagDesc             = "TTL slot increment for cardano"
	cardanoSlotRoundingThresholdFlagDesc  = "defines the upper limit used for rounding slot values for cardano. Any slot value between 0 and `slotRoundingThreshold` will be rounded to `slotRoundingThreshold` etc" //nolint:lll
	cardanoStartingBlockFlagDesc          = "slot: hash of the block from where to start cardano oracle / cardano block submitter"                                                                                   //nolint:lll
	cardanoUtxoMinAmountFlagDesc          = "minimal UTXO value for cardano"
	cardanoMinFeeForBridgingFlagDesc      = "minimal bridging fee for cardano"
	cardanoMinOperationFeeFlagDesc        = "minimal operation fee for cardano"
	cardanoBlockConfirmationCountFlagDesc = "block confirmation count for cardano"

	defaultCardanoBlockConfirmationCount = 10
	defaultCardanoTTLSlotNumberInc       = 1800 + defaultCardanoBlockConfirmationCount*10 // BlockTimeSeconds
	defaultCardanoSlotRoundingThreshold  = 60
)

var defaultMaxTokenAmountAllowedToBridge = new(big.Int).SetUint64(1_000_000_000_000)

type skylineGenerateConfigsParams struct {
	primeNetworkAddress         string
	primeNetworkMagic           uint32
	primeNetworkID              uint32
	primeOgmiosURL              string
	primeBlockfrostURL          string
	primeBlockfrostAPIKey       string
	primeSocketPath             string
	primeTTLSlotInc             uint64
	primeSlotRoundingThreshold  uint64
	primeStartingBlock          string
	primeUtxoMinAmount          uint64
	primeMinFeeForBridging      uint64
	primeMinOperationFee        uint64
	primeBlockConfirmationCount uint

	cardanoNetworkAddress         string
	cardanoNetworkMagic           uint32
	cardanoNetworkID              uint32
	cardanoOgmiosURL              string
	cardanoBlockfrostURL          string
	cardanoBlockfrostAPIKey       string
	cardanoSocketPath             string
	cardanoTTLSlotInc             uint64
	cardanoSlotRoundingThreshold  uint64
	cardanoStartingBlock          string
	cardanoUtxoMinAmount          uint64
	cardanoMinFeeForBridging      uint64
	cardanoMinOperationFee        uint64
	cardanoBlockConfirmationCount uint

	bridgeNodeURL   string
	bridgeSCAddress string

	validatorDataDir string
	validatorConfig  string

	logsPath string
	dbsPath  string

	apiPort uint32
	apiKeys []string

	outputDir                         string
	outputValidatorComponentsFileName string
	outputRelayerFileName             string

	telemetry string

	relayerDataDir    string
	relayerConfigPath string

	cardanoPrimeWrappedTokenName string
	primeCardanoWrappedTokenName string

	emptyBlocksThreshold uint
}

func (p *skylineGenerateConfigsParams) validateFlags() error {
	if !common.IsValidNetworkAddress(p.primeNetworkAddress) {
		return fmt.Errorf("invalid %s: %s", primeNetworkAddressFlag, p.primeNetworkAddress)
	}

	if p.primeBlockfrostURL == "" && p.primeSocketPath == "" && p.primeOgmiosURL == "" {
		return fmt.Errorf("specify at least one of: %s, %s, %s",
			primeBlockfrostURLFlag, primeSocketPathFlag, primeOgmiosURLFlag)
	}

	if p.primeBlockfrostURL != "" && !common.IsValidHTTPURL(p.primeBlockfrostURL) {
		return fmt.Errorf("invalid prime blockfrost url: %s", p.primeBlockfrostURL)
	}

	if p.primeOgmiosURL != "" && !common.IsValidHTTPURL(p.primeOgmiosURL) {
		return fmt.Errorf("invalid prime ogmios url: %s", p.primeOgmiosURL)
	}

	if !common.IsValidNetworkAddress(p.cardanoNetworkAddress) {
		return fmt.Errorf("invalid %s: %s", cardanoNetworkAddressFlag, p.cardanoNetworkAddress)
	}

	if p.cardanoBlockfrostURL == "" && p.cardanoSocketPath == "" && p.cardanoOgmiosURL == "" {
		return fmt.Errorf("specify at least one of: %s, %s, %s",
			cardanoBlockfrostURLFlag, cardanoSocketPathFlag, cardanoOgmiosURLFlag)
	}

	if p.cardanoBlockfrostURL != "" && !common.IsValidHTTPURL(p.cardanoBlockfrostURL) {
		return fmt.Errorf("invalid cardano blockfrost url: %s", p.cardanoBlockfrostURL)
	}

	if p.cardanoOgmiosURL != "" && !common.IsValidHTTPURL(p.cardanoOgmiosURL) {
		return fmt.Errorf("invalid cardano ogmios url: %s", p.cardanoOgmiosURL)
	}

	if !common.IsValidHTTPURL(p.bridgeNodeURL) {
		return fmt.Errorf("invalid %s: %s", bridgeNodeURLFlag, p.bridgeNodeURL)
	}

	if p.bridgeSCAddress == "" {
		return fmt.Errorf("missing %s", bridgeSCAddressFlag)
	}

	if p.validatorDataDir == "" && p.validatorConfig == "" {
		return fmt.Errorf("specify at least one of: %s, %s", validatorDataDirFlag, validatorConfigFlag)
	}

	if len(p.apiKeys) == 0 {
		return fmt.Errorf("specify at least one %s", apiKeysFlag)
	}

	if p.telemetry != "" {
		parts := strings.Split(p.telemetry, ",")
		if len(parts) < 1 || len(parts) > 2 || !common.IsValidNetworkAddress(strings.TrimSpace(parts[0])) ||
			(len(parts) == 2 && !common.IsValidNetworkAddress(strings.TrimSpace(parts[1]))) {
			return fmt.Errorf("invalid telemetry: %s", p.telemetry)
		}
	}

	if p.primeStartingBlock != "" {
		parts := strings.Split(p.primeStartingBlock, ":")
		if len(parts) != 2 || parts[0] == "" || parts[1] == "" {
			return fmt.Errorf("invalid prime starting block: %s", p.primeStartingBlock)
		}
	}

	if p.cardanoStartingBlock != "" {
		parts := strings.Split(p.cardanoStartingBlock, ":")
		if len(parts) != 2 || parts[0] == "" || parts[1] == "" {
			return fmt.Errorf("invalid cardano starting block: %s", p.cardanoStartingBlock)
		}
	}

	if p.primeMinFeeForBridging < p.primeUtxoMinAmount {
		return fmt.Errorf("prime minimal fee for bridging: %d should't be less than minimal UTXO amount: %d",
			p.primeMinFeeForBridging, p.primeUtxoMinAmount)
	}

	if p.cardanoMinFeeForBridging < p.cardanoUtxoMinAmount {
		return fmt.Errorf("cardano minimal fee for bridging: %d should't be less than minimal UTXO amount: %d",
			p.cardanoMinFeeForBridging, p.cardanoUtxoMinAmount)
	}

	if p.relayerDataDir == "" && p.relayerConfigPath == "" {
		return fmt.Errorf("specify at least one of: %s, %s", relayerDataDirFlag, relayerConfigPathFlag)
	}

	if p.primeCardanoWrappedTokenName != "" {
		if _, err := wallet.NewTokenWithFullNameTry(p.primeCardanoWrappedTokenName); err != nil {
			return fmt.Errorf("invalid token name %s", primeCardanoWrappedTokenNameFlag)
		}
	}

	if p.cardanoPrimeWrappedTokenName != "" {
		if _, err := wallet.NewTokenWithFullNameTry(p.cardanoPrimeWrappedTokenName); err != nil {
			return fmt.Errorf("invalid token name %s", cardanoPrimeWrappedTokenNameFlag)
		}
	}

	return nil
}

func (p *skylineGenerateConfigsParams) setFlags(cmd *cobra.Command) {
	cmd.Flags().StringVar(
		&p.primeNetworkAddress,
		primeNetworkAddressFlag,
		"",
		primeNetworkAddressFlagDesc,
	)
	cmd.Flags().Uint32Var(
		&p.primeNetworkMagic,
		primeNetworkMagicFlag,
		defaultNetworkMagic,
		primeNetworkMagicFlagDesc,
	)
	cmd.Flags().Uint32Var(
		&p.primeNetworkID,
		primeNetworkIDFlag,
		uint32(wallet.MainNetNetwork),
		primeNetworkIDFlagDesc,
	)
	cmd.Flags().StringVar(
		&p.primeOgmiosURL,
		primeOgmiosURLFlag,
		"",
		primeOgmiosURLFlagDesc,
	)
	cmd.Flags().StringVar(
		&p.primeBlockfrostURL,
		primeBlockfrostURLFlag,
		"",
		primeBlockfrostURLFlagDesc,
	)
	cmd.Flags().StringVar(
		&p.primeBlockfrostAPIKey,
		primeBlockfrostAPIKeyFlag,
		"",
		primeBlockfrostAPIKeyFlagDesc,
	)
	cmd.Flags().StringVar(
		&p.primeSocketPath,
		primeSocketPathFlag,
		"",
		primeSocketPathFlagDesc,
	)
	cmd.Flags().Uint64Var(
		&p.primeTTLSlotInc,
		primeTTLSlotIncFlag,
		defaultPrimeTTLSlotNumberInc,
		primeTTLSlotIncFlagDesc,
	)
	cmd.Flags().Uint64Var(
		&p.primeSlotRoundingThreshold,
		primeSlotRoundingThresholdFlag,
		defaultPrimeSlotRoundingThreshold,
		primeSlotRoundingThresholdFlagDesc,
	)
	cmd.Flags().StringVar(
		&p.primeStartingBlock,
		primeStartingBlockFlag,
		"",
		primeStartingBlockFlagDesc,
	)
	cmd.Flags().Uint64Var(
		&p.primeUtxoMinAmount,
		primeUtxoMinAmountFlag,
		common.MinUtxoAmountDefault,
		primeUtxoMinAmountFlagDesc,
	)
	cmd.Flags().Uint64Var(
		&p.primeMinFeeForBridging,
		primeMinFeeForBridgingFlag,
		common.MinFeeForBridgingDefault,
		primeMinFeeForBridgingFlagDesc,
	)
	cmd.Flags().Uint64Var(
		&p.primeMinOperationFee,
		primeMinOperationFeeFlag,
		common.MinOperationFeeOnPrime,
		primeMinOperationFeeFlagDesc,
	)
	cmd.Flags().UintVar(
		&p.primeBlockConfirmationCount,
		primeBlockConfirmationCountFlag,
		defaultPrimeBlockConfirmationCount,
		primeBlockConfirmationCountFlagDesc,
	)

	cmd.Flags().StringVar(
		&p.cardanoNetworkAddress,
		cardanoNetworkAddressFlag,
		"",
		cardanoNetworkAddressFlagDesc,
	)
	cmd.Flags().Uint32Var(
		&p.cardanoNetworkMagic,
		cardanoNetworkMagicFlag,
		defaultNetworkMagic,
		cardanoNetworkMagicFlagDesc,
	)
	cmd.Flags().Uint32Var(
		&p.cardanoNetworkID,
		cardanoNetworkIDFlag,
		uint32(wallet.MainNetNetwork),
		cardanoNetworkIDFlagDesc,
	)
	cmd.Flags().StringVar(
		&p.cardanoOgmiosURL,
		cardanoOgmiosURLFlag,
		"",
		cardanoOgmiosURLFlagDesc,
	)
	cmd.Flags().StringVar(
		&p.cardanoBlockfrostURL,
		cardanoBlockfrostURLFlag,
		"",
		cardanoBlockfrostURLFlagDesc,
	)
	cmd.Flags().StringVar(
		&p.cardanoBlockfrostAPIKey,
		cardanoBlockfrostAPIKeyFlag,
		"",
		cardanoBlockfrostAPIKeyFlagDesc,
	)
	cmd.Flags().StringVar(
		&p.cardanoSocketPath,
		cardanoSocketPathFlag,
		"",
		cardanoSocketPathFlagDesc,
	)
	cmd.Flags().Uint64Var(
		&p.cardanoTTLSlotInc,
		cardanoTTLSlotIncFlag,
		defaultCardanoTTLSlotNumberInc,
		cardanoTTLSlotIncFlagDesc,
	)
	cmd.Flags().Uint64Var(
		&p.cardanoSlotRoundingThreshold,
		cardanoSlotRoundingThresholdFlag,
		defaultCardanoSlotRoundingThreshold,
		cardanoSlotRoundingThresholdFlagDesc,
	)
	cmd.Flags().StringVar(
		&p.cardanoStartingBlock,
		cardanoStartingBlockFlag,
		"",
		cardanoStartingBlockFlagDesc,
	)
	cmd.Flags().Uint64Var(
		&p.cardanoUtxoMinAmount,
		cardanoUtxoMinAmountFlag,
		common.MinUtxoAmountDefault,
		cardanoUtxoMinAmountFlagDesc,
	)
	cmd.Flags().Uint64Var(
		&p.cardanoMinFeeForBridging,
		cardanoMinFeeForBridgingFlag,
		common.MinFeeForBridgingDefault,
		cardanoMinFeeForBridgingFlagDesc,
	)
	cmd.Flags().Uint64Var(
		&p.cardanoMinOperationFee,
		cardanoMinOperationFeeFlag,
		common.MinOperationFeeOnCardano,
		cardanoMinOperationFeeFlagDesc,
	)
	cmd.Flags().UintVar(
		&p.cardanoBlockConfirmationCount,
		cardanoBlockConfirmationCountFlag,
		defaultCardanoBlockConfirmationCount,
		cardanoBlockConfirmationCountFlagDesc,
	)

	cmd.Flags().StringVar(
		&p.bridgeNodeURL,
		bridgeNodeURLFlag,
		"",
		bridgeNodeURLFlagDesc,
	)
	cmd.Flags().StringVar(
		&p.bridgeSCAddress,
		bridgeSCAddressFlag,
		"",
		bridgeSCAddressFlagDesc,
	)

	cmd.Flags().StringVar(
		&p.validatorDataDir,
		validatorDataDirFlag,
		"",
		validatorDataDirFlagDesc,
	)
	cmd.Flags().StringVar(
		&p.validatorConfig,
		validatorConfigFlag,
		"",
		validatorConfigFlagDesc,
	)

	cmd.Flags().StringVar(
		&p.logsPath,
		logsPathFlag,
		defaultLogsPath,
		logsPathFlagDesc,
	)
	cmd.Flags().StringVar(
		&p.dbsPath,
		dbsPathFlag,
		defaultDBsPath,
		dbsPathFlagDesc,
	)

	cmd.Flags().Uint32Var(
		&p.apiPort,
		apiPortFlag,
		defaultAPIPort,
		apiPortFlagDesc,
	)

	cmd.Flags().StringVar(
		&p.outputDir,
		outputDirFlag,
		defaultOutputDir,
		outputDirFlagDesc,
	)
	cmd.Flags().StringVar(
		&p.outputValidatorComponentsFileName,
		outputValidatorComponentsFileNameFlag,
		defaultOutputValidatorComponentsFileName,
		outputValidatorComponentsFileNameFlagDesc,
	)
	cmd.Flags().StringVar(
		&p.outputRelayerFileName,
		outputRelayerFileNameFlag,
		defaultOutputRelayerFileName,
		outputRelayerFileNameFlagDesc,
	)
	cmd.Flags().StringArrayVar(
		&p.apiKeys,
		apiKeysFlag,
		nil,
		apiKeysFlagDesc,
	)

	cmd.Flags().StringVar(
		&p.telemetry,
		telemetryFlag,
		"",
		telemetryFlagDesc,
	)

	cmd.Flags().StringVar(
		&p.relayerDataDir,
		relayerDataDirFlag,
		"",
		relayerDataDirFlagDesc,
	)
	cmd.Flags().StringVar(
		&p.relayerConfigPath,
		relayerConfigPathFlag,
		"",
		relayerConfigPathFlagDesc,
	)

	cmd.Flags().StringVar(
		&p.primeCardanoWrappedTokenName,
		primeCardanoWrappedTokenNameFlag,
		"",
		primeCardanoWrappedTokenNameFlagDesc,
	)
	cmd.Flags().StringVar(
		&p.cardanoPrimeWrappedTokenName,
		cardanoPrimeWrappedTokenNameFlag,
		"",
		cardanoPrimeWrappedTokenNameFlagDesc,
	)

	cmd.Flags().UintVar(
		&p.emptyBlocksThreshold,
		emptyBlocksThresholdFlag,
		defaultEmptyBlocksThreshold,
		emptyBlocksThresholdFlagDesc,
	)

	cmd.MarkFlagsMutuallyExclusive(validatorDataDirFlag, validatorConfigFlag)
	cmd.MarkFlagsMutuallyExclusive(relayerDataDirFlag, relayerConfigPathFlag)
	cmd.MarkFlagsMutuallyExclusive(primeBlockfrostAPIKeyFlag, primeSocketPathFlag, primeOgmiosURLFlag)
	cmd.MarkFlagsMutuallyExclusive(cardanoBlockfrostURLFlag, cardanoSocketPathFlag, cardanoOgmiosURLFlag)
}

func (p *skylineGenerateConfigsParams) Execute(
	outputter common.OutputFormatter,
) (common.ICommandResult, error) {
	telemetryConfig := telemetry.TelemetryConfig{
		PullTime: time.Second * 10,
	}

	if p.telemetry != "" {
		parts := strings.Split(p.telemetry, ",")

		telemetryConfig.PrometheusAddr = strings.TrimSpace(parts[0])
		if len(parts) == 2 {
			telemetryConfig.DataDogAddr = strings.TrimSpace(parts[1])
		}
	}

	primeStartingSlot, primeStartingHash, err := parseStartingBlock(p.primeStartingBlock)
	if err != nil {
		return nil, err
	}

	cardanoStartingSlot, cardanoStartingHash, err := parseStartingBlock(p.cardanoStartingBlock)
	if err != nil {
		return nil, err
	}

	var (
		nativeTokensPrime   []sendtx.TokenExchangeConfig
		nativeTokensCardano []sendtx.TokenExchangeConfig
	)

	if p.primeCardanoWrappedTokenName != "" {
		nativeTokensPrime = []sendtx.TokenExchangeConfig{
			{
				DstChainID: common.ChainIDStrCardano,
				TokenName:  p.primeCardanoWrappedTokenName,
			},
		}
	}

	if p.cardanoPrimeWrappedTokenName != "" {
		nativeTokensCardano = []sendtx.TokenExchangeConfig{
			{
				DstChainID: common.ChainIDStrPrime,
				TokenName:  p.cardanoPrimeWrappedTokenName,
			},
		}
	}

	vcConfig := &vcCore.AppConfig{
		RunMode:             common.SkylineMode,
		ValidatorDataDir:    cleanPath(p.validatorDataDir),
		ValidatorConfigPath: cleanPath(p.validatorConfig),
		CardanoChains: map[string]*oCore.CardanoChainConfig{
			common.ChainIDStrPrime: {
				CardanoChainConfig: cardanotx.CardanoChainConfig{
					NetworkMagic:          p.primeNetworkMagic,
					NetworkID:             wallet.CardanoNetworkType(p.primeNetworkID),
					TTLSlotNumberInc:      p.primeTTLSlotInc,
					OgmiosURL:             p.primeOgmiosURL,
					BlockfrostURL:         p.primeBlockfrostURL,
					BlockfrostAPIKey:      p.primeBlockfrostAPIKey,
					SocketPath:            p.primeSocketPath,
					PotentialFee:          300000,
					SlotRoundingThreshold: p.primeSlotRoundingThreshold,
					NoBatchPeriodPercent:  defaultNoBatchPeriodPercent,
					UtxoMinAmount:         p.primeUtxoMinAmount,
					MaxFeeUtxoCount:       defaultMaxFeeUtxoCount,
					MaxUtxoCount:          defaultMaxUtxoCount,
					TakeAtLeastUtxoCount:  defaultTakeAtLeastUtxoCount,
					NativeTokens:          nativeTokensPrime,
				},
<<<<<<< HEAD
				BaseCardanoChainConfig: oCore.BaseCardanoChainConfig{
					NetworkAddress:         p.primeNetworkAddress,
					StartBlockHash:         primeStartingHash,
					StartSlot:              primeStartingSlot,
					ConfirmationBlockCount: defaultPrimeBlockConfirmationCount,
				},
=======
				NetworkAddress:           p.primeNetworkAddress,
				StartBlockHash:           primeStartingHash,
				StartSlot:                primeStartingSlot,
				ConfirmationBlockCount:   p.primeBlockConfirmationCount,
>>>>>>> 5f4b4144
				OtherAddressesOfInterest: []string{},
				MinFeeForBridging:        p.primeMinFeeForBridging,
				MinOperationFee:          p.primeMinOperationFee,
			},
			common.ChainIDStrCardano: {
				CardanoChainConfig: cardanotx.CardanoChainConfig{
					NetworkMagic:          p.cardanoNetworkMagic,
					NetworkID:             wallet.CardanoNetworkType(p.cardanoNetworkID),
					TTLSlotNumberInc:      p.cardanoTTLSlotInc,
					OgmiosURL:             p.cardanoOgmiosURL,
					BlockfrostURL:         p.cardanoBlockfrostURL,
					BlockfrostAPIKey:      p.cardanoBlockfrostAPIKey,
					SocketPath:            p.cardanoSocketPath,
					PotentialFee:          300000,
					SlotRoundingThreshold: p.cardanoSlotRoundingThreshold,
					NoBatchPeriodPercent:  defaultNoBatchPeriodPercent,
					UtxoMinAmount:         p.cardanoUtxoMinAmount,
					MaxFeeUtxoCount:       defaultMaxFeeUtxoCount,
					MaxUtxoCount:          defaultMaxUtxoCount,
					TakeAtLeastUtxoCount:  defaultTakeAtLeastUtxoCount,
					NativeTokens:          nativeTokensCardano,
				},
<<<<<<< HEAD
				BaseCardanoChainConfig: oCore.BaseCardanoChainConfig{
					NetworkAddress:         p.cardanoNetworkAddress,
					StartBlockHash:         cardanoStartingHash,
					StartSlot:              cardanoStartingSlot,
					ConfirmationBlockCount: defaultCardanoBlockConfirmationCount,
				},
=======
				NetworkAddress:           p.cardanoNetworkAddress,
				StartBlockHash:           cardanoStartingHash,
				StartSlot:                cardanoStartingSlot,
				ConfirmationBlockCount:   p.cardanoBlockConfirmationCount,
>>>>>>> 5f4b4144
				OtherAddressesOfInterest: []string{},
				MinFeeForBridging:        p.cardanoMinFeeForBridging,
				MinOperationFee:          p.cardanoMinOperationFee,
			},
		},
		Bridge: oCore.BridgeConfig{
			NodeURL:              p.bridgeNodeURL,
			DynamicTx:            false,
			SmartContractAddress: p.bridgeSCAddress,
			SubmitConfig: oCore.SubmitConfig{
				ConfirmedBlocksThreshold:  20,
				ConfirmedBlocksSubmitTime: 3000,
				EmptyBlocksThreshold: map[string]uint{
					common.ChainIDStrPrime:   p.emptyBlocksThreshold,
					common.ChainIDStrCardano: p.emptyBlocksThreshold,
				},
			},
		},
		BridgingSettings: oCore.BridgingSettings{
			MaxAmountAllowedToBridge:       defaultMaxAmountAllowedToBridge,
			MaxTokenAmountAllowedToBridge:  defaultMaxTokenAmountAllowedToBridge,
			MaxReceiversPerBridgingRequest: 4, // 4 + 1 for fee
			MaxBridgingClaimsToGroup:       5,
		},
		RetryUnprocessedSettings: oCore.RetryUnprocessedSettings{
			BaseTimeout: time.Second * 60,
			MaxTimeout:  time.Second * 60 * 2048,
		},
		Settings: oCore.AppSettings{
			Logger: logger.LoggerConfig{
				LogFilePath:         filepath.Join(p.logsPath, "validator-components.log"),
				LogLevel:            hclog.Debug,
				JSONLogFormat:       false,
				AppendFile:          true,
				RotatingLogsEnabled: false,
				RotatingLogerConfig: logger.RotatingLoggerConfig{
					MaxSizeInMB:  100,
					MaxBackups:   30,
					MaxAgeInDays: 30,
					Compress:     false,
				},
			},
			DbsPath: filepath.Join(p.dbsPath, "validatorcomponents"),
		},
		RelayerImitatorPullTimeMilis: 1000,
		BatcherPullTimeMilis:         2500,
		APIConfig: apiCore.APIConfig{
			Port:       p.apiPort,
			PathPrefix: "api",
			AllowedHeaders: []string{
				"Content-Type",
			},
			AllowedOrigins: []string{
				"*",
			},
			AllowedMethods: []string{
				"GET",
				"HEAD",
				"POST",
				"PUT",
				"OPTIONS",
				"DELETE",
			},
			APIKeyHeader: "x-api-key",
			APIKeys:      p.apiKeys,
		},
		Telemetry: telemetryConfig,
	}

	primeChainSpecificJSONRaw, _ := json.Marshal(vcConfig.CardanoChains[common.ChainIDStrPrime].CardanoChainConfig)
	cardanoChainSpecificJSONRaw, _ := json.Marshal(vcConfig.CardanoChains[common.ChainIDStrCardano].CardanoChainConfig)

	rConfig := &rCore.RelayerManagerConfiguration{
		Bridge: rCore.BridgeConfig{
			NodeURL:              p.bridgeNodeURL,
			DynamicTx:            false,
			SmartContractAddress: p.bridgeSCAddress,
		},
		Chains: map[string]rCore.ChainConfig{
			common.ChainIDStrPrime: {
				ChainType:     common.ChainTypeCardanoStr,
				DbsPath:       filepath.Join(p.dbsPath, "relayer"),
				ChainSpecific: primeChainSpecificJSONRaw,
			},
			common.ChainIDStrCardano: {
				ChainType:     common.ChainTypeCardanoStr,
				DbsPath:       filepath.Join(p.dbsPath, "relayer"),
				ChainSpecific: cardanoChainSpecificJSONRaw,
			},
		},
		PullTimeMilis: 1000,
		Logger: logger.LoggerConfig{
			LogFilePath:         filepath.Join(p.logsPath, "relayer.log"),
			LogLevel:            hclog.Debug,
			JSONLogFormat:       false,
			AppendFile:          true,
			RotatingLogsEnabled: false,
			RotatingLogerConfig: logger.RotatingLoggerConfig{
				MaxSizeInMB:  100,
				MaxBackups:   30,
				MaxAgeInDays: 30,
				Compress:     false,
			},
		},
	}

	outputDirPath := filepath.Clean(p.outputDir)
	if err := common.CreateDirectoryIfNotExists(outputDirPath, 0770); err != nil {
		return nil, fmt.Errorf("failed to create output directory: %w", err)
	}

	vcConfigPath := filepath.Join(outputDirPath, p.outputValidatorComponentsFileName)
	if err := common.SaveJSON(vcConfigPath, vcConfig, true); err != nil {
		return nil, fmt.Errorf("failed to create validator components config json: %w", err)
	}

	rConfigPath := filepath.Join(outputDirPath, p.outputRelayerFileName)
	if err := common.SaveJSON(rConfigPath, rConfig, true); err != nil {
		return nil, fmt.Errorf("failed to create relayer config json: %w", err)
	}

	return &CmdResult{
		validatorComponentsConfigPath: vcConfigPath,
		relayerConfigPath:             rConfigPath,
	}, nil
}<|MERGE_RESOLUTION|>--- conflicted
+++ resolved
@@ -589,19 +589,12 @@
 					TakeAtLeastUtxoCount:  defaultTakeAtLeastUtxoCount,
 					NativeTokens:          nativeTokensPrime,
 				},
-<<<<<<< HEAD
 				BaseCardanoChainConfig: oCore.BaseCardanoChainConfig{
 					NetworkAddress:         p.primeNetworkAddress,
 					StartBlockHash:         primeStartingHash,
 					StartSlot:              primeStartingSlot,
-					ConfirmationBlockCount: defaultPrimeBlockConfirmationCount,
+					ConfirmationBlockCount: p.primeBlockConfirmationCount,
 				},
-=======
-				NetworkAddress:           p.primeNetworkAddress,
-				StartBlockHash:           primeStartingHash,
-				StartSlot:                primeStartingSlot,
-				ConfirmationBlockCount:   p.primeBlockConfirmationCount,
->>>>>>> 5f4b4144
 				OtherAddressesOfInterest: []string{},
 				MinFeeForBridging:        p.primeMinFeeForBridging,
 				MinOperationFee:          p.primeMinOperationFee,
@@ -624,19 +617,12 @@
 					TakeAtLeastUtxoCount:  defaultTakeAtLeastUtxoCount,
 					NativeTokens:          nativeTokensCardano,
 				},
-<<<<<<< HEAD
 				BaseCardanoChainConfig: oCore.BaseCardanoChainConfig{
 					NetworkAddress:         p.cardanoNetworkAddress,
 					StartBlockHash:         cardanoStartingHash,
 					StartSlot:              cardanoStartingSlot,
-					ConfirmationBlockCount: defaultCardanoBlockConfirmationCount,
+					ConfirmationBlockCount: p.cardanoBlockConfirmationCount,
 				},
-=======
-				NetworkAddress:           p.cardanoNetworkAddress,
-				StartBlockHash:           cardanoStartingHash,
-				StartSlot:                cardanoStartingSlot,
-				ConfirmationBlockCount:   p.cardanoBlockConfirmationCount,
->>>>>>> 5f4b4144
 				OtherAddressesOfInterest: []string{},
 				MinFeeForBridging:        p.cardanoMinFeeForBridging,
 				MinOperationFee:          p.cardanoMinOperationFee,
