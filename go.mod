module github.com/Ethernal-Tech/apex-bridge

go 1.20

require (
	github.com/Ethernal-Tech/cardano-infrastructure v0.0.0-20240319093434-9aac38a6bea4
	github.com/ethereum/go-ethereum v1.13.14
	github.com/hashicorp/go-hclog v1.6.2
	go.etcd.io/bbolt v1.3.9
)

require (
	github.com/davecgh/go-spew v1.1.1 // indirect
	github.com/inconshreveable/mousetrap v1.1.0 // indirect
	github.com/pmezard/go-difflib v1.0.0 // indirect
	github.com/spf13/pflag v1.0.5 // indirect
	github.com/stretchr/objx v0.5.0 // indirect
<<<<<<< HEAD
	github.com/utxorpc/go-codegen v0.4.0 // indirect
=======
	github.com/utxorpc/go-codegen v0.4.4 // indirect
	go.etcd.io/bbolt v1.3.9 // indirect
>>>>>>> 55cd8b20
	google.golang.org/protobuf v1.33.0 // indirect
	gopkg.in/yaml.v3 v3.0.1 // indirect
)

require (
	github.com/Microsoft/go-winio v0.6.1 // indirect
	github.com/StackExchange/wmi v1.2.1 // indirect
	github.com/bits-and-blooms/bitset v1.13.0 // indirect
<<<<<<< HEAD
	github.com/blinklabs-io/gouroboros v0.74.0 // indirect
=======
	github.com/blinklabs-io/gouroboros v0.75.0 // indirect
	github.com/boltdb/bolt v1.3.1
>>>>>>> 55cd8b20
	github.com/btcsuite/btcd/btcec/v2 v2.3.2 // indirect
	github.com/consensys/bavard v0.1.13 // indirect
	github.com/consensys/gnark-crypto v0.12.1 // indirect
	github.com/crate-crypto/go-kzg-4844 v0.7.0 // indirect
	github.com/deckarep/golang-set/v2 v2.1.0 // indirect
	github.com/decred/dcrd/dcrec/secp256k1/v4 v4.2.0 // indirect
	github.com/ethereum/c-kzg-4844 v0.4.2 // indirect
	github.com/fatih/color v1.13.0 // indirect
	github.com/fsnotify/fsnotify v1.6.0 // indirect
	github.com/fxamacker/cbor/v2 v2.6.0
	github.com/go-ole/go-ole v1.3.0 // indirect
	github.com/golang/snappy v0.0.5-0.20220116011046-fa5810519dcb // indirect
	github.com/google/uuid v1.3.0 // indirect
	github.com/gorilla/websocket v1.4.2 // indirect
	github.com/holiman/uint256 v1.2.4 // indirect
	github.com/jinzhu/copier v0.4.0 // indirect
	github.com/mattn/go-colorable v0.1.13 // indirect
	github.com/mattn/go-isatty v0.0.17 // indirect
	github.com/mmcloughlin/addchain v0.4.0 // indirect
	github.com/ryanuber/columnize v2.1.2+incompatible
	github.com/shirou/gopsutil v3.21.4-0.20210419000835-c7a38de76ee5+incompatible // indirect
	github.com/spf13/cobra v1.8.0
	github.com/stretchr/testify v1.8.4
	github.com/supranational/blst v0.3.11 // indirect
	github.com/syndtr/goleveldb v1.0.1-0.20210819022825-2ae1ddf74ef7 // indirect
	github.com/tklauser/go-sysconf v0.3.12 // indirect
	github.com/tklauser/numcpus v0.6.1 // indirect
	github.com/x448/float16 v0.8.4 // indirect
	golang.org/x/crypto v0.21.0 // indirect
	golang.org/x/exp v0.0.0-20240222234643-814bf88cf225 // indirect
	golang.org/x/mod v0.15.0 // indirect
	golang.org/x/sync v0.6.0 // indirect
	golang.org/x/sys v0.18.0 // indirect
	golang.org/x/tools v0.18.0 // indirect
	rsc.io/tmplfunc v0.0.3 // indirect
)<|MERGE_RESOLUTION|>--- conflicted
+++ resolved
@@ -15,12 +15,8 @@
 	github.com/pmezard/go-difflib v1.0.0 // indirect
 	github.com/spf13/pflag v1.0.5 // indirect
 	github.com/stretchr/objx v0.5.0 // indirect
-<<<<<<< HEAD
-	github.com/utxorpc/go-codegen v0.4.0 // indirect
-=======
 	github.com/utxorpc/go-codegen v0.4.4 // indirect
 	go.etcd.io/bbolt v1.3.9 // indirect
->>>>>>> 55cd8b20
 	google.golang.org/protobuf v1.33.0 // indirect
 	gopkg.in/yaml.v3 v3.0.1 // indirect
 )
@@ -29,12 +25,7 @@
 	github.com/Microsoft/go-winio v0.6.1 // indirect
 	github.com/StackExchange/wmi v1.2.1 // indirect
 	github.com/bits-and-blooms/bitset v1.13.0 // indirect
-<<<<<<< HEAD
-	github.com/blinklabs-io/gouroboros v0.74.0 // indirect
-=======
 	github.com/blinklabs-io/gouroboros v0.75.0 // indirect
-	github.com/boltdb/bolt v1.3.1
->>>>>>> 55cd8b20
 	github.com/btcsuite/btcd/btcec/v2 v2.3.2 // indirect
 	github.com/consensys/bavard v0.1.13 // indirect
 	github.com/consensys/gnark-crypto v0.12.1 // indirect
