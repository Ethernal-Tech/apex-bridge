# This file configures github.com/golangci/golangci-lint.

run:
  timeout: 3m
  tests: true
<<<<<<< HEAD
=======
  # default is true. Enables skipping of directories:
  #   vendor$, third_party$, testdata$, examples$, Godeps$, builtin$
>>>>>>> a2e40245

linters:
  disable-all: true
  enable:
    - whitespace # Tool for detection of leading and trailing whitespace
    - wsl # Forces you to use empty lines
    - wastedassign # Finds wasted assignment statements
    - unconvert # Unnecessary type conversions
    - tparallel # Detects inappropriate usage of t.Parallel() method in your Go test codes
    - thelper # Detects golang test helpers without t.Helper() call and checks the consistency of test helpers
    - stylecheck # Stylecheck is a replacement for golint
    - prealloc # Finds slice declarations that could potentially be pre-allocated
    - predeclared # Finds code that shadows one of Go's predeclared identifiers
    - nolintlint # Ill-formed or insufficient nolint directives
    - nlreturn # Checks for a new line before return and branch statements to increase code clarity
    - misspell # Misspelled English words in comments
    - makezero # Finds slice declarations with non-zero initial length
    - lll # Long lines
    - importas # Enforces consistent import aliases
    - gosec # Security problems
    - gofmt # Whether the code was gofmt-ed
    - goimports # Unused imports
    - goconst # Repeated strings that could be replaced by a constant
    - forcetypeassert # Finds forced type assertions
    - dogsled # Checks assignments with too many blank identifiers (e.g. x, , , _, := f())
    - dupl # Code clone detection
    - errname # Checks that sentinel errors are prefixed with the Err and error types are suffixed with the Error
    - errorlint # errorlint is a linter for that can be used to find code that will cause problems with the error wrapping scheme introduced in Go 1.13
    - gocritic
    - errcheck # Errcheck is a go lint rule for checking for unchecked errors in go programs. These unchecked errors can be critical bugs in some cases
    - godox # Godox is a linter for TODOs and FIXMEs left in the code

linters-settings:
  gofmt:
    simplify: true
  goconst:
    min-len: 3
    min-occurrences: 3
  gocritic:
    enabled-checks:
      - ruleguard
    settings:
      ruleguard:
        rules: "./gorules/rules.go"

issues:
  exclude-dirs-use-default: true
  new-from-rev: origin/main # report only new issues with reference to main branch
  exclude-dirs-use-default: true
  exclude-dirs:
    - tests
  exclude-rules:
    - path: _test\.go
      linters:
        - gosec
        - unparam
        - lll
        - forcetypeassert
    - path: gen_sc_data\.go
      linters:
        - wsl
        - lll
        - stylecheck
  include:
    - EXC0012 # Exported (.+) should have comment( \(or a comment on this block\))? or be unexported
    - EXC0013 # Package comment should be of the form "(.+)...
    - EXC0014 # Comment on exported (.+) should be of the form "(.+)..."
    - EXC0015 # Should have a package comment<|MERGE_RESOLUTION|>--- conflicted
+++ resolved
@@ -3,11 +3,8 @@
 run:
   timeout: 3m
   tests: true
-<<<<<<< HEAD
-=======
   # default is true. Enables skipping of directories:
   #   vendor$, third_party$, testdata$, examples$, Godeps$, builtin$
->>>>>>> a2e40245
 
 linters:
   disable-all: true
