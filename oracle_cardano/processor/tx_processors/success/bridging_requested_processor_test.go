--- conflicted
+++ resolved
@@ -51,30 +51,16 @@
 						FeeAddress:      vectorBridgingFeeAddr,
 					},
 					CardanoChainConfig: cardanotx.CardanoChainConfig{
-						NetworkID:     wallet.VectorTestNetNetwork,
+						NetworkID:     wallet.TestNetNetwork,
 						UtxoMinAmount: utxoMinValue,
 					},
 					MinFeeForBridging:     minFeeForBridging,
 					FeeAddrBridgingAmount: feeAddrBridgingAmount,
 				},
 			},
-<<<<<<< HEAD
 			BridgingSettings: cCore.BridgingSettings{
 				MaxReceiversPerBridgingRequest: 3,
 				MaxAmountAllowedToBridge:       maxAmountAllowedToBridge,
-=======
-			common.ChainIDStrVector: {
-				BridgingAddresses: cCore.BridgingAddresses{
-					BridgingAddress: vectorBridgingAddr,
-					FeeAddress:      vectorBridgingFeeAddr,
-				},
-				CardanoChainConfig: cardanotx.CardanoChainConfig{
-					NetworkID:     wallet.TestNetNetwork,
-					UtxoMinAmount: utxoMinValue,
-				},
-				MinFeeForBridging:     minFeeForBridging,
-				FeeAddrBridgingAmount: feeAddrBridgingAmount,
->>>>>>> a167db7d
 			},
 			RefundEnabled: refundEnabled,
 		}
