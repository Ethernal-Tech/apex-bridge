package successtxprocessors

import (
	"fmt"
	"math/big"
	"strings"
	"testing"

	cardanotx "github.com/Ethernal-Tech/apex-bridge/cardano"
	"github.com/Ethernal-Tech/apex-bridge/common"
	"github.com/Ethernal-Tech/apex-bridge/oracle_cardano/core"
	cCore "github.com/Ethernal-Tech/apex-bridge/oracle_common/core"
	"github.com/Ethernal-Tech/cardano-infrastructure/indexer"
	"github.com/Ethernal-Tech/cardano-infrastructure/wallet"
	"github.com/hashicorp/go-hclog"
	"github.com/stretchr/testify/require"
)

func TestBridgingRequestedProcessor(t *testing.T) {
	const (
		utxoMinValue          = 1000000
		minFeeForBridging     = 1000010
		feeAddrBridgingAmount = uint64(1000001)
		primeBridgingAddr     = "addr_test1vq6xsx99frfepnsjuhzac48vl9s2lc9awkvfknkgs89srqqslj660"
		primeBridgingFeeAddr  = "addr_test1vqqj5apwf5npsmudw0ranypkj9jw98t25wk4h83jy5mwypswekttt"
		vectorBridgingAddr    = "addr_test1w2h482rf4gf44ek0rekamxksulazkr64yf2fhmm7f5gxjpsdm4zsg"
		vectorBridgingFeeAddr = "addr_test1vzv206r2s6c5y3rr9eexxnlppz8lm048empp8zvtwjkn9cqleec9x"
		nexusBridgingAddr     = "0xA4d1233A67776575425Ab185f6a9251aa00fEA25"
		validTestAddress      = "addr_test1vz68kkm248u5yze6cphql743lv3y34z65njw3x4j8vfcqwg0shpwd"
	)

	maxAmountAllowedToBridge := new(big.Int).SetUint64(100000000)
	testChainID := "test"

	getAppConfig := func(refundEnabled bool) *cCore.AppConfig {
		appConfig := &cCore.AppConfig{
			CardanoChains: map[string]*cCore.CardanoChainConfig{
				common.ChainIDStrPrime: {
					BridgingAddresses: cCore.BridgingAddresses{
						BridgingAddress: primeBridgingAddr,
						FeeAddress:      primeBridgingFeeAddr,
					},
					CardanoChainConfig: cardanotx.CardanoChainConfig{
						NetworkID:     wallet.TestNetNetwork,
						UtxoMinAmount: utxoMinValue,
					},
					MinFeeForBridging:     minFeeForBridging,
					FeeAddrBridgingAmount: feeAddrBridgingAmount,
				},
				common.ChainIDStrVector: {
					BridgingAddresses: cCore.BridgingAddresses{
						BridgingAddress: vectorBridgingAddr,
						FeeAddress:      vectorBridgingFeeAddr,
					},
					CardanoChainConfig: cardanotx.CardanoChainConfig{
						NetworkID:     wallet.TestNetNetwork,
						UtxoMinAmount: utxoMinValue,
					},
					MinFeeForBridging:     minFeeForBridging,
					FeeAddrBridgingAmount: feeAddrBridgingAmount,
				},
			},
			BridgingSettings: cCore.BridgingSettings{
				MaxReceiversPerBridgingRequest: 3,
				MaxAmountAllowedToBridge:       maxAmountAllowedToBridge,
			},
<<<<<<< HEAD
			RefundEnabled: refundEnabled,
		}
		appConfig.FillOut()

		return appConfig
=======
		},
		BridgingSettings: cCore.BridgingSettings{
			MaxReceiversPerBridgingRequest: 3,
			MaxAmountAllowedToBridge:       maxAmountAllowedToBridge,
			AllowedDirections: map[string][]string{
				common.ChainIDStrPrime:  {common.ChainIDStrVector, common.ChainIDStrNexus, testChainID},
				common.ChainIDStrVector: {common.ChainIDStrPrime},
				common.ChainIDStrNexus:  {common.ChainIDStrPrime},
				testChainID:             {common.ChainIDStrPrime},
			},
		},
>>>>>>> 53ec61ce
	}

	t.Run("ValidateAndAddClaim empty tx", func(t *testing.T) {
		claims := &cCore.BridgeClaims{}

		appConfig := getAppConfig(false)

		refundRequestProcessorMock := &core.CardanoTxSuccessRefundProcessorMock{}
		refundRequestProcessorMock.On(
			"HandleBridgingProcessorError", claims, &core.CardanoTx{}, appConfig).Return(nil)

		proc := NewBridgingRequestedProcessor(
			refundRequestProcessorMock, hclog.NewNullLogger())

		err := proc.ValidateAndAddClaim(claims, &core.CardanoTx{}, appConfig)
		require.Error(t, err)
		require.ErrorContains(t, err, "failed to unmarshal metadata, err: EOF")
	})

	t.Run("ValidateAndAddClaim empty tx with refund", func(t *testing.T) {
		claims := &cCore.BridgeClaims{}

		appConfig := getAppConfig(true)
		refundRequestProcessorMock := &core.CardanoTxSuccessRefundProcessorMock{}
		refundRequestProcessorMock.On(
			"HandleBridgingProcessorError", claims, &core.CardanoTx{}, appConfig).Return(nil)

		proc := NewBridgingRequestedProcessor(refundRequestProcessorMock, hclog.NewNullLogger())

		err := proc.ValidateAndAddClaim(claims, &core.CardanoTx{}, appConfig)
		require.NoError(t, err)
	})

	t.Run("ValidateAndAddClaim empty tx with refund err", func(t *testing.T) {
		claims := &cCore.BridgeClaims{}

		appConfig := getAppConfig(true)
		refundRequestProcessorMock := &core.CardanoTxSuccessRefundProcessorMock{}
		refundRequestProcessorMock.On(
			"HandleBridgingProcessorError", claims, &core.CardanoTx{}, appConfig).Return(
			fmt.Errorf("test err"))

		proc := NewBridgingRequestedProcessor(refundRequestProcessorMock, hclog.NewNullLogger())

		err := proc.ValidateAndAddClaim(claims, &core.CardanoTx{}, appConfig)
		require.Error(t, err)
		require.ErrorContains(t, err, "test err")
	})

	t.Run("ValidateAndAddClaim irrelevant metadata", func(t *testing.T) {
		irrelevantMetadata, err := common.SimulateRealMetadata(common.MetadataEncodingTypeCbor, common.BaseMetadata{
			BridgingTxType: common.BridgingTxTypeBatchExecution,
		})
		require.NoError(t, err)
		require.NotNil(t, irrelevantMetadata)

		claims := &cCore.BridgeClaims{}

		appConfig := getAppConfig(false)
		refundRequestProcessorMock := &core.CardanoTxSuccessRefundProcessorMock{}
		refundRequestProcessorMock.On(
			"HandleBridgingProcessorError", claims, &core.CardanoTx{}, appConfig).Return(nil)

		proc := NewBridgingRequestedProcessor(refundRequestProcessorMock, hclog.NewNullLogger())

		err = proc.ValidateAndAddClaim(claims, &core.CardanoTx{
			Tx: indexer.Tx{
				Metadata: irrelevantMetadata,
			},
		}, appConfig)
		require.Error(t, err)
		require.ErrorContains(t, err, "ValidateAndAddClaim called for irrelevant tx")
	})

	t.Run("ValidateAndAddClaim irrelevant metadata with refund", func(t *testing.T) {
		irrelevantMetadata, err := common.SimulateRealMetadata(common.MetadataEncodingTypeCbor, common.BaseMetadata{
			BridgingTxType: common.BridgingTxTypeBatchExecution,
		})
		require.NoError(t, err)
		require.NotNil(t, irrelevantMetadata)

		claims := &cCore.BridgeClaims{}
		cardanoTx := &core.CardanoTx{
			Tx: indexer.Tx{
				Metadata: irrelevantMetadata,
			},
		}

		appConfig := getAppConfig(true)
		refundRequestProcessorMock := &core.CardanoTxSuccessRefundProcessorMock{}
		refundRequestProcessorMock.On(
			"HandleBridgingProcessorError", claims, cardanoTx, appConfig).Return(nil)

		proc := NewBridgingRequestedProcessor(refundRequestProcessorMock, hclog.NewNullLogger())

		refundRequestProcessorMock.On("ValidateAndAddClaim", claims, &core.CardanoTx{
			Tx: indexer.Tx{
				Metadata: irrelevantMetadata,
			},
		}, appConfig).Return(nil)

		err = proc.ValidateAndAddClaim(claims, cardanoTx, appConfig)
		require.NoError(t, err)
	})

	t.Run("ValidateAndAddClaim insufficient metadata", func(t *testing.T) {
		relevantButNotFullMetadata, err := common.SimulateRealMetadata(common.MetadataEncodingTypeCbor, common.BaseMetadata{
			BridgingTxType: common.BridgingTxTypeBridgingRequest,
		})
		require.NoError(t, err)
		require.NotNil(t, relevantButNotFullMetadata)

		claims := &cCore.BridgeClaims{}
		cardanoTx := &core.CardanoTx{
			Tx: indexer.Tx{
				Metadata: relevantButNotFullMetadata,
			},
		}

		appConfig := getAppConfig(false)
		refundRequestProcessorMock := &core.CardanoTxSuccessRefundProcessorMock{
			SuccessProc: &core.CardanoTxSuccessProcessorMock{},
		}
		refundRequestProcessorMock.On(
			"HandleBridgingProcessorError", claims, cardanoTx, appConfig).Return(nil)
		refundRequestProcessorMock.On(
			"HandleBridgingProcessorPreValidate", cardanoTx, appConfig).Return(nil)

		proc := NewBridgingRequestedProcessor(refundRequestProcessorMock, hclog.NewNullLogger())

		err = proc.ValidateAndAddClaim(claims, cardanoTx, appConfig)
		require.Error(t, err)
		require.ErrorContains(t, err, "unsupported chain id found in tx")
	})

<<<<<<< HEAD
	t.Run("ValidateAndAddClaim insufficient metadata with refund", func(t *testing.T) {
		relevantButNotFullMetadata, err := common.SimulateRealMetadata(common.MetadataEncodingTypeCbor, common.BaseMetadata{
			BridgingTxType: common.BridgingTxTypeBridgingRequest,
		})
		require.NoError(t, err)
		require.NotNil(t, relevantButNotFullMetadata)

		claims := &cCore.BridgeClaims{}
		cardanoTx := &core.CardanoTx{
			Tx: indexer.Tx{
				Metadata: relevantButNotFullMetadata,
			},
		}

		appConfig := getAppConfig(true)
		refundRequestProcessorMock := &core.CardanoTxSuccessRefundProcessorMock{
			SuccessProc: &core.CardanoTxSuccessProcessorMock{},
		}
		refundRequestProcessorMock.On(
			"HandleBridgingProcessorError", claims, cardanoTx, appConfig).Return(nil)
		refundRequestProcessorMock.On(
			"HandleBridgingProcessorPreValidate", cardanoTx, appConfig).Return(nil)

		proc := NewBridgingRequestedProcessor(refundRequestProcessorMock, hclog.NewNullLogger())

		err = proc.ValidateAndAddClaim(claims, cardanoTx, appConfig)
		require.NoError(t, err)
	})

	t.Run("ValidateAndAddClaim destination chain not registered", func(t *testing.T) {
		destinationChainNonRegisteredMetadata, err := common.SimulateRealMetadata(common.MetadataEncodingTypeCbor, common.BridgingRequestMetadata{
=======
	t.Run("ValidateAndAddClaim - transaction direction not allowed", func(t *testing.T) {
		transactionDirectionNotSupportedMetadata, err := common.SimulateRealMetadata(common.MetadataEncodingTypeCbor, common.BridgingRequestMetadata{
>>>>>>> 53ec61ce
			BridgingTxType:     common.BridgingTxTypeBridgingRequest,
			DestinationChainID: "invalid",
			SenderAddr:         cardanotx.AddrToMetaDataAddr("addr1"),
			Transactions:       []common.BridgingRequestMetadataTransaction{},
		})
		require.NoError(t, err)
		require.NotNil(t, transactionDirectionNotSupportedMetadata)

		claims := &cCore.BridgeClaims{}
		txOutputs := []*indexer.TxOutput{
			{Address: "addr1", Amount: 1},
			{Address: "addr2", Amount: 2},
			{Address: primeBridgingAddr, Amount: 3},
			{Address: primeBridgingFeeAddr, Amount: 4},
		}
		err = proc.ValidateAndAddClaim(claims, &core.CardanoTx{
			Tx: indexer.Tx{
				Metadata: transactionDirectionNotSupportedMetadata,
				Outputs:  txOutputs,
			},
			OriginChainID: common.ChainIDStrPrime,
		}, appConfig)
		require.Error(t, err)
		require.ErrorContains(t, err, "transaction direction not allowed")
	})

	t.Run("ValidateAndAddClaim - destination chain not registered", func(t *testing.T) {
		destinationChainNonRegisteredMetadata, err := common.SimulateRealMetadata(common.MetadataEncodingTypeCbor, common.BridgingRequestMetadata{
			BridgingTxType:     common.BridgingTxTypeBridgingRequest,
			DestinationChainID: testChainID,
			SenderAddr:         cardanotx.AddrToMetaDataAddr("addr1"),
			Transactions:       []common.BridgingRequestMetadataTransaction{},
		})
		require.NoError(t, err)
		require.NotNil(t, destinationChainNonRegisteredMetadata)

		claims := &cCore.BridgeClaims{}
		txOutputs := []*indexer.TxOutput{
			{Address: "addr1", Amount: 1},
			{Address: "addr2", Amount: 2},
			{Address: primeBridgingAddr, Amount: 3},
			{Address: primeBridgingFeeAddr, Amount: 4},
		}

		tx := indexer.Tx{
			Metadata: destinationChainNonRegisteredMetadata,
			Outputs:  txOutputs,
		}
		cardanoTx := &core.CardanoTx{
			Tx:            tx,
			OriginChainID: common.ChainIDStrPrime,
		}

		appConfig := getAppConfig(false)
		refundRequestProcessorMock := &core.CardanoTxSuccessRefundProcessorMock{
			SuccessProc: &core.CardanoTxSuccessProcessorMock{},
		}
		refundRequestProcessorMock.On(
			"HandleBridgingProcessorError", claims, cardanoTx, appConfig).Return(nil)
		refundRequestProcessorMock.On(
			"HandleBridgingProcessorPreValidate", cardanoTx, appConfig).Return(nil)

		proc := NewBridgingRequestedProcessor(refundRequestProcessorMock, hclog.NewNullLogger())

		err = proc.ValidateAndAddClaim(claims, cardanoTx, appConfig)
		require.Error(t, err)
		require.ErrorContains(t, err, "destination chain not registered")
	})

<<<<<<< HEAD
	t.Run("ValidateAndAddClaim origin chain not registered", func(t *testing.T) {
		destinationChainNonRegisteredMetadata, err := common.SimulateRealMetadata(common.MetadataEncodingTypeCbor, common.BridgingRequestMetadata{
=======
	t.Run("ValidateAndAddClaim - unsupported chain id found in tx", func(t *testing.T) {
		originChainNonRegisteredMetadata, err := common.SimulateRealMetadata(common.MetadataEncodingTypeCbor, common.BridgingRequestMetadata{
			BridgingTxType:     common.BridgingTxTypeBridgingRequest,
			DestinationChainID: common.ChainIDStrPrime,
			SenderAddr:         cardanotx.AddrToMetaDataAddr("addr1"),
			Transactions:       []common.BridgingRequestMetadataTransaction{},
		})
		require.NoError(t, err)
		require.NotNil(t, originChainNonRegisteredMetadata)

		claims := &cCore.BridgeClaims{}
		txOutputs := []*indexer.TxOutput{
			{Address: "addr1", Amount: 1},
			{Address: "addr2", Amount: 2},
			{Address: primeBridgingAddr, Amount: 3},
			{Address: primeBridgingFeeAddr, Amount: 4},
		}
		err = proc.ValidateAndAddClaim(claims, &core.CardanoTx{
			Tx: indexer.Tx{
				Metadata: originChainNonRegisteredMetadata,
				Outputs:  txOutputs,
			},
			OriginChainID: testChainID,
		}, appConfig)
		require.Error(t, err)
		require.ErrorContains(t, err, "unsupported chain id found in tx")
	})

	t.Run("ValidateAndAddClaim destination chain not registered", func(t *testing.T) {
		originChainNonRegisteredMetadata, err := common.SimulateRealMetadata(common.MetadataEncodingTypeCbor, common.BridgingRequestMetadata{
>>>>>>> 53ec61ce
			BridgingTxType:     common.BridgingTxTypeBridgingRequest,
			DestinationChainID: common.ChainIDStrVector,
			SenderAddr:         cardanotx.AddrToMetaDataAddr("addr1"),
			Transactions:       []common.BridgingRequestMetadataTransaction{},
		})
		require.NoError(t, err)
		require.NotNil(t, originChainNonRegisteredMetadata)

		claims := &cCore.BridgeClaims{}
		txOutputs := []*indexer.TxOutput{
			{Address: "addr1", Amount: 1},
			{Address: "addr2", Amount: 2},
			{Address: primeBridgingAddr, Amount: 3},
			{Address: primeBridgingFeeAddr, Amount: 4},
		}
<<<<<<< HEAD

		tx := indexer.Tx{
			Metadata: destinationChainNonRegisteredMetadata,
			Outputs:  txOutputs,
		}
		cardanoTx := &core.CardanoTx{
			Tx:            tx,
=======
		err = proc.ValidateAndAddClaim(claims, &core.CardanoTx{
			Tx: indexer.Tx{
				Metadata: originChainNonRegisteredMetadata,
				Outputs:  txOutputs,
			},
>>>>>>> 53ec61ce
			OriginChainID: "invalid",
		}

		appConfig := getAppConfig(false)
		refundRequestProcessorMock := &core.CardanoTxSuccessRefundProcessorMock{
			SuccessProc: &core.CardanoTxSuccessProcessorMock{},
		}
		refundRequestProcessorMock.On(
			"HandleBridgingProcessorError", claims, cardanoTx, appConfig).Return(nil)
		refundRequestProcessorMock.On(
			"HandleBridgingProcessorPreValidate", cardanoTx, appConfig).Return(nil)

		proc := NewBridgingRequestedProcessor(refundRequestProcessorMock, hclog.NewNullLogger())

		err = proc.ValidateAndAddClaim(claims, cardanoTx, appConfig)
		require.Error(t, err)
		require.ErrorContains(t, err, "unsupported chain id found in tx")
	})

	t.Run("ValidateAndAddClaim forbidden transaction direction", func(t *testing.T) {
		transactionDirectionNotSupportedMetadata, err := common.SimulateRealMetadata(common.MetadataEncodingTypeCbor, common.BridgingRequestMetadata{
			BridgingTxType:     common.BridgingTxTypeBridgingRequest,
			DestinationChainID: common.ChainIDStrNexus,
			SenderAddr:         cardanotx.AddrToMetaDataAddr("addr1"),
			Transactions:       []common.BridgingRequestMetadataTransaction{},
		})
		require.NoError(t, err)
		require.NotNil(t, transactionDirectionNotSupportedMetadata)

		claims := &cCore.BridgeClaims{}
		txOutputs := []*indexer.TxOutput{
			{Address: "addr1", Amount: 1},
			{Address: "addr2", Amount: 2},
			{Address: vectorBridgingAddr, Amount: 3},
			{Address: vectorBridgingAddr, Amount: 4},
		}
<<<<<<< HEAD

		tx := indexer.Tx{
			Metadata: destinationChainNonRegisteredMetadata,
			Outputs:  txOutputs,
		}
		cardanoTx := &core.CardanoTx{
			Tx:            tx,
=======
		err = proc.ValidateAndAddClaim(claims, &core.CardanoTx{
			Tx: indexer.Tx{
				Metadata: transactionDirectionNotSupportedMetadata,
				Outputs:  txOutputs,
			},
>>>>>>> 53ec61ce
			OriginChainID: common.ChainIDStrVector,
		}

		appConfig := getAppConfig(false)
		refundRequestProcessorMock := &core.CardanoTxSuccessRefundProcessorMock{
			SuccessProc: &core.CardanoTxSuccessProcessorMock{},
		}
		refundRequestProcessorMock.On(
			"HandleBridgingProcessorError", claims, cardanoTx, appConfig).Return(nil)
		refundRequestProcessorMock.On(
			"HandleBridgingProcessorPreValidate", cardanoTx, appConfig).Return(nil)

		proc := NewBridgingRequestedProcessor(refundRequestProcessorMock, hclog.NewNullLogger())

		err = proc.ValidateAndAddClaim(claims, cardanoTx, appConfig)
		require.Error(t, err)
		require.ErrorContains(t, err, "transaction direction not allowed")
	})

	t.Run("ValidateAndAddClaim bridging addr not in utxos", func(t *testing.T) {
		bridgingAddrNotFoundInUtxosMetadata, err := common.SimulateRealMetadata(common.MetadataEncodingTypeCbor, common.BridgingRequestMetadata{
			BridgingTxType:     common.BridgingTxTypeBridgingRequest,
			DestinationChainID: common.ChainIDStrVector,
			SenderAddr:         cardanotx.AddrToMetaDataAddr("addr1"),
			Transactions:       []common.BridgingRequestMetadataTransaction{},
		})
		require.NoError(t, err)
		require.NotNil(t, bridgingAddrNotFoundInUtxosMetadata)

		claims := &cCore.BridgeClaims{}
		txOutputs := []*indexer.TxOutput{
			{Address: "addr1", Amount: 1},
			{Address: "addr2", Amount: 2},
		}

		tx := indexer.Tx{
			Metadata: bridgingAddrNotFoundInUtxosMetadata,
			Outputs:  txOutputs,
		}
		cardanoTx := &core.CardanoTx{
			Tx:            tx,
			OriginChainID: common.ChainIDStrPrime,
		}

		appConfig := getAppConfig(false)
		refundRequestProcessorMock := &core.CardanoTxSuccessRefundProcessorMock{
			SuccessProc: &core.CardanoTxSuccessProcessorMock{},
		}
		refundRequestProcessorMock.On(
			"HandleBridgingProcessorError", claims, cardanoTx, appConfig).Return(nil)
		refundRequestProcessorMock.On(
			"HandleBridgingProcessorPreValidate", cardanoTx, appConfig).Return(nil)

		proc := NewBridgingRequestedProcessor(refundRequestProcessorMock, hclog.NewNullLogger())

		err = proc.ValidateAndAddClaim(claims, cardanoTx, appConfig)
		require.Error(t, err)
		require.ErrorContains(t, err, "bridging address")
		require.ErrorContains(t, err, "not found in tx outputs")
	})

	t.Run("ValidateAndAddClaim multiple utxos to bridging addr", func(t *testing.T) {
		multipleUtxosToBridgingAddrMetadata, err := common.SimulateRealMetadata(common.MetadataEncodingTypeCbor, common.BridgingRequestMetadata{
			BridgingTxType:     common.BridgingTxTypeBridgingRequest,
			DestinationChainID: common.ChainIDStrVector,
			SenderAddr:         cardanotx.AddrToMetaDataAddr("addr1"),
			Transactions:       []common.BridgingRequestMetadataTransaction{},
		})
		require.NoError(t, err)
		require.NotNil(t, multipleUtxosToBridgingAddrMetadata)

		claims := &cCore.BridgeClaims{}
		txOutputs := []*indexer.TxOutput{
			{Address: primeBridgingAddr, Amount: 1},
			{Address: primeBridgingAddr, Amount: 2},
		}

		tx := indexer.Tx{
			Metadata: multipleUtxosToBridgingAddrMetadata,
			Outputs:  txOutputs,
		}
		cardanoTx := &core.CardanoTx{
			Tx:            tx,
			OriginChainID: common.ChainIDStrPrime,
		}

		appConfig := getAppConfig(false)
		refundRequestProcessorMock := &core.CardanoTxSuccessRefundProcessorMock{
			SuccessProc: &core.CardanoTxSuccessProcessorMock{},
		}
		refundRequestProcessorMock.On(
			"HandleBridgingProcessorError", claims, cardanoTx, appConfig).Return(nil)
		refundRequestProcessorMock.On(
			"HandleBridgingProcessorPreValidate", cardanoTx, appConfig).Return(nil)

		proc := NewBridgingRequestedProcessor(refundRequestProcessorMock, hclog.NewNullLogger())

		err = proc.ValidateAndAddClaim(claims, cardanoTx, appConfig)
		require.Error(t, err)
		require.ErrorContains(t, err, "found multiple tx outputs to the bridging address")
	})

	t.Run("ValidateAndAddClaim number of receivers greater than maximum allowed", func(t *testing.T) {
		feeAddrNotInReceiversMetadata, err := common.SimulateRealMetadata(common.MetadataEncodingTypeCbor, common.BridgingRequestMetadata{
			BridgingTxType:     common.BridgingTxTypeBridgingRequest,
			DestinationChainID: common.ChainIDStrVector,
			SenderAddr:         cardanotx.AddrToMetaDataAddr("addr1"),
			Transactions: []common.BridgingRequestMetadataTransaction{
				{Address: cardanotx.AddrToMetaDataAddr(vectorBridgingFeeAddr), Amount: 2},
				{Address: cardanotx.AddrToMetaDataAddr(vectorBridgingFeeAddr), Amount: 2},
				{Address: cardanotx.AddrToMetaDataAddr(vectorBridgingFeeAddr), Amount: 2},
				{Address: cardanotx.AddrToMetaDataAddr(vectorBridgingFeeAddr), Amount: 2},
			},
		})
		require.NoError(t, err)
		require.NotNil(t, feeAddrNotInReceiversMetadata)

		claims := &cCore.BridgeClaims{}
		txOutputs := []*indexer.TxOutput{
			{Address: primeBridgingAddr, Amount: 1},
		}

		tx := indexer.Tx{
			Metadata: feeAddrNotInReceiversMetadata,
			Outputs:  txOutputs,
		}
		cardanoTx := &core.CardanoTx{
			Tx:            tx,
			OriginChainID: common.ChainIDStrPrime,
		}

		appConfig := getAppConfig(false)
		refundRequestProcessorMock := &core.CardanoTxSuccessRefundProcessorMock{
			SuccessProc: &core.CardanoTxSuccessProcessorMock{},
		}
		refundRequestProcessorMock.On(
			"HandleBridgingProcessorError", claims, cardanoTx, appConfig).Return(nil)
		refundRequestProcessorMock.On(
			"HandleBridgingProcessorPreValidate", cardanoTx, appConfig).Return(nil)

		proc := NewBridgingRequestedProcessor(refundRequestProcessorMock, hclog.NewNullLogger())

		err = proc.ValidateAndAddClaim(claims, cardanoTx, appConfig)
		require.Error(t, err)
		require.ErrorContains(t, err, "number of receivers in metadata greater than maximum allowed")
	})

	t.Run("ValidateAndAddClaim fee amount is too low", func(t *testing.T) {
		feeAddrNotInReceiversMetadata, err := common.SimulateRealMetadata(common.MetadataEncodingTypeCbor, common.BridgingRequestMetadata{
			BridgingTxType:     common.BridgingTxTypeBridgingRequest,
			DestinationChainID: common.ChainIDStrVector,
			SenderAddr:         cardanotx.AddrToMetaDataAddr("addr1"),
			Transactions: []common.BridgingRequestMetadataTransaction{
				{Address: cardanotx.AddrToMetaDataAddr(validTestAddress), Amount: utxoMinValue},
			},
			BridgingFee: minFeeForBridging - 1,
		})
		require.NoError(t, err)
		require.NotNil(t, feeAddrNotInReceiversMetadata)

		claims := &cCore.BridgeClaims{}
		txOutputs := []*indexer.TxOutput{
			{Address: primeBridgingAddr, Amount: utxoMinValue},
		}

		tx := indexer.Tx{
			Metadata: feeAddrNotInReceiversMetadata,
			Outputs:  txOutputs,
		}
		cardanoTx := &core.CardanoTx{
			Tx:            tx,
			OriginChainID: common.ChainIDStrPrime,
		}

		appConfig := getAppConfig(false)
		refundRequestProcessorMock := &core.CardanoTxSuccessRefundProcessorMock{
			SuccessProc: &core.CardanoTxSuccessProcessorMock{},
		}
		refundRequestProcessorMock.On(
			"HandleBridgingProcessorError", claims, cardanoTx, appConfig).Return(nil)
		refundRequestProcessorMock.On(
			"HandleBridgingProcessorPreValidate", cardanoTx, appConfig).Return(nil)

		proc := NewBridgingRequestedProcessor(refundRequestProcessorMock, hclog.NewNullLogger())

		err = proc.ValidateAndAddClaim(claims, cardanoTx, appConfig)
		require.Error(t, err)
		require.ErrorContains(t, err, "bridging fee in metadata receivers is less than minimum")
	})

	t.Run("ValidateAndAddClaim fee amount is specified in receivers", func(t *testing.T) {
		metadata, err := common.SimulateRealMetadata(common.MetadataEncodingTypeCbor, common.BridgingRequestMetadata{
			BridgingTxType:     common.BridgingTxTypeBridgingRequest,
			DestinationChainID: common.ChainIDStrVector,
			SenderAddr:         cardanotx.AddrToMetaDataAddr("addr1"),
			Transactions: []common.BridgingRequestMetadataTransaction{
				{Address: cardanotx.AddrToMetaDataAddr(validTestAddress), Amount: utxoMinValue},
				{Address: cardanotx.AddrToMetaDataAddr(vectorBridgingFeeAddr), Amount: minFeeForBridging},
			},
			BridgingFee: 100,
		})
		require.NoError(t, err)
		require.NotNil(t, metadata)

		claims := &cCore.BridgeClaims{}
		txOutputs := []*indexer.TxOutput{
			{Address: primeBridgingAddr, Amount: utxoMinValue + minFeeForBridging + 100},
		}
		cardanoTx := &core.CardanoTx{
			Tx: indexer.Tx{
				Metadata: metadata,
				Outputs:  txOutputs,
			},
			OriginChainID: common.ChainIDStrPrime,
		}

		appConfig := getAppConfig(false)
		refundRequestProcessorMock := &core.CardanoTxSuccessRefundProcessorMock{
			SuccessProc: &core.CardanoTxSuccessProcessorMock{},
		}
		refundRequestProcessorMock.On(
			"HandleBridgingProcessorError", claims, cardanoTx, appConfig).Return(nil)
		refundRequestProcessorMock.On(
			"HandleBridgingProcessorPreValidate", cardanoTx, appConfig).Return(nil)

		proc := NewBridgingRequestedProcessor(refundRequestProcessorMock, hclog.NewNullLogger())

		err = proc.ValidateAndAddClaim(claims, cardanoTx, appConfig)
		require.NoError(t, err)
	})

	t.Run("ValidateAndAddClaim utxo value below minimum in receivers in metadata", func(t *testing.T) {
		utxoValueBelowMinInReceiversMetadata, err := common.SimulateRealMetadata(common.MetadataEncodingTypeCbor, common.BridgingRequestMetadata{
			BridgingTxType:     common.BridgingTxTypeBridgingRequest,
			DestinationChainID: common.ChainIDStrVector,
			SenderAddr:         cardanotx.AddrToMetaDataAddr("addr1"),
			Transactions: []common.BridgingRequestMetadataTransaction{
				{Address: cardanotx.AddrToMetaDataAddr(validTestAddress), Amount: utxoMinValue},
				{Address: cardanotx.AddrToMetaDataAddr(vectorBridgingFeeAddr), Amount: 2},
			},
		})
		require.NoError(t, err)
		require.NotNil(t, utxoValueBelowMinInReceiversMetadata)

		claims := &cCore.BridgeClaims{}
		txOutputs := []*indexer.TxOutput{
			{Address: primeBridgingAddr, Amount: utxoMinValue},
		}

		tx := indexer.Tx{
			Metadata: utxoValueBelowMinInReceiversMetadata,
			Outputs:  txOutputs,
		}
		cardanoTx := &core.CardanoTx{
			Tx:            tx,
			OriginChainID: common.ChainIDStrPrime,
		}

		appConfig := getAppConfig(false)
		refundRequestProcessorMock := &core.CardanoTxSuccessRefundProcessorMock{
			SuccessProc: &core.CardanoTxSuccessProcessorMock{},
		}
		refundRequestProcessorMock.On(
			"HandleBridgingProcessorError", claims, cardanoTx, appConfig).Return(nil)
		refundRequestProcessorMock.On(
			"HandleBridgingProcessorPreValidate", cardanoTx, appConfig).Return(nil)

		proc := NewBridgingRequestedProcessor(refundRequestProcessorMock, hclog.NewNullLogger())

		err = proc.ValidateAndAddClaim(claims, cardanoTx, appConfig)
		require.Error(t, err)
		require.ErrorContains(t, err, "found a utxo value below minimum value in metadata receivers")
	})

	//nolint:dupl
	t.Run("ValidateAndAddClaim invalid receiver addr in metadata 1", func(t *testing.T) {
		invalidAddrInReceiversMetadata, err := common.SimulateRealMetadata(common.MetadataEncodingTypeCbor, common.BridgingRequestMetadata{
			BridgingTxType:     common.BridgingTxTypeBridgingRequest,
			DestinationChainID: common.ChainIDStrVector,
			SenderAddr:         cardanotx.AddrToMetaDataAddr("addr1"),
			Transactions: []common.BridgingRequestMetadataTransaction{
				{Address: cardanotx.AddrToMetaDataAddr(vectorBridgingFeeAddr), Amount: utxoMinValue},
				{Address: cardanotx.AddrToMetaDataAddr(
					"addr_test1vq6xsx99frfepnsjuhzac48vl9s2lc9awkvfknkgs89srqqslj661"), Amount: utxoMinValue},
			},
		})
		require.NoError(t, err)
		require.NotNil(t, invalidAddrInReceiversMetadata)

		claims := &cCore.BridgeClaims{}
		txOutputs := []*indexer.TxOutput{
			{Address: primeBridgingAddr, Amount: utxoMinValue},
		}

		tx := indexer.Tx{
			Metadata: invalidAddrInReceiversMetadata,
			Outputs:  txOutputs,
		}
		cardanoTx := &core.CardanoTx{
			Tx:            tx,
			OriginChainID: common.ChainIDStrPrime,
		}

		appConfig := getAppConfig(false)
		refundRequestProcessorMock := &core.CardanoTxSuccessRefundProcessorMock{
			SuccessProc: &core.CardanoTxSuccessProcessorMock{},
		}
		refundRequestProcessorMock.On(
			"HandleBridgingProcessorError", claims, cardanoTx, appConfig).Return(nil)
		refundRequestProcessorMock.On(
			"HandleBridgingProcessorPreValidate", cardanoTx, appConfig).Return(nil)

		proc := NewBridgingRequestedProcessor(refundRequestProcessorMock, hclog.NewNullLogger())

		err = proc.ValidateAndAddClaim(claims, cardanoTx, appConfig)
		require.Error(t, err)
		require.ErrorContains(t, err, "found an invalid receiver addr in metadata")
	})

	//nolint:dupl
	t.Run("ValidateAndAddClaim invalid receiver addr in metadata 2", func(t *testing.T) {
		invalidAddrInReceiversMetadata, err := common.SimulateRealMetadata(common.MetadataEncodingTypeCbor, common.BridgingRequestMetadata{
			BridgingTxType:     common.BridgingTxTypeBridgingRequest,
			DestinationChainID: common.ChainIDStrVector,
			SenderAddr:         cardanotx.AddrToMetaDataAddr("addr1"),
			Transactions: []common.BridgingRequestMetadataTransaction{
				{Address: cardanotx.AddrToMetaDataAddr(vectorBridgingFeeAddr), Amount: utxoMinValue},
				{Address: cardanotx.AddrToMetaDataAddr(
					"stake_test1urrzuuwrq6lfq82y9u642qzcwvkljshn0743hs0rpd5wz8s2pe23d"), Amount: utxoMinValue},
			},
		})
		require.NoError(t, err)
		require.NotNil(t, invalidAddrInReceiversMetadata)

		claims := &cCore.BridgeClaims{}
		txOutputs := []*indexer.TxOutput{
			{Address: primeBridgingAddr, Amount: utxoMinValue},
		}

		tx := indexer.Tx{
			Metadata: invalidAddrInReceiversMetadata,
			Outputs:  txOutputs,
		}
		cardanoTx := &core.CardanoTx{
			Tx:            tx,
			OriginChainID: common.ChainIDStrPrime,
		}

		appConfig := getAppConfig(false)
		refundRequestProcessorMock := &core.CardanoTxSuccessRefundProcessorMock{
			SuccessProc: &core.CardanoTxSuccessProcessorMock{},
		}
		refundRequestProcessorMock.On(
			"HandleBridgingProcessorError", claims, cardanoTx, appConfig).Return(nil)
		refundRequestProcessorMock.On(
			"HandleBridgingProcessorPreValidate", cardanoTx, appConfig).Return(nil)

		proc := NewBridgingRequestedProcessor(refundRequestProcessorMock, hclog.NewNullLogger())

		err = proc.ValidateAndAddClaim(claims, cardanoTx, appConfig)
		require.Error(t, err)
		require.ErrorContains(t, err, "found an invalid receiver addr in metadata")
	})

	t.Run("ValidateAndAddClaim receivers amounts and multisig amount missmatch less", func(t *testing.T) {
		invalidAddrInReceiversMetadata, err := common.SimulateRealMetadata(common.MetadataEncodingTypeCbor, common.BridgingRequestMetadata{
			BridgingTxType:     common.BridgingTxTypeBridgingRequest,
			DestinationChainID: common.ChainIDStrVector,
			SenderAddr:         cardanotx.AddrToMetaDataAddr("addr1"),
			Transactions: []common.BridgingRequestMetadataTransaction{
				{Address: cardanotx.AddrToMetaDataAddr(vectorBridgingFeeAddr), Amount: minFeeForBridging},
				{Address: cardanotx.AddrToMetaDataAddr(validTestAddress), Amount: utxoMinValue},
			},
		})
		require.NoError(t, err)
		require.NotNil(t, invalidAddrInReceiversMetadata)

		claims := &cCore.BridgeClaims{}
		txOutputs := []*indexer.TxOutput{
			{Address: primeBridgingAddr, Amount: utxoMinValue + 1},
		}

		tx := indexer.Tx{
			Metadata: invalidAddrInReceiversMetadata,
			Outputs:  txOutputs,
		}
		cardanoTx := &core.CardanoTx{
			Tx:            tx,
			OriginChainID: common.ChainIDStrPrime,
		}

		appConfig := getAppConfig(false)
		refundRequestProcessorMock := &core.CardanoTxSuccessRefundProcessorMock{
			SuccessProc: &core.CardanoTxSuccessProcessorMock{},
		}
		refundRequestProcessorMock.On(
			"HandleBridgingProcessorError", claims, cardanoTx, appConfig).Return(nil)
		refundRequestProcessorMock.On(
			"HandleBridgingProcessorPreValidate", cardanoTx, appConfig).Return(nil)

		proc := NewBridgingRequestedProcessor(refundRequestProcessorMock, hclog.NewNullLogger())

		err = proc.ValidateAndAddClaim(claims, cardanoTx, appConfig)
		require.Error(t, err)
		require.ErrorContains(t, err, "multisig amount is not equal to sum of receiver amounts + fee")
	})

	t.Run("ValidateAndAddClaim receivers amounts and multisig amount missmatch more", func(t *testing.T) {
		invalidAddrInReceiversMetadata, err := common.SimulateRealMetadata(common.MetadataEncodingTypeCbor, common.BridgingRequestMetadata{
			BridgingTxType:     common.BridgingTxTypeBridgingRequest,
			DestinationChainID: common.ChainIDStrVector,
			SenderAddr:         cardanotx.AddrToMetaDataAddr("addr1"),
			Transactions: []common.BridgingRequestMetadataTransaction{
				{Address: cardanotx.AddrToMetaDataAddr(vectorBridgingFeeAddr), Amount: minFeeForBridging},
				{Address: cardanotx.AddrToMetaDataAddr(validTestAddress), Amount: utxoMinValue},
			},
		})
		require.NoError(t, err)
		require.NotNil(t, invalidAddrInReceiversMetadata)

		claims := &cCore.BridgeClaims{}
		txOutputs := []*indexer.TxOutput{
			{Address: primeBridgingAddr, Amount: utxoMinValue*2 + 1},
		}

		tx := indexer.Tx{
			Metadata: invalidAddrInReceiversMetadata,
			Outputs:  txOutputs,
		}
		cardanoTx := &core.CardanoTx{
			Tx:            tx,
			OriginChainID: common.ChainIDStrPrime,
		}

		appConfig := getAppConfig(false)
		refundRequestProcessorMock := &core.CardanoTxSuccessRefundProcessorMock{
			SuccessProc: &core.CardanoTxSuccessProcessorMock{},
		}
		refundRequestProcessorMock.On(
			"HandleBridgingProcessorError", claims, cardanoTx, appConfig).Return(nil)
		refundRequestProcessorMock.On(
			"HandleBridgingProcessorPreValidate", cardanoTx, appConfig).Return(nil)

		proc := NewBridgingRequestedProcessor(refundRequestProcessorMock, hclog.NewNullLogger())

		err = proc.ValidateAndAddClaim(claims, cardanoTx, appConfig)
		require.Error(t, err)
		require.ErrorContains(t, err, "multisig amount is not equal to sum of receiver amounts + fee")
	})

	t.Run("ValidateAndAddClaim fee in receivers less than minimum", func(t *testing.T) {
		feeInReceiversLessThanMinMetadata, err := common.SimulateRealMetadata(common.MetadataEncodingTypeCbor, common.BridgingRequestMetadata{
			BridgingTxType:     common.BridgingTxTypeBridgingRequest,
			DestinationChainID: common.ChainIDStrVector,
			SenderAddr:         cardanotx.AddrToMetaDataAddr("addr1"),
			Transactions: []common.BridgingRequestMetadataTransaction{
				{Address: cardanotx.AddrToMetaDataAddr(vectorBridgingFeeAddr), Amount: minFeeForBridging - 1},
			},
		})
		require.NoError(t, err)
		require.NotNil(t, feeInReceiversLessThanMinMetadata)

		claims := &cCore.BridgeClaims{}
		txOutputs := []*indexer.TxOutput{
			{Address: primeBridgingAddr, Amount: minFeeForBridging - 1},
		}

		tx := indexer.Tx{
			Metadata: feeInReceiversLessThanMinMetadata,
			Outputs:  txOutputs,
		}
		cardanoTx := &core.CardanoTx{
			Tx:            tx,
			OriginChainID: common.ChainIDStrPrime,
		}

		appConfig := getAppConfig(false)
		refundRequestProcessorMock := &core.CardanoTxSuccessRefundProcessorMock{
			SuccessProc: &core.CardanoTxSuccessProcessorMock{},
		}
		refundRequestProcessorMock.On(
			"HandleBridgingProcessorError", claims, cardanoTx, appConfig).Return(nil)
		refundRequestProcessorMock.On(
			"HandleBridgingProcessorPreValidate", cardanoTx, appConfig).Return(nil)

		proc := NewBridgingRequestedProcessor(refundRequestProcessorMock, hclog.NewNullLogger())

		err = proc.ValidateAndAddClaim(claims, cardanoTx, appConfig)
		require.Error(t, err)
		require.ErrorContains(t, err, "bridging fee in metadata receivers is less than minimum")
	})

	t.Run("ValidateAndAddClaim more than allowed", func(t *testing.T) {
		const destinationChainID = common.ChainIDStrVector

		txHash := [32]byte(common.NewHashFromHexString("0x2244FF"))
		receivers := []common.BridgingRequestMetadataTransaction{
			{Address: cardanotx.AddrToMetaDataAddr(vectorBridgingFeeAddr), Amount: minFeeForBridging},
			{Address: cardanotx.AddrToMetaDataAddr(validTestAddress), Amount: maxAmountAllowedToBridge.Uint64() + 1},
		}

		validMetadata, err := common.SimulateRealMetadata(common.MetadataEncodingTypeCbor, common.BridgingRequestMetadata{
			BridgingTxType:     common.BridgingTxTypeBridgingRequest,
			DestinationChainID: destinationChainID,
			SenderAddr:         cardanotx.AddrToMetaDataAddr("addr1"),
			Transactions:       receivers,
		})
		require.NoError(t, err)
		require.NotNil(t, validMetadata)

		claims := &cCore.BridgeClaims{}
		txOutputs := []*indexer.TxOutput{
			{Address: primeBridgingAddr, Amount: minFeeForBridging + maxAmountAllowedToBridge.Uint64() + 1},
		}

		tx := indexer.Tx{
			Hash:     txHash,
			Metadata: validMetadata,
			Outputs:  txOutputs,
		}
		cardanoTx := &core.CardanoTx{
			Tx:            tx,
			OriginChainID: common.ChainIDStrPrime,
		}

		appConfig := getAppConfig(false)
		refundRequestProcessorMock := &core.CardanoTxSuccessRefundProcessorMock{
			SuccessProc: &core.CardanoTxSuccessProcessorMock{},
		}
		refundRequestProcessorMock.On(
			"HandleBridgingProcessorError", claims, cardanoTx, appConfig).Return(nil)
		refundRequestProcessorMock.On(
			"HandleBridgingProcessorPreValidate", cardanoTx, appConfig).Return(nil)

		proc := NewBridgingRequestedProcessor(refundRequestProcessorMock, hclog.NewNullLogger())

		err = proc.ValidateAndAddClaim(claims, cardanoTx, appConfig)
		require.Error(t, err)
		require.ErrorContains(t, err, "sum of receiver amounts + fee")
		require.ErrorContains(t, err, "greater than maximum allowed")
	})

	t.Run("ValidateAndAddClaim valid", func(t *testing.T) {
		const destinationChainID = common.ChainIDStrVector

		txHash := [32]byte(common.NewHashFromHexString("0x2244FF"))
		receivers := []common.BridgingRequestMetadataTransaction{
			{Address: cardanotx.AddrToMetaDataAddr(vectorBridgingFeeAddr), Amount: minFeeForBridging},
			{Address: cardanotx.AddrToMetaDataAddr(validTestAddress), Amount: utxoMinValue},
		}

		validMetadata, err := common.SimulateRealMetadata(common.MetadataEncodingTypeCbor, common.BridgingRequestMetadata{
			BridgingTxType:     common.BridgingTxTypeBridgingRequest,
			DestinationChainID: destinationChainID,
			SenderAddr:         cardanotx.AddrToMetaDataAddr("addr1"),
			Transactions:       receivers,
		})
		require.NoError(t, err)
		require.NotNil(t, validMetadata)

		claims := &cCore.BridgeClaims{}
		txOutputs := []*indexer.TxOutput{
			{Address: primeBridgingAddr, Amount: minFeeForBridging + utxoMinValue},
		}

		cardanoTx := &core.CardanoTx{
			Tx: indexer.Tx{
				Hash:     txHash,
				Metadata: validMetadata,
				Outputs:  txOutputs,
			},
			OriginChainID: common.ChainIDStrPrime,
		}

		appConfig := getAppConfig(false)
		refundRequestProcessorMock := &core.CardanoTxSuccessRefundProcessorMock{
			SuccessProc: &core.CardanoTxSuccessProcessorMock{},
		}
		refundRequestProcessorMock.On(
			"HandleBridgingProcessorPreValidate", cardanoTx, appConfig).Return(nil)

		proc := NewBridgingRequestedProcessor(refundRequestProcessorMock, hclog.NewNullLogger())

		err = proc.ValidateAndAddClaim(claims, cardanoTx, appConfig)
		require.NoError(t, err)
		require.True(t, claims.Count() == 1)
		require.Len(t, claims.BridgingRequestClaims, 1)
		require.Equal(t, txHash, claims.BridgingRequestClaims[0].ObservedTransactionHash)
		require.Equal(t, destinationChainID, common.ToStrChainID(claims.BridgingRequestClaims[0].DestinationChainId))
		require.Len(t, claims.BridgingRequestClaims[0].Receivers, len(receivers))
		require.Equal(t, strings.Join(receivers[1].Address, ""),
			claims.BridgingRequestClaims[0].Receivers[0].DestinationAddress)
		require.Equal(t, receivers[1].Amount, claims.BridgingRequestClaims[0].Receivers[0].Amount.Uint64())
		require.Equal(t, strings.Join(receivers[0].Address, ""),
			claims.BridgingRequestClaims[0].Receivers[1].DestinationAddress)
		require.Equal(t, feeAddrBridgingAmount, claims.BridgingRequestClaims[0].Receivers[1].Amount.Uint64())
	})
}<|MERGE_RESOLUTION|>--- conflicted
+++ resolved
@@ -63,26 +63,18 @@
 			BridgingSettings: cCore.BridgingSettings{
 				MaxReceiversPerBridgingRequest: 3,
 				MaxAmountAllowedToBridge:       maxAmountAllowedToBridge,
-			},
-<<<<<<< HEAD
+				AllowedDirections: map[string][]string{
+					common.ChainIDStrPrime:  {common.ChainIDStrVector, common.ChainIDStrNexus, testChainID},
+					common.ChainIDStrVector: {common.ChainIDStrPrime},
+					common.ChainIDStrNexus:  {common.ChainIDStrPrime},
+					testChainID:             {common.ChainIDStrPrime},
+				},
+			},
 			RefundEnabled: refundEnabled,
 		}
 		appConfig.FillOut()
 
 		return appConfig
-=======
-		},
-		BridgingSettings: cCore.BridgingSettings{
-			MaxReceiversPerBridgingRequest: 3,
-			MaxAmountAllowedToBridge:       maxAmountAllowedToBridge,
-			AllowedDirections: map[string][]string{
-				common.ChainIDStrPrime:  {common.ChainIDStrVector, common.ChainIDStrNexus, testChainID},
-				common.ChainIDStrVector: {common.ChainIDStrPrime},
-				common.ChainIDStrNexus:  {common.ChainIDStrPrime},
-				testChainID:             {common.ChainIDStrPrime},
-			},
-		},
->>>>>>> 53ec61ce
 	}
 
 	t.Run("ValidateAndAddClaim empty tx", func(t *testing.T) {
@@ -218,7 +210,6 @@
 		require.ErrorContains(t, err, "unsupported chain id found in tx")
 	})
 
-<<<<<<< HEAD
 	t.Run("ValidateAndAddClaim insufficient metadata with refund", func(t *testing.T) {
 		relevantButNotFullMetadata, err := common.SimulateRealMetadata(common.MetadataEncodingTypeCbor, common.BaseMetadata{
 			BridgingTxType: common.BridgingTxTypeBridgingRequest,
@@ -248,12 +239,8 @@
 		require.NoError(t, err)
 	})
 
-	t.Run("ValidateAndAddClaim destination chain not registered", func(t *testing.T) {
-		destinationChainNonRegisteredMetadata, err := common.SimulateRealMetadata(common.MetadataEncodingTypeCbor, common.BridgingRequestMetadata{
-=======
 	t.Run("ValidateAndAddClaim - transaction direction not allowed", func(t *testing.T) {
 		transactionDirectionNotSupportedMetadata, err := common.SimulateRealMetadata(common.MetadataEncodingTypeCbor, common.BridgingRequestMetadata{
->>>>>>> 53ec61ce
 			BridgingTxType:     common.BridgingTxTypeBridgingRequest,
 			DestinationChainID: "invalid",
 			SenderAddr:         cardanotx.AddrToMetaDataAddr("addr1"),
@@ -269,13 +256,28 @@
 			{Address: primeBridgingAddr, Amount: 3},
 			{Address: primeBridgingFeeAddr, Amount: 4},
 		}
-		err = proc.ValidateAndAddClaim(claims, &core.CardanoTx{
-			Tx: indexer.Tx{
-				Metadata: transactionDirectionNotSupportedMetadata,
-				Outputs:  txOutputs,
-			},
-			OriginChainID: common.ChainIDStrPrime,
-		}, appConfig)
+
+		tx := indexer.Tx{
+			Metadata: transactionDirectionNotSupportedMetadata,
+			Outputs:  txOutputs,
+		}
+		cardanoTx := &core.CardanoTx{
+			Tx:            tx,
+			OriginChainID: common.ChainIDStrPrime,
+		}
+
+		appConfig := getAppConfig(false)
+		refundRequestProcessorMock := &core.CardanoTxSuccessRefundProcessorMock{
+			SuccessProc: &core.CardanoTxSuccessProcessorMock{},
+		}
+		refundRequestProcessorMock.On(
+			"HandleBridgingProcessorError", claims, cardanoTx, appConfig).Return(nil)
+		refundRequestProcessorMock.On(
+			"HandleBridgingProcessorPreValidate", cardanoTx, appConfig).Return(nil)
+
+		proc := NewBridgingRequestedProcessor(refundRequestProcessorMock, hclog.NewNullLogger())
+
+		err = proc.ValidateAndAddClaim(claims, cardanoTx, appConfig)
 		require.Error(t, err)
 		require.ErrorContains(t, err, "transaction direction not allowed")
 	})
@@ -323,10 +325,6 @@
 		require.ErrorContains(t, err, "destination chain not registered")
 	})
 
-<<<<<<< HEAD
-	t.Run("ValidateAndAddClaim origin chain not registered", func(t *testing.T) {
-		destinationChainNonRegisteredMetadata, err := common.SimulateRealMetadata(common.MetadataEncodingTypeCbor, common.BridgingRequestMetadata{
-=======
 	t.Run("ValidateAndAddClaim - unsupported chain id found in tx", func(t *testing.T) {
 		originChainNonRegisteredMetadata, err := common.SimulateRealMetadata(common.MetadataEncodingTypeCbor, common.BridgingRequestMetadata{
 			BridgingTxType:     common.BridgingTxTypeBridgingRequest,
@@ -344,20 +342,36 @@
 			{Address: primeBridgingAddr, Amount: 3},
 			{Address: primeBridgingFeeAddr, Amount: 4},
 		}
-		err = proc.ValidateAndAddClaim(claims, &core.CardanoTx{
-			Tx: indexer.Tx{
-				Metadata: originChainNonRegisteredMetadata,
-				Outputs:  txOutputs,
-			},
+
+		tx := indexer.Tx{
+			Metadata: originChainNonRegisteredMetadata,
+			Outputs:  txOutputs,
+		}
+
+		cardanoTx := &core.CardanoTx{
+			Tx:            tx,
 			OriginChainID: testChainID,
-		}, appConfig)
+		}
+
+		appConfig := getAppConfig(false)
+
+		refundRequestProcessorMock := &core.CardanoTxSuccessRefundProcessorMock{
+			SuccessProc: &core.CardanoTxSuccessProcessorMock{},
+		}
+		refundRequestProcessorMock.On(
+			"HandleBridgingProcessorError", claims, cardanoTx, appConfig).Return(nil)
+		refundRequestProcessorMock.On(
+			"HandleBridgingProcessorPreValidate", cardanoTx, appConfig).Return(nil)
+
+		proc := NewBridgingRequestedProcessor(refundRequestProcessorMock, hclog.NewNullLogger())
+
+		err = proc.ValidateAndAddClaim(claims, cardanoTx, appConfig)
 		require.Error(t, err)
 		require.ErrorContains(t, err, "unsupported chain id found in tx")
 	})
 
 	t.Run("ValidateAndAddClaim destination chain not registered", func(t *testing.T) {
 		originChainNonRegisteredMetadata, err := common.SimulateRealMetadata(common.MetadataEncodingTypeCbor, common.BridgingRequestMetadata{
->>>>>>> 53ec61ce
 			BridgingTxType:     common.BridgingTxTypeBridgingRequest,
 			DestinationChainID: common.ChainIDStrVector,
 			SenderAddr:         cardanotx.AddrToMetaDataAddr("addr1"),
@@ -373,21 +387,14 @@
 			{Address: primeBridgingAddr, Amount: 3},
 			{Address: primeBridgingFeeAddr, Amount: 4},
 		}
-<<<<<<< HEAD
-
-		tx := indexer.Tx{
-			Metadata: destinationChainNonRegisteredMetadata,
-			Outputs:  txOutputs,
-		}
-		cardanoTx := &core.CardanoTx{
-			Tx:            tx,
-=======
-		err = proc.ValidateAndAddClaim(claims, &core.CardanoTx{
-			Tx: indexer.Tx{
-				Metadata: originChainNonRegisteredMetadata,
-				Outputs:  txOutputs,
-			},
->>>>>>> 53ec61ce
+
+		tx := indexer.Tx{
+			Metadata: originChainNonRegisteredMetadata,
+			Outputs:  txOutputs,
+		}
+
+		cardanoTx := &core.CardanoTx{
+			Tx:            tx,
 			OriginChainID: "invalid",
 		}
 
@@ -424,21 +431,13 @@
 			{Address: vectorBridgingAddr, Amount: 3},
 			{Address: vectorBridgingAddr, Amount: 4},
 		}
-<<<<<<< HEAD
-
-		tx := indexer.Tx{
-			Metadata: destinationChainNonRegisteredMetadata,
-			Outputs:  txOutputs,
-		}
-		cardanoTx := &core.CardanoTx{
-			Tx:            tx,
-=======
-		err = proc.ValidateAndAddClaim(claims, &core.CardanoTx{
-			Tx: indexer.Tx{
-				Metadata: transactionDirectionNotSupportedMetadata,
-				Outputs:  txOutputs,
-			},
->>>>>>> 53ec61ce
+
+		tx := indexer.Tx{
+			Metadata: transactionDirectionNotSupportedMetadata,
+			Outputs:  txOutputs,
+		}
+		cardanoTx := &core.CardanoTx{
+			Tx:            tx,
 			OriginChainID: common.ChainIDStrVector,
 		}
 
