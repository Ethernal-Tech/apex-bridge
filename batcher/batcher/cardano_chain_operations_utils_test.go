package batcher

import (
	"encoding/hex"
	"encoding/json"
	"math/big"
	"slices"
	"testing"

	cardano "github.com/Ethernal-Tech/apex-bridge/cardano"
	"github.com/Ethernal-Tech/apex-bridge/common"
	"github.com/Ethernal-Tech/apex-bridge/eth"
	"github.com/Ethernal-Tech/cardano-infrastructure/indexer"
	"github.com/Ethernal-Tech/cardano-infrastructure/sendtx"
	cardanowallet "github.com/Ethernal-Tech/cardano-infrastructure/wallet"
	"github.com/hashicorp/go-hclog"
	"github.com/stretchr/testify/assert"
	"github.com/stretchr/testify/require"
)

func Test_subtractTxOutputsFromSumMap(t *testing.T) {
	tok1, err := cardano.GetNativeTokenFromName("3.31")
	require.NoError(t, err)

	tok2, err := cardano.GetNativeTokenFromName("3.32")
	require.NoError(t, err)

	tok3, err := cardano.GetNativeTokenFromName("3.33")
	require.NoError(t, err)

	tok4, err := cardano.GetNativeTokenFromName("3.34")
	require.NoError(t, err)

	vals := subtractTxOutputsFromSumMap(map[string]uint64{
		cardanowallet.AdaTokenName: 200,
		tok1.String():              400,
		tok2.String():              500,
		tok4.String():              1000,
	}, []cardanowallet.TxOutput{
		cardanowallet.NewTxOutput("", 100, cardanowallet.NewTokenAmount(tok1, 200), cardanowallet.NewTokenAmount(tok2, 205)),
		cardanowallet.NewTxOutput("", 50, cardanowallet.NewTokenAmount(tok1, 150), cardanowallet.NewTokenAmount(tok3, 300)),
		cardanowallet.NewTxOutput("", 10, cardanowallet.NewTokenAmount(tok2, 300)),
	})

	require.Equal(t, map[string]uint64{
		cardanowallet.AdaTokenName: 40,
		tok1.String():              50,
		tok4.String():              1000,
	}, vals)
}

func Test_filterOutTokenUtxos(t *testing.T) {
	multisigUtxos := []*indexer.TxInputOutput{
		{
			Input: indexer.TxInput{Index: 0},
			Output: indexer.TxOutput{
				Amount: 30,
				Tokens: []indexer.TokenAmount{
					{
						PolicyID: "1",
						Name:     "1",
						Amount:   40,
					},
				},
			},
		},
		{
			Input: indexer.TxInput{Index: 1},
			Output: indexer.TxOutput{
				Amount: 40,
				Tokens: []indexer.TokenAmount{
					{
						PolicyID: "3",
						Name:     "1",
						Amount:   30,
					},
					{
						PolicyID: "1",
						Name:     "2",
						Amount:   30,
					},
				},
			},
		},
		{
			Input: indexer.TxInput{Index: 2},
			Output: indexer.TxOutput{
				Amount: 50,
				Tokens: []indexer.TokenAmount{
					{
						PolicyID: "1",
						Name:     "1",
						Amount:   51,
					},
					{
						PolicyID: "3",
						Name:     "1",
						Amount:   21,
					},
				},
			},
		},
		{
			Input: indexer.TxInput{Index: 3},
			Output: indexer.TxOutput{
				Amount: 2,
				Tokens: []indexer.TokenAmount{
					{
						PolicyID: "3",
						Name:     "1",
						Amount:   7,
					},
				},
			},
		},
	}

	t.Run("filter out all the tokens", func(t *testing.T) {
		resTxInputOutput := filterOutUtxosWithUnknownTokens(multisigUtxos)
		require.Len(t, resTxInputOutput, 0)
	})

	t.Run("filter out all the tokens except the one with specified token name", func(t *testing.T) {
		tok, err := cardano.GetNativeTokenFromName("1.31")
		require.NoError(t, err)

		resTxInputOutput := filterOutUtxosWithUnknownTokens(multisigUtxos, tok)
		require.Len(t, resTxInputOutput, 1)
		require.Equal(
			t,
			indexer.TxInput{Index: 0},
			resTxInputOutput[0].Input,
		)
	})

	t.Run("filter out InputOutput with invalid token even if it contains valid token as well", func(t *testing.T) {
		tok, err := cardano.GetNativeTokenFromName("3.31")
		require.NoError(t, err)

		resTxInputOutput := filterOutUtxosWithUnknownTokens(multisigUtxos, tok)
		require.Len(t, resTxInputOutput, 1)
		require.Equal(
			t,
			indexer.TxInput{Index: 3},
			resTxInputOutput[0].Input,
		)
	})

	t.Run("filter out all the tokens except those with specified token names", func(t *testing.T) {
		tok1, err := cardano.GetNativeTokenFromName("3.31")
		require.NoError(t, err)

		tok2, err := cardano.GetNativeTokenFromName("1.31")
		require.NoError(t, err)

		resTxInputOutput := filterOutUtxosWithUnknownTokens(multisigUtxos, tok1, tok2)
		require.Len(t, resTxInputOutput, 3)
		require.Equal(
			t,
			indexer.TxInput{Index: 0},
			resTxInputOutput[0].Input,
		)
		require.Equal(
			t,
			2,
			len(resTxInputOutput[1].Output.Tokens),
		)
	})
}

func Test_getTxOutputFromSumMap(t *testing.T) {
	const addr = "addr1_stokturist"

	token1 := cardanowallet.NewToken("34", "dju")
	token2 := cardanowallet.NewToken("35", "dju")

	result, err := getTxOutputFromSumMap(addr, map[string]uint64{
		cardanowallet.AdaTokenName: 151,
		token1.String():            10,
		token2.String():            348,
	})

	require.NoError(t, err)
	require.Equal(t, cardanowallet.TxOutput{
		Addr:   addr,
		Amount: 151,
		Tokens: []cardanowallet.TokenAmount{
			cardanowallet.NewTokenAmount(token1, 10),
			cardanowallet.NewTokenAmount(token2, 348),
		},
	}, result)
}

func Test_getNeededUtxos(t *testing.T) {
	const minUtxoAmount = 5

	desiredAmounts := map[string]uint64{
		cardanowallet.AdaTokenName: 0,
	}
	inputs := []*indexer.TxInputOutput{
		{
			Input:  indexer.TxInput{Hash: indexer.NewHashFromHexString("01"), Index: 100},
			Output: indexer.TxOutput{Amount: 100},
		},
		{
			Input:  indexer.TxInput{Hash: indexer.NewHashFromHexString("02"), Index: 0},
			Output: indexer.TxOutput{Amount: 50},
		},
		{
			Input:  indexer.TxInput{Hash: indexer.NewHashFromHexString("03"), Index: 7},
			Output: indexer.TxOutput{Amount: 150},
		},
		{
			Input:  indexer.TxInput{Hash: indexer.NewHashFromHexString("04"), Index: 5},
			Output: indexer.TxOutput{Amount: 200},
		},
		{
			Input:  indexer.TxInput{Hash: indexer.NewHashFromHexString("05"), Index: 6},
			Output: indexer.TxOutput{Amount: 160},
		},
		{
			Input:  indexer.TxInput{Hash: indexer.NewHashFromHexString("06"), Index: 8},
			Output: indexer.TxOutput{Amount: 400},
		},
		{
			Input:  indexer.TxInput{Hash: indexer.NewHashFromHexString("07"), Index: 10},
			Output: indexer.TxOutput{Amount: 200},
		},
		{
			Input:  indexer.TxInput{Hash: indexer.NewHashFromHexString("08"), Index: 9},
			Output: indexer.TxOutput{Amount: 50},
		},
	}

	t.Run("exact amount", func(t *testing.T) {
		desiredAmounts[cardanowallet.AdaTokenName] = 605
		result, err := getNeededUtxos(inputs, desiredAmounts, minUtxoAmount, 4, 1)

		require.NoError(t, err)
		require.Equal(t, []*indexer.TxInputOutput{inputs[0], inputs[2], inputs[3], inputs[4]}, result)

		desiredAmounts[cardanowallet.AdaTokenName] = 245
		result, err = getNeededUtxos(inputs, desiredAmounts, minUtxoAmount, 2, 1)

		require.NoError(t, err)
		require.Equal(t, []*indexer.TxInputOutput{inputs[0], inputs[2]}, result)
	})

	t.Run("pass with change", func(t *testing.T) {
		desiredAmounts[cardanowallet.AdaTokenName] = 706
		result, err := getNeededUtxos(inputs, desiredAmounts, 4, 3, 1)

		require.NoError(t, err)
		require.Equal(t, inputs[3:6], result)
	})

	t.Run("pass with at least", func(t *testing.T) {
		desiredAmounts[cardanowallet.AdaTokenName] = 5
		result, err := getNeededUtxos(inputs, desiredAmounts, 4, 30, 3)

		require.NoError(t, err)
		require.Equal(t, inputs[:3], result)
	})

	t.Run("not enough sum", func(t *testing.T) {
		desiredAmounts[cardanowallet.AdaTokenName] = 1550
		_, err := getNeededUtxos(inputs, desiredAmounts, 5, 30, 1)
		require.ErrorIs(t, err, cardanowallet.ErrUTXOsCouldNotSelect)
	})
}

func Test_getNeededSkylineUtxos(t *testing.T) {
	inputs := []*indexer.TxInputOutput{
		{
			Input:  indexer.TxInput{Hash: indexer.NewHashFromHexString("01"), Index: 100},
			Output: indexer.TxOutput{Amount: 100},
		},
		{
			Input: indexer.TxInput{Hash: indexer.NewHashFromHexString("02"), Index: 0},
			Output: indexer.TxOutput{
				Amount: 50,
				Tokens: []indexer.TokenAmount{
					{
						PolicyID: "1",
						Name:     "1",
						Amount:   100,
					},
				},
			},
		},
		{
			Input:  indexer.TxInput{Hash: indexer.NewHashFromHexString("03"), Index: 7},
			Output: indexer.TxOutput{Amount: 150},
		},
		{
			Input:  indexer.TxInput{Hash: indexer.NewHashFromHexString("04"), Index: 5},
			Output: indexer.TxOutput{Amount: 200},
		},
		{
			Input: indexer.TxInput{Hash: indexer.NewHashFromHexString("05"), Index: 6},
			Output: indexer.TxOutput{
				Amount: 160,
				Tokens: []indexer.TokenAmount{
					{
						PolicyID: "1",
						Name:     "1",
						Amount:   50,
					},
				},
			},
		},
		{
			Input:  indexer.TxInput{Hash: indexer.NewHashFromHexString("06"), Index: 8},
			Output: indexer.TxOutput{Amount: 400},
		},
		{
			Input: indexer.TxInput{Hash: indexer.NewHashFromHexString("07"), Index: 10},
			Output: indexer.TxOutput{
				Amount: 200,
				Tokens: []indexer.TokenAmount{
					{
						PolicyID: "1",
						Name:     "1",
						Amount:   400,
					},
				},
			},
		},
		{
			Input: indexer.TxInput{Hash: indexer.NewHashFromHexString("08"), Index: 9},
			Output: indexer.TxOutput{
				Amount: 50,
				Tokens: []indexer.TokenAmount{
					{
						PolicyID: "1",
						Name:     "1",
						Amount:   200,
					},
				},
			},
		},
	}

	t.Run("pass", func(t *testing.T) {
		const minUtxoAmount = 5

		desiredAmounts := map[string]uint64{
			cardanowallet.AdaTokenName: 590,
		}

		result, err := getNeededUtxos(inputs, desiredAmounts, minUtxoAmount, 4, 1)

		require.NoError(t, err)
		require.Equal(t, []*indexer.TxInputOutput{inputs[0], inputs[2], inputs[3], inputs[4]}, result)

		desiredAmounts = map[string]uint64{
			cardanowallet.AdaTokenName: minUtxoAmount,
			"1.31":                     100,
		}

		result, err = getNeededUtxos(inputs, desiredAmounts, minUtxoAmount, 1, 1)

		require.NoError(t, err)
		require.Equal(t, []*indexer.TxInputOutput{inputs[1]}, result)
	})

	t.Run("pass with change", func(t *testing.T) {
		const minUtxoAmount = 4

		desiredAmounts := map[string]uint64{
			cardanowallet.AdaTokenName: minUtxoAmount,
			"1.31":                     350,
		}
		result, err := getNeededUtxos(inputs, desiredAmounts, minUtxoAmount, 2, 1)

		require.NoError(t, err)
		require.Equal(t, []*indexer.TxInputOutput{inputs[1], inputs[6]}, result)
	})

	t.Run("pass with at least", func(t *testing.T) {
		const minUtxoAmount = 4

		desiredAmounts := map[string]uint64{
			cardanowallet.AdaTokenName: minUtxoAmount,
			"1.31":                     20,
		}
		result, err := getNeededUtxos(inputs, desiredAmounts, minUtxoAmount, 30, 3)

		require.NoError(t, err)
		require.Equal(t, inputs[:3], result)

		desiredAmounts = map[string]uint64{
			cardanowallet.AdaTokenName: 12,
		}
		result, err = getNeededUtxos(inputs, desiredAmounts, minUtxoAmount, 30, 3)

		require.NoError(t, err)
		require.Equal(t, inputs[:3], result)
	})

	t.Run("not enough sum", func(t *testing.T) {
		const minUtxoAmount = 5

		desiredAmounts := map[string]uint64{
			cardanowallet.AdaTokenName: 1600,
		}
		_, err := getNeededUtxos(inputs, desiredAmounts, minUtxoAmount, 30, 1)
		require.ErrorIs(t, err, cardanowallet.ErrUTXOsCouldNotSelect)

		desiredAmounts = map[string]uint64{
			cardanowallet.AdaTokenName: minUtxoAmount,
			"1.31":                     2500,
		}
		_, err = getNeededUtxos(inputs, desiredAmounts, minUtxoAmount, 30, 1)
		require.ErrorIs(t, err, cardanowallet.ErrUTXOsCouldNotSelect)
	})
}

func Test_reactorGetOutputs(t *testing.T) {
	configRaw := json.RawMessage([]byte(`{
			"socketPath": "./socket",
			"testnetMagic": 42,
			"minUtxoAmount": 1000,
			"minFeeForBridging": 100
			}`))

	feeAddr := "0x002"

	cardanoConfig, err := cardano.NewCardanoChainConfig(configRaw)
	require.NoError(t, err)

	cco := &CardanoChainOperations{
		config: cardanoConfig,
	}
	cco.config.NetworkID = cardanowallet.MainNetNetwork

	//nolint:dupl
	txs := []eth.ConfirmedTransaction{
		{
			TransactionType: uint8(common.StakeDelConfirmedTxType),
		},
		{
			Receivers: []eth.BridgeReceiver{
				{
					DestinationAddress: "addr1gx2fxv2umyhttkxyxp8x0dlpdt3k6cwng5pxj3jhsydzer5pnz75xxcrzqf96k",
					Amount:             big.NewInt(100),
				},
				{
					DestinationAddress: "addr128phkx6acpnf78fuvxn0mkew3l0fd058hzquvz7w36x4gtupnz75xxcrtw79hu",
					Amount:             big.NewInt(200),
				},
				{
					DestinationAddress: "addr1vx2fxv2umyhttkxyxp8x0dlpdt3k6cwng5pxj3jhsydzers66hrl8",
					Amount:             big.NewInt(400),
				},
			},
		},
		{
			Receivers: []eth.BridgeReceiver{
				{
					DestinationAddress: "addr1w8phkx6acpnf78fuvxn0mkew3l0fd058hzquvz7w36x4gtcyjy7wx",
					Amount:             big.NewInt(50),
				},
				{
					DestinationAddress: "addr1vx2fxv2umyhttkxyxp8x0dlpdt3k6cwng5pxj3jhsydzers66hrl8",
					Amount:             big.NewInt(900),
				},
				{
					DestinationAddress: "addr1z8phkx6acpnf78fuvxn0mkew3l0fd058hzquvz7w36x4gten0d3vllmyqwsx5wktcd8cc3sq835lu7drv2xwl2wywfgs9yc0hh",
					Amount:             big.NewInt(0),
				},
			},
		},
		{
			Receivers: []eth.BridgeReceiver{
				{
					DestinationAddress: "addr1qx2fxv2umyhttkxyxp8x0dlpdt3k6cwng5pxj3jhsydzer3n0d3vllmyqwsx5wktcd8cc3sq835lu7drv2xwl2wywfgse35a3x",
					Amount:             big.NewInt(3000),
				},
				{
					// this one will be skipped
					DestinationAddress: "stake178phkx6acpnf78fuvxn0mkew3l0fd058hzquvz7w36x4gtcccycj5",
					Amount:             big.NewInt(3000),
				},
			},
		},
		{
			Receivers: []eth.BridgeReceiver{
				{
					DestinationAddress: "addr1gx2fxv2umyhttkxyxp8x0dlpdt3k6cwng5pxj3jhsydzer5pnz75xxcrzqf96k",
					Amount:             big.NewInt(2000),
				},
				{
					DestinationAddress: "addr1w8phkx6acpnf78fuvxn0mkew3l0fd058hzquvz7w36x4gtcyjy7wx",
					Amount:             big.NewInt(170),
				},
				{
					DestinationAddress: "addr1vx2fxv2umyhttkxyxp8x0dlpdt3k6cwng5pxj3jhsydzers66hrl8",
					Amount:             big.NewInt(10),
				},
			},
		},
	}

	t.Run("getOutputs pass", func(t *testing.T) {
		receiversMap, err := getReceiversMap(common.ChainIDStrPrime, cco.config, feeAddr, txs, [][]*indexer.TxInputOutput{})
		assert.NoError(t, err)

		res := getOutputs(cco.config.NetworkID, receiversMap, hclog.NewNullLogger())

		assert.Equal(t, uint64(6830), res.Sum[cardanowallet.AdaTokenName])
		assert.Equal(t, []cardanowallet.TxOutput{
			{
				Addr:   "addr128phkx6acpnf78fuvxn0mkew3l0fd058hzquvz7w36x4gtupnz75xxcrtw79hu",
				Amount: 200,
			},
			{
				Addr:   "addr1gx2fxv2umyhttkxyxp8x0dlpdt3k6cwng5pxj3jhsydzer5pnz75xxcrzqf96k",
				Amount: 2100,
			},
			{
				Addr:   "addr1qx2fxv2umyhttkxyxp8x0dlpdt3k6cwng5pxj3jhsydzer3n0d3vllmyqwsx5wktcd8cc3sq835lu7drv2xwl2wywfgse35a3x",
				Amount: 3000,
			},
			{
				Addr:   "addr1vx2fxv2umyhttkxyxp8x0dlpdt3k6cwng5pxj3jhsydzers66hrl8",
				Amount: 1310,
			},
			{
				Addr:   "addr1w8phkx6acpnf78fuvxn0mkew3l0fd058hzquvz7w36x4gtcyjy7wx",
				Amount: 220,
			},
		}, res.Outputs)
	})

	t.Run("getOutputs with refund pass", func(t *testing.T) {
		refundTxAmount := uint64(300)
		txs := append(slices.Clone(txs), eth.ConfirmedTransaction{
			TransactionType: uint8(common.RefundConfirmedTxType),
			Receivers: []eth.BridgeReceiver{
				{
					DestinationAddress: "addr1gx2fxv2umyhttkxyxp8x0dlpdt3k6cwng5pxj3jhsydzer5pnz75xxcrzqf96k",
					Amount:             new(big.Int).SetUint64(refundTxAmount),
				},
			},
		})

		refundUtxos := make([][]*indexer.TxInputOutput, len(txs))
		refundUtxos[len(refundUtxos)-1] = []*indexer.TxInputOutput{
			{
				Input:  indexer.TxInput{Hash: indexer.NewHashFromHexString("0x1"), Index: 3},
				Output: indexer.TxOutput{Amount: 250},
			},
			{
				Input:  indexer.TxInput{Hash: indexer.NewHashFromHexString("0x2"), Index: 2},
				Output: indexer.TxOutput{Amount: 50},
			},
		}

		receiversMap, err := getReceiversMap(common.ChainIDStrPrime, cco.config, feeAddr, txs, refundUtxos)
		assert.NoError(t, err)

		res := getOutputs(cco.config.NetworkID, receiversMap, hclog.NewNullLogger())

		assert.Equal(t, uint64(7030), res.Sum[cardanowallet.AdaTokenName])
		assert.Equal(t, []cardanowallet.TxOutput{
			{
				Addr:   "addr128phkx6acpnf78fuvxn0mkew3l0fd058hzquvz7w36x4gtupnz75xxcrtw79hu",
				Amount: 200,
			},
			{
				Addr:   "addr1gx2fxv2umyhttkxyxp8x0dlpdt3k6cwng5pxj3jhsydzer5pnz75xxcrzqf96k",
				Amount: 2100 + refundTxAmount - cco.config.MinFeeForBridging,
			},
			{
				Addr:   "addr1qx2fxv2umyhttkxyxp8x0dlpdt3k6cwng5pxj3jhsydzer3n0d3vllmyqwsx5wktcd8cc3sq835lu7drv2xwl2wywfgse35a3x",
				Amount: 3000,
			},
			{
				Addr:   "addr1vx2fxv2umyhttkxyxp8x0dlpdt3k6cwng5pxj3jhsydzers66hrl8",
				Amount: 1310,
			},
			{
				Addr:   "addr1w8phkx6acpnf78fuvxn0mkew3l0fd058hzquvz7w36x4gtcyjy7wx",
				Amount: 220,
			},
		}, res.Outputs)
	})

	t.Run("getOutputs with refund pass with tokens", func(t *testing.T) {
		refundTxAmount := uint64(300)
		txs = append(slices.Clone(txs), eth.ConfirmedTransaction{
			TransactionType: uint8(common.RefundConfirmedTxType),
			Receivers: []eth.BridgeReceiver{
				{
					DestinationAddress: "addr1gx2fxv2umyhttkxyxp8x0dlpdt3k6cwng5pxj3jhsydzer5pnz75xxcrzqf96k",
					Amount:             new(big.Int).SetUint64(refundTxAmount),
				},
			},
		})

		refundUtxos := make([][]*indexer.TxInputOutput, len(txs))
		refundUtxos[len(refundUtxos)-1] = []*indexer.TxInputOutput{
			{
				Input: indexer.TxInput{Hash: indexer.NewHashFromHexString("0x1"), Index: 3},
				Output: indexer.TxOutput{
					Amount: 200,
					Tokens: []indexer.TokenAmount{
						{
							PolicyID: "1",
							Name:     "1",
							Amount:   15,
						},
					},
				},
			},
			{
				Input: indexer.TxInput{Hash: indexer.NewHashFromHexString("0x21"), Index: 2},
				Output: indexer.TxOutput{
					Amount: 100,
					Tokens: []indexer.TokenAmount{
						{
							PolicyID: "1",
							Name:     "3",
							Amount:   15,
						},
					},
				},
			},
		}

		receiversMap, err := getReceiversMap(common.ChainIDStrPrime, cco.config, feeAddr, txs, refundUtxos)
		assert.NoError(t, err)

		res := getOutputs(cco.config.NetworkID, receiversMap, hclog.NewNullLogger())

		assert.Equal(t, uint64(7030), res.Sum[cardanowallet.AdaTokenName])
		assert.Equal(t, []cardanowallet.TxOutput{
			{
				Addr:   "addr128phkx6acpnf78fuvxn0mkew3l0fd058hzquvz7w36x4gtupnz75xxcrtw79hu",
				Amount: 200,
			},
			{
				Addr:   "addr1gx2fxv2umyhttkxyxp8x0dlpdt3k6cwng5pxj3jhsydzer5pnz75xxcrzqf96k",
				Amount: 2100 + refundTxAmount - cco.config.MinFeeForBridging,
				Tokens: []cardanowallet.TokenAmount{
					cardanowallet.NewTokenAmount(cardanowallet.NewToken("1", "1"), 15),
					cardanowallet.NewTokenAmount(cardanowallet.NewToken("1", "3"), 15),
				},
			},
			{
				Addr:   "addr1qx2fxv2umyhttkxyxp8x0dlpdt3k6cwng5pxj3jhsydzer3n0d3vllmyqwsx5wktcd8cc3sq835lu7drv2xwl2wywfgse35a3x",
				Amount: 3000,
			},
			{
				Addr:   "addr1vx2fxv2umyhttkxyxp8x0dlpdt3k6cwng5pxj3jhsydzers66hrl8",
				Amount: 1310,
			},
			{
				Addr:   "addr1w8phkx6acpnf78fuvxn0mkew3l0fd058hzquvz7w36x4gtcyjy7wx",
				Amount: 220,
			},
		}, res.Outputs)
	})
}

func Test_skylineGetOutputs(t *testing.T) {
	// prime -> cardano
	const (
		addr1 = "addr1gx2fxv2umyhttkxyxp8x0dlpdt3k6cwng5pxj3jhsydzer5pnz75xxcrzqf96k"
		addr2 = "addr128phkx6acpnf78fuvxn0mkew3l0fd058hzquvz7w36x4gtupnz75xxcrtw79hu"
		addr3 = "addr1vx2fxv2umyhttkxyxp8x0dlpdt3k6cwng5pxj3jhsydzers66hrl8"
		addr4 = "addr1qx2fxv2umyhttkxyxp8x0dlpdt3k6cwng5pxj3jhsydzer3n0d3vllmyqwsx5wktcd8cc3sq835lu7drv2xwl2wywfgse35a3x"
		addr5 = "addr1w8phkx6acpnf78fuvxn0mkew3l0fd058hzquvz7w36x4gtcyjy7wx"
	)

	feeAddr := "0x002"

	primePolicyID := "584ffccecba8a7c6a18037152119907b6b5c2ed063798ee68b012c41"
	primeTokenName, _ := hex.DecodeString("526f75746533")
	primeToken := cardanowallet.NewToken(primePolicyID, string(primeTokenName))

	cardanoPolicyID := "472ccefa58a8a7b6b12087752119907b6c5c2ae0d37b8e66c30a2c85"
	cardanoTokenName, _ := hex.DecodeString("8a3b65736583")
	cardanoToken := cardanowallet.NewToken(cardanoPolicyID, string(cardanoTokenName))

	config := &cardano.CardanoChainConfig{
		NetworkID: cardanowallet.MainNetNetwork,
		NativeTokens: []sendtx.TokenExchangeConfig{
			{
				DstChainID: common.ChainIDStrPrime,
				TokenName:  primeToken.String(),
			},
			{
				DstChainID: common.ChainIDStrCardano,
				TokenName:  cardanoToken.String(),
			},
		},
		MinFeeForBridging: 100,
	}

	txs := []eth.ConfirmedTransaction{
		{
<<<<<<< HEAD
			SourceChainId:      common.ChainIDIntPrime,
			DestinationChainId: common.ChainIDIntCardano,
=======
			TransactionType: uint8(common.StakeDelConfirmedTxType),
		},
		{
			SourceChainId: common.ChainIDIntVector,
>>>>>>> 0862785e
			Receivers: []eth.BridgeReceiver{
				{
					DestinationAddress: addr1,
					Amount:             big.NewInt(100),
					AmountWrapped:      big.NewInt(200),
				},
				{
					DestinationAddress: addr2,
					Amount:             big.NewInt(51),
					AmountWrapped:      big.NewInt(102),
				},
			},
		},
		{
			SourceChainId:      common.ChainIDIntPrime,
			DestinationChainId: common.ChainIDIntCardano,
			Receivers: []eth.BridgeReceiver{
				{
					DestinationAddress: addr3,
					Amount:             big.NewInt(8),
				},
				{
					DestinationAddress: addr1,
					Amount:             big.NewInt(2),
					AmountWrapped:      big.NewInt(5),
				},
			},
		},
	}

	t.Run("getOutputs pass", func(t *testing.T) {
		receiversMap, err := getReceiversMap(common.ChainIDStrCardano, config, addr1, txs, [][]*indexer.TxInputOutput{})
		assert.NoError(t, err)

		outputs := getOutputs(config.NetworkID, receiversMap, hclog.NewNullLogger())

		require.Equal(t, []cardanowallet.TxOutput{
			{
				Addr:   addr2,
				Amount: 51,
				Tokens: []cardanowallet.TokenAmount{
					cardanowallet.NewTokenAmount(primeToken, 102),
				},
			},
			{
				Addr:   addr1,
				Amount: 102,
				Tokens: []cardanowallet.TokenAmount{
					cardanowallet.NewTokenAmount(primeToken, 205),
				},
			},
			{
				Addr:   addr3,
				Amount: 8,
			},
		}, outputs.Outputs)
		require.Len(t, outputs.Sum, 2)
		require.Equal(t, uint64(307), outputs.Sum[primeToken.String()])
		require.Equal(t, uint64(161), outputs.Sum[cardanowallet.AdaTokenName])
	})

	t.Run("getOutputs with refund pass", func(t *testing.T) {
		refundTxAmount := uint64(300)
		refundTxWrappedAmount := uint64(500)
		txs := append(slices.Clone(txs), eth.ConfirmedTransaction{
			TransactionType: uint8(common.RefundConfirmedTxType),
			Receivers: []eth.BridgeReceiver{
				{
					DestinationAddress: addr1,
					Amount:             new(big.Int).SetUint64(refundTxAmount),
					AmountWrapped:      new(big.Int).SetUint64(refundTxWrappedAmount),
				},
			},
			//SourceChainId:      common.ChainIDIntCardano,
			DestinationChainId: common.ChainIDIntPrime,
		})

		refundUtxos := make([][]*indexer.TxInputOutput, len(txs))
		refundUtxos[len(refundUtxos)-1] = []*indexer.TxInputOutput{
			{
				Input: indexer.TxInput{Hash: indexer.NewHashFromHexString("0x1"), Index: 3},
				Output: indexer.TxOutput{
					Amount: 250,
					Tokens: []indexer.TokenAmount{
						{
							PolicyID: primeToken.PolicyID,
							Name:     primeToken.Name,
							Amount:   300,
						},
					},
				},
			},
			{
				Input: indexer.TxInput{Hash: indexer.NewHashFromHexString("0x2"), Index: 2},
				Output: indexer.TxOutput{
					Amount: 50,
					Tokens: []indexer.TokenAmount{
						{
							PolicyID: primeToken.PolicyID,
							Name:     primeToken.Name,
							Amount:   200,
						},
					},
				},
			},
		}

		receiversMap, err := getReceiversMap(common.ChainIDStrCardano, config, feeAddr, txs, refundUtxos)
		assert.NoError(t, err)

		outputs := getOutputs(config.NetworkID, receiversMap, hclog.NewNullLogger())

		require.Equal(t, []cardanowallet.TxOutput{
			{
				Addr:   addr2,
				Amount: 51,
				Tokens: []cardanowallet.TokenAmount{
					cardanowallet.NewTokenAmount(primeToken, 102),
				},
			},
			{
				Addr:   addr1,
				Amount: 102 + refundTxAmount - config.MinFeeForBridging,
				Tokens: []cardanowallet.TokenAmount{
					cardanowallet.NewTokenAmount(primeToken, 205+refundTxWrappedAmount+300+200),
				},
			},
			{
				Addr:   addr3,
				Amount: 8,
			},
		}, outputs.Outputs)
	})
}

func Test_getSkylineUTXOs(t *testing.T) {
	sumMap := map[string]uint64{
		cardanowallet.AdaTokenName: 60,
		"1.31":                     60,
	}

	t.Run("pass", func(t *testing.T) {
		expectedUtxos := []*indexer.TxInputOutput{
			{
				Input: indexer.TxInput{Hash: indexer.NewHashFromHexString("01"), Index: 2},
				Output: indexer.TxOutput{
					Amount: 30,
					Slot:   80,
					Tokens: []indexer.TokenAmount{
						{
							PolicyID: "1",
							Name:     "1",
							Amount:   40,
						},
					},
				},
			},
			{
				Input: indexer.TxInput{Hash: indexer.NewHashFromHexString("01"), Index: 3},
				Output: indexer.TxOutput{
					Amount: 40,
					Slot:   1900,
					Tokens: []indexer.TokenAmount{
						{
							PolicyID: "1",
							Name:     "1",
							Amount:   30,
						},
					},
				},
			},
			{
				Input: indexer.TxInput{Hash: indexer.NewHashFromHexString("AA"), Index: 100},
				Output: indexer.TxOutput{
					Amount: 10,
				},
			},
		}

		multisigUtxos, err := getNeededUtxos(
			expectedUtxos, sumMap, 0, 50, 1)

		require.NoError(t, err)
		require.Equal(t, expectedUtxos[0:2], multisigUtxos)
	})
}

func Test_extractStakeKeyDepositAmount(t *testing.T) {
	protocolParams := []byte(`{"costModels":{"PlutusV1":[197209,0,1,1,396231,621,0,1,150000,1000,0,1,150000,32,2477736,29175,4,29773,100,29773,100,29773,100,29773,100,29773,100,29773,100,100,100,29773,100,150000,32,150000,32,150000,32,150000,1000,0,1,150000,32,150000,1000,0,8,148000,425507,118,0,1,1,150000,1000,0,8,150000,112536,247,1,150000,10000,1,136542,1326,1,1000,150000,1000,1,150000,32,150000,32,150000,32,1,1,150000,1,150000,4,103599,248,1,103599,248,1,145276,1366,1,179690,497,1,150000,32,150000,32,150000,32,150000,32,150000,32,150000,32,148000,425507,118,0,1,1,61516,11218,0,1,150000,32,148000,425507,118,0,1,1,148000,425507,118,0,1,1,2477736,29175,4,0,82363,4,150000,5000,0,1,150000,32,197209,0,1,1,150000,32,150000,32,150000,32,150000,32,150000,32,150000,32,150000,32,3345831,1,1],"PlutusV2":[205665,812,1,1,1000,571,0,1,1000,24177,4,1,1000,32,117366,10475,4,23000,100,23000,100,23000,100,23000,100,23000,100,23000,100,100,100,23000,100,19537,32,175354,32,46417,4,221973,511,0,1,89141,32,497525,14068,4,2,196500,453240,220,0,1,1,1000,28662,4,2,245000,216773,62,1,1060367,12586,1,208512,421,1,187000,1000,52998,1,80436,32,43249,32,1000,32,80556,1,57667,4,1000,10,197145,156,1,197145,156,1,204924,473,1,208896,511,1,52467,32,64832,32,65493,32,22558,32,16563,32,76511,32,196500,453240,220,0,1,1,69522,11687,0,1,60091,32,196500,453240,220,0,1,1,196500,453240,220,0,1,1,1159724,392670,0,2,806990,30482,4,1927926,82523,4,265318,0,4,0,85931,32,205665,812,1,1,41182,32,212342,32,31220,32,32696,32,43357,32,32247,32,38314,32,35892428,10,9462713,1021,10,38887044,32947,10]},"protocolVersion":{"major":7,"minor":0},"maxBlockHeaderSize":1100,"maxBlockBodySize":65536,"maxTxSize":16384,"txFeeFixed":155381,"txFeePerByte":44,"stakeAddressDeposit":0,"stakePoolDeposit":0,"minPoolCost":0,"poolRetireMaxEpoch":18,"stakePoolTargetNum":100,"poolPledgeInfluence":0,"monetaryExpansion":0.1,"treasuryCut":0.1,"collateralPercentage":150,"executionUnitPrices":{"priceMemory":0.0577,"priceSteps":0.0000721},"utxoCostPerByte":4310,"maxTxExecutionUnits":{"memory":16000000,"steps":10000000000},"maxBlockExecutionUnits":{"memory":80000000,"steps":40000000000},"maxCollateralInputs":3,"maxValueSize":5000,"extraPraosEntropy":null,"decentralization":null,"minUTxOValue":null}`)

	amount, err := extractStakeKeyDepositAmount(protocolParams)
	require.NoError(t, err)
	require.Equal(t, uint64(0), amount)
}<|MERGE_RESOLUTION|>--- conflicted
+++ resolved
@@ -434,7 +434,6 @@
 	}
 	cco.config.NetworkID = cardanowallet.MainNetNetwork
 
-	//nolint:dupl
 	txs := []eth.ConfirmedTransaction{
 		{
 			TransactionType: uint8(common.StakeDelConfirmedTxType),
@@ -701,15 +700,11 @@
 
 	txs := []eth.ConfirmedTransaction{
 		{
-<<<<<<< HEAD
+			TransactionType: uint8(common.StakeDelConfirmedTxType),
+		},
+		{
 			SourceChainId:      common.ChainIDIntPrime,
 			DestinationChainId: common.ChainIDIntCardano,
-=======
-			TransactionType: uint8(common.StakeDelConfirmedTxType),
-		},
-		{
-			SourceChainId: common.ChainIDIntVector,
->>>>>>> 0862785e
 			Receivers: []eth.BridgeReceiver{
 				{
 					DestinationAddress: addr1,
