--- conflicted
+++ resolved
@@ -30,56 +30,33 @@
 
 	maxAmountAllowedToBridge := new(big.Int).SetUint64(100000000)
 
-<<<<<<< HEAD
 	getAppConfig := func(refundEnabled bool) *cCore.AppConfig {
 		appConfig := &cCore.AppConfig{
 			CardanoChains: map[string]*cCore.CardanoChainConfig{
 				common.ChainIDStrPrime: {
-					NetworkID: wallet.TestNetNetwork,
 					BridgingAddresses: cCore.BridgingAddresses{
 						BridgingAddress: primeBridgingAddr,
 						FeeAddress:      primeBridgingFeeAddr,
 					},
-					UtxoMinAmount:     utxoMinValue,
-					MinFeeForBridging: minFeeForBridging,
+					CardanoChainConfig: cardanotx.CardanoChainConfig{
+						NetworkID:     wallet.TestNetNetwork,
+						UtxoMinAmount: utxoMinValue,
+					},
+					MinFeeForBridging:     minFeeForBridging,
+					FeeAddrBridgingAmount: feeAddrBridgingAmount,
 				},
 				common.ChainIDStrVector: {
-					NetworkID: wallet.VectorTestNetNetwork,
 					BridgingAddresses: cCore.BridgingAddresses{
 						BridgingAddress: vectorBridgingAddr,
 						FeeAddress:      vectorBridgingFeeAddr,
 					},
-					UtxoMinAmount:     utxoMinValue,
-					MinFeeForBridging: minFeeForBridging,
+					CardanoChainConfig: cardanotx.CardanoChainConfig{
+						NetworkID:     wallet.VectorTestNetNetwork,
+						UtxoMinAmount: utxoMinValue,
+					},
+					MinFeeForBridging:     minFeeForBridging,
+					FeeAddrBridgingAmount: feeAddrBridgingAmount,
 				},
-=======
-	proc := NewBridgingRequestedProcessor(hclog.NewNullLogger())
-	appConfig := &cCore.AppConfig{
-		CardanoChains: map[string]*cCore.CardanoChainConfig{
-			common.ChainIDStrPrime: {
-				BridgingAddresses: cCore.BridgingAddresses{
-					BridgingAddress: primeBridgingAddr,
-					FeeAddress:      primeBridgingFeeAddr,
-				},
-				CardanoChainConfig: cardanotx.CardanoChainConfig{
-					NetworkID:     wallet.TestNetNetwork,
-					UtxoMinAmount: utxoMinValue,
-				},
-				MinFeeForBridging:     minFeeForBridging,
-				FeeAddrBridgingAmount: feeAddrBridgingAmount,
-			},
-			common.ChainIDStrVector: {
-				BridgingAddresses: cCore.BridgingAddresses{
-					BridgingAddress: vectorBridgingAddr,
-					FeeAddress:      vectorBridgingFeeAddr,
-				},
-				CardanoChainConfig: cardanotx.CardanoChainConfig{
-					NetworkID:     wallet.VectorTestNetNetwork,
-					UtxoMinAmount: utxoMinValue,
-				},
-				MinFeeForBridging:     minFeeForBridging,
-				FeeAddrBridgingAmount: feeAddrBridgingAmount,
->>>>>>> d564710f
 			},
 			BridgingSettings: cCore.BridgingSettings{
 				MaxReceiversPerBridgingRequest: 3,
