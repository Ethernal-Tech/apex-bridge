package batcher

import (
	"context"
	"encoding/hex"
	"encoding/json"
	"errors"
	"fmt"
	"sort"

	"github.com/Ethernal-Tech/apex-bridge/batcher/core"
	cardano "github.com/Ethernal-Tech/apex-bridge/cardano"
	"github.com/Ethernal-Tech/apex-bridge/common"
	"github.com/Ethernal-Tech/apex-bridge/eth"
	"github.com/Ethernal-Tech/cardano-infrastructure/indexer"
	"github.com/Ethernal-Tech/cardano-infrastructure/secrets"
	cardanowallet "github.com/Ethernal-Tech/cardano-infrastructure/wallet"
	"github.com/hashicorp/go-hclog"
)

var (
	_ core.ChainOperations = (*CardanoChainOperations)(nil)

	errTxSizeTooBig    = errors.New("batch tx size too big")
	errSkipConfirmedTx = errors.New("skip confirmed tx")
)

// Get real tx size from protocolParams/config
const (
	maxTxSize = 16000
)

type batchInitialData struct {
	BatchNonceID   uint64
	Metadata       []byte
	ProtocolParams []byte
	ChainID        uint8
}

type utxoSelectionResult struct {
	multisigUtxos            map[uint8][]*indexer.TxInputOutput
	feeUtxos                 []*indexer.TxInputOutput
	chosenMultisigUtxosCount int
}

type CardanoChainOperations struct {
	config                       *cardano.CardanoChainConfig
	wallet                       *cardano.ApexCardanoWallet
	txProvider                   cardanowallet.ITxDataRetriever
	db                           indexer.Database
	gasLimiter                   eth.GasLimitHolder
	cardanoCliBinary             string
	bridgingAddressesManager     common.BridgingAddressesManager
	bridgingAddressesCoordinator common.BridgingAddressesCoordinator
	logger                       hclog.Logger
}

func NewCardanoChainOperations(
	jsonConfig json.RawMessage,
	db indexer.Database,
	secretsManager secrets.SecretsManager,
	chainID string,
	bridgingAddressesManager common.BridgingAddressesManager,
	bridgingAddressesCoordinator common.BridgingAddressesCoordinator,
	logger hclog.Logger,
) (*CardanoChainOperations, error) {
	cardanoConfig, err := cardano.NewCardanoChainConfig(jsonConfig)
	if err != nil {
		return nil, err
	}

	txProvider, err := cardanoConfig.CreateTxProvider()
	if err != nil {
		return nil, fmt.Errorf("failed to create tx provider: %w", err)
	}

	cardanoWallet, err := cardano.LoadWallet(secretsManager, chainID)
	if err != nil {
		return nil, err
	}

	return &CardanoChainOperations{
		wallet:           cardanoWallet,
		config:           cardanoConfig,
		txProvider:       txProvider,
		cardanoCliBinary: cardanowallet.ResolveCardanoCliBinary(cardanoConfig.NetworkID),
		gasLimiter: eth.NewGasLimitHolder(submitBatchMinGasLimit,
			submitBatchMaxGasLimit, submitBatchStepsGasLimit),
		db:                           db,
		logger:                       logger,
		bridgingAddressesManager:     bridgingAddressesManager,
		bridgingAddressesCoordinator: bridgingAddressesCoordinator,
	}, nil
}

// GenerateBatchTransaction implements core.ChainOperations.
func (cco *CardanoChainOperations) GenerateBatchTransaction(
	ctx context.Context,
	chainID string,
	confirmedTransactions []eth.ConfirmedTransaction,
	batchNonceID uint64,
) (*core.GeneratedBatchTxData, error) {
	data, err := cco.createBatchInitialData(ctx, chainID, batchNonceID)
	if err != nil {
		return nil, err
	}

<<<<<<< HEAD
	txData, err := cco.generateBatchTransaction(data, confirmedTransactions, chainID)
=======
	txData, chosenMultisigAddresses, err := cco.generateBatchTransaction(data, confirmedTransactions)
>>>>>>> 76c5d3c4

	if cco.shouldConsolidate(err) {
		consolidationType := cco.getConsolidationType(err)
		cco.logger.Warn("consolidation batch generation started", "err", err, "consolidationType", consolidationType.String())

		txData, err = cco.generateConsolidationTransaction(data, chosenMultisigAddresses, consolidationType)
		if err != nil {
			err = fmt.Errorf("consolidation batch failed: %w", err)
		}
	}

	return txData, err
}

// SignBatchTransaction implements core.ChainOperations.
func (cco *CardanoChainOperations) SignBatchTransaction(
	generatedBatchData *core.GeneratedBatchTxData) (*core.BatchSignatures, error) {
	txBuilder, err := cardanowallet.NewTxBuilder(cco.cardanoCliBinary)
	if err != nil {
		return nil, err
	}

	defer txBuilder.Dispose()

	var stakeMultisigWitness []byte

	var paymentMultisigWitness []byte

	if generatedBatchData.IsPaymentSignNeeded {
		paymentMultisigWitness, err = txBuilder.CreateTxWitness(generatedBatchData.TxRaw, cco.wallet.MultiSig)
		if err != nil {
			return nil, err
		}
	}

	if generatedBatchData.IsStakeSignNeeded {
		stakeMultisigWitness, err = txBuilder.CreateTxWitness(
			generatedBatchData.TxRaw, cardanowallet.NewStakeSigner(cco.wallet.MultiSig))
		if err != nil {
			return nil, err
		}
	}

	feeWitness, err := txBuilder.CreateTxWitness(generatedBatchData.TxRaw, cco.wallet.Fee)
	if err != nil {
		return nil, err
	}

	return &core.BatchSignatures{
		Multisig:     paymentMultisigWitness,
		MultsigStake: stakeMultisigWitness,
		Fee:          feeWitness,
	}, nil
}

// IsSynchronized implements core.IsSynchronized.
func (cco *CardanoChainOperations) IsSynchronized(
	ctx context.Context, bridgeSmartContract eth.IBridgeSmartContract, chainID string,
) (bool, error) {
	lastObservedBlockBridge, err := bridgeSmartContract.GetLastObservedBlock(ctx, chainID)
	if err != nil {
		return false, err
	}

	lastOracleBlockPoint, err := cco.db.GetLatestBlockPoint()
	if err != nil {
		return false, err
	}

	return lastOracleBlockPoint != nil &&
		lastOracleBlockPoint.BlockSlot >= lastObservedBlockBridge.BlockSlot.Uint64(), nil
}

// Submit implements core.Submit.
func (cco *CardanoChainOperations) Submit(
	ctx context.Context, bridgeSmartContract eth.IBridgeSmartContract, batch eth.SignedBatch,
) error {
	err := bridgeSmartContract.SubmitSignedBatch(ctx, batch, cco.gasLimiter.GetGasLimit())

	cco.gasLimiter.Update(err)

	return err
}

func (cco *CardanoChainOperations) generateBatchTransaction(
<<<<<<< HEAD
	data *batchInitialData, confirmedTransactions []eth.ConfirmedTransaction, destChainID string,
) (*core.GeneratedBatchTxData, error) {
	certificateData, err := cco.getCertificateData(data, confirmedTransactions)
=======
	data *batchInitialData,
	confirmedTransactions []eth.ConfirmedTransaction,
) (
	*core.GeneratedBatchTxData,
	[]common.AddressAndAmount,
	error,
) {
	certificateData, hasBridgingTx, err := cco.getCertificateData(data, confirmedTransactions)
>>>>>>> 76c5d3c4
	if err != nil {
		return nil, nil, err
	}

<<<<<<< HEAD
	refundUtxosPerConfirmedTx, err := cco.getUtxosFromRefundTransactions(confirmedTransactions)
	if err != nil {
		return nil, fmt.Errorf("failed to retrieve utxos for refund txs: %w", err)
	}

	receiversMap, err := getReceiversMap(
		destChainID, cco.config, data.FeeAddr,
		confirmedTransactions, refundUtxosPerConfirmedTx)
=======
	txOutputs, isRedistribution, err := getOutputs(confirmedTransactions, cco.config, cco.logger)
>>>>>>> 76c5d3c4
	if err != nil {
		return nil, nil, err
	}

<<<<<<< HEAD
	txOutputs := getOutputs(cco.config.NetworkID, receiversMap, cco.logger)

	multisigUtxos, feeUtxos, err := cco.getUTXOsForNormalBatch(
		data.MultisigAddr, data.FeeAddr, data.ProtocolParams,
		txOutputs, common.FlattenMatrix(refundUtxosPerConfirmedTx))
=======
	cco.logger.Debug("Getting addresses and amounts", "chain", common.ToStrChainID(data.ChainID),
		"outputs", txOutputs.Outputs, "redistribution", isRedistribution)

	multisigAddresses, isRedistribution, err := cco.bridgingAddressesCoordinator.GetAddressesAndAmountsForBatch(
		data.ChainID,
		cco.cardanoCliBinary,
		isRedistribution,
		data.ProtocolParams,
		txOutputs,
	)
>>>>>>> 76c5d3c4
	if err != nil {
		return nil, multisigAddresses, err
	}

	cco.logger.Debug("Chosen multisig addresses to pay from",
		"chain", common.ToStrChainID(data.ChainID), "addresses", multisigAddresses)

	feeMultisigAddress := cco.bridgingAddressesManager.GetFeeMultisigAddress(data.ChainID)

	utxoSelectionResult, err := cco.getUTXOsForNormalBatch(
		multisigAddresses, feeMultisigAddress, isRedistribution)
	if err != nil {
		return nil, multisigAddresses, err
	}

	slotNumber, err := cco.getSlotNumber()
	if err != nil {
		return nil, multisigAddresses, err
	}

	cco.logger.Info("Creating batch tx", "batchID", data.BatchNonceID,
		"magic", cco.config.NetworkMagic, "binary", cco.cardanoCliBinary,
		"slot", slotNumber, "multisig", utxoSelectionResult.chosenMultisigUtxosCount,
		"fee", len(utxoSelectionResult.feeUtxos), "outputs", len(txOutputs.Outputs))

	txInputs := cardano.TxInputInfos{}

	for addressIndex, utxos := range utxoSelectionResult.multisigUtxos {
		policyScript, ok := cco.bridgingAddressesManager.GetPaymentPolicyScript(data.ChainID, addressIndex)
		if !ok {
			return nil, multisigAddresses, fmt.Errorf("failed to get payment policy script for address index: %d", addressIndex)
		}

		if addr, ok := cco.bridgingAddressesManager.GetPaymentAddressFromIndex(data.ChainID, addressIndex); !ok {
			return nil, multisigAddresses, fmt.Errorf("failed to get payment address for address index: %d", addressIndex)
		} else {
			txInputs.MultiSig = append(txInputs.MultiSig, &cardano.TxInputInfo{
				PolicyScript: policyScript,
				Address:      addr,
				TxInputs:     convertUTXOsToTxInputs(utxos),
			})
		}
	}

	feePolicyScript, ok := cco.bridgingAddressesManager.GetFeeMultisigPolicyScript(data.ChainID)
	if !ok {
		return nil, multisigAddresses, fmt.Errorf("failed to get fee policy script for chain: %d", data.ChainID)
	}

	txInputs.MultiSigFee = &cardano.TxInputInfo{
		PolicyScript: feePolicyScript,
		Address:      feeMultisigAddress,
		TxInputs:     convertUTXOsToTxInputs(utxoSelectionResult.feeUtxos),
	}

	var addrAndAmountToDeduct []common.AddressAndAmount

	if isRedistribution {
		txOutputs.Outputs, err = addRedistributionOutputs(txOutputs.Outputs, multisigAddresses)
		if err != nil {
			return nil, multisigAddresses, err
		}
	} else {
		addrAndAmountToDeduct = multisigAddresses
	}

	cco.logger.Debug("TX INPUTS", "batchID", data.BatchNonceID,
		"chain", common.ToStrChainID(data.ChainID), "txInputs", txInputs)
	cco.logger.Debug("TX OUTPUTS", "batchID", data.BatchNonceID,
		"chain", common.ToStrChainID(data.ChainID), "txOutputs.Outputs", txOutputs.Outputs)

	// Create Tx
	txRaw, txHash, err := cardano.CreateTx(
		cco.cardanoCliBinary,
		uint(cco.config.NetworkMagic),
		data.ProtocolParams,
		slotNumber+cco.config.TTLSlotNumberInc,
		data.Metadata,
		txInputs,
		txOutputs.Outputs,
		certificateData,
		addrAndAmountToDeduct,
	)
	if err != nil {
		return nil, multisigAddresses, err
	}

	if len(txRaw) > maxTxSize {
		return nil, multisigAddresses, fmt.Errorf("%w: (size, max) = (%d, %d)",
			errTxSizeTooBig, len(txRaw), maxTxSize)
	}

	return &core.GeneratedBatchTxData{
		TxRaw:               txRaw,
		TxHash:              txHash,
		IsStakeSignNeeded:   certificateData != nil,
		IsPaymentSignNeeded: hasBridgingTx,
		BatchType:           eth.BatchTypeNormal,
	}, multisigAddresses, nil
}

func (cco *CardanoChainOperations) shouldConsolidate(err error) bool {
	return errors.Is(err, cardanowallet.ErrUTXOsLimitReached) ||
		errors.Is(err, errTxSizeTooBig) ||
		errors.Is(err, cardano.ErrInsufficientChange)
}

func (cco *CardanoChainOperations) getConsolidationType(err error) core.ConsolidationType {
	if errors.Is(err, cardano.ErrInsufficientChange) {
		return core.ConsolidationTypeToZeroAddress
	}

	return core.ConsolidationTypeSameAddress
}

func (cco *CardanoChainOperations) generateConsolidationTransaction(
	data *batchInitialData,
	chosenMultisigAddresses []common.AddressAndAmount,
	consolidationType core.ConsolidationType,
) (*core.GeneratedBatchTxData, error) {
	cco.logger.Info("Preparing consolidation tx", "consolidationType", consolidationType.String(),
		"consolidationTxID", data.BatchNonceID, "chain id", data.ChainID,
		"chosenMultisigAddresses", chosenMultisigAddresses)

	feeMultisigAddress := cco.bridgingAddressesManager.GetFeeMultisigAddress(data.ChainID)

	utxosForConsolidationRet, err := cco.getUTXOsForConsolidation(
		chosenMultisigAddresses, feeMultisigAddress, consolidationType)
	if err != nil {
		return nil, err
	}

	multisigTxOutputs := make([]cardanowallet.TxOutput, 0, len(chosenMultisigAddresses))

	var (
		addr string
		ok   bool
	)

	// If not all chosen addresses are used for consolidation remove the unused
	for i, addressAndAmount := range utxosForConsolidationRet.chosenMultisigAddresses {
		sum := cardano.GetSumMapFromTxInputOutput(utxosForConsolidationRet.multisigUtxos[addressAndAmount.AddressIndex])

		addr = addressAndAmount.Address
		if consolidationType == core.ConsolidationTypeToZeroAddress {
			// Consolidate everything to addr 0
			addr, ok = cco.bridgingAddressesManager.GetPaymentAddressFromIndex(data.ChainID, 0)
			if !ok {
				return nil, fmt.Errorf("failed to get first bridging address for chain: %d", data.ChainID)
			}
		}

		multisigTxOutput, err := getTxOutputFromSumMap(
			addr,
			sum,
		)
		if err != nil {
			return nil, err
		}

		multisigTxOutputs = append(multisigTxOutputs, multisigTxOutput)
		utxosForConsolidationRet.chosenMultisigAddresses[i].TokensAmounts = sum
	}

	slotNumber, err := cco.getSlotNumber()
	if err != nil {
		return nil, err
	}

	cco.logger.Info("Creating consolidation tx", "consolidationTxID", data.BatchNonceID,
		"magic", cco.config.NetworkMagic, "binary", cco.cardanoCliBinary,
		"slot", slotNumber, "multisig", len(utxosForConsolidationRet.multisigUtxos),
		"fee", len(utxosForConsolidationRet.feeUtxos))

	// Generate tx inputs
	feePolicyScript, ok := cco.bridgingAddressesManager.GetFeeMultisigPolicyScript(data.ChainID)
	if !ok {
		return nil, fmt.Errorf("failed to get fee policy script for chain: %d", data.ChainID)
	}

	txInputs := cardano.TxInputInfos{
		MultiSig: make([]*cardano.TxInputInfo, 0, len(utxosForConsolidationRet.chosenMultisigAddresses)),
		MultiSigFee: &cardano.TxInputInfo{
			PolicyScript: feePolicyScript,
			Address:      feeMultisigAddress,
			TxInputs:     convertUTXOsToTxInputs(utxosForConsolidationRet.feeUtxos),
		},
	}

	for _, addressAndAmount := range utxosForConsolidationRet.chosenMultisigAddresses {
		policyScript, ok := cco.bridgingAddressesManager.GetPaymentPolicyScript(data.ChainID, addressAndAmount.AddressIndex)
		if !ok {
			return nil, fmt.Errorf("failed to get payment policy script for address: %d", addressAndAmount.AddressIndex)
		}

		txInputs.MultiSig = append(txInputs.MultiSig, &cardano.TxInputInfo{
			PolicyScript: policyScript,
			Address:      addressAndAmount.Address,
			TxInputs:     convertUTXOsToTxInputs(utxosForConsolidationRet.multisigUtxos[addressAndAmount.AddressIndex]),
		})
	}

	// Create Tx
	txRaw, txHash, err := cardano.CreateTx(
		cco.cardanoCliBinary,
		uint(cco.config.NetworkMagic),
		data.ProtocolParams,
		slotNumber+cco.config.TTLSlotNumberInc,
		data.Metadata,
		txInputs,
		multisigTxOutputs,
		nil,
		utxosForConsolidationRet.chosenMultisigAddresses,
	)
	if err != nil {
		return nil, err
	}

	if len(txRaw) > maxTxSize {
		return nil, fmt.Errorf("%w: (size, max) = (%d, %d)", errTxSizeTooBig, len(txRaw), maxTxSize)
	}

	return &core.GeneratedBatchTxData{
		BatchType:           eth.BatchTypeConsolidation,
		TxRaw:               txRaw,
		TxHash:              txHash,
		IsPaymentSignNeeded: true,
	}, nil
}

type utxosForConsolidation struct {
	chosenMultisigAddresses []common.AddressAndAmount
	multisigUtxos           map[uint8][]*indexer.TxInputOutput
	feeUtxos                []*indexer.TxInputOutput
}

func (cco *CardanoChainOperations) getUTXOsForConsolidation(
	chosenMultisigAddresses []common.AddressAndAmount,
	multisigFeeAddress string,
	consolidationType core.ConsolidationType,
) (*utxosForConsolidation, error) {
	feeUtxos, err := cco.db.GetAllTxOutputs(multisigFeeAddress, true)
	if err != nil {
		return nil, err
	}

	feeUtxos = cardano.FilterOutUtxosWithUnknownTokens(feeUtxos)

	if len(feeUtxos) == 0 {
		return nil, fmt.Errorf("fee multisig does not have any utxo: %s", multisigFeeAddress)
	}

	// do not take more than maxFeeUtxoCount
	feeUtxos = feeUtxos[:min(int(cco.config.MaxFeeUtxoCount), len(feeUtxos))] //nolint:gosec
	cco.logger.Debug("UTXOs retrieved fee", "address", multisigFeeAddress, "utxos", feeUtxos)

	maxUtxoCount := int(max(cco.config.MaxUtxoCount-uint(len(feeUtxos)), 1)) //nolint:gosec

	// In case we have more or equal to MaxUtxoCount addresses, we need to reduce the number of addresses
	// to the MaxUtxoCount / 2, otherwise we will not be able to create a meaningful transaction

	if len(chosenMultisigAddresses) >= maxUtxoCount/2 {
		sort.SliceStable(chosenMultisigAddresses, func(i, j int) bool {
			return chosenMultisigAddresses[i].UtxoCount > chosenMultisigAddresses[j].UtxoCount
		})

		cco.logger.Debug("Number of chosen addresses greather or equal to MaxUtxoCount / 2",
			"Num of chosen addresses", len(chosenMultisigAddresses), "MaxUtxoCount", maxUtxoCount/2)

		chosenMultisigAddresses = chosenMultisigAddresses[:maxUtxoCount/2]
	}

	consolidationInputs := make([]AddressConsolidationData, 0)

	knownTokens, err := cardano.GetKnownTokens(cco.config)
	if err != nil {
		return nil, fmt.Errorf("failed to get known tokens: %w", err)
	}

	totalNumberOfUtxos := 0

	for _, addressAndAmount := range chosenMultisigAddresses {
		multisigUtxos, err := cco.db.GetAllTxOutputs(addressAndAmount.Address, true)
		if err != nil {
			return nil, err
		}

		if addressAndAmount.AddressIndex == 0 {
			multisigUtxos = cardano.FilterOutUtxosWithUnknownTokens(multisigUtxos, knownTokens...)
		} else {
			multisigUtxos = cardano.FilterOutUtxosWithUnknownTokens(multisigUtxos)
		}

		if len(multisigUtxos) > 0 {
			totalNumberOfUtxos += len(multisigUtxos)

			consolidationInputs = append(consolidationInputs, AddressConsolidationData{
				Address:      addressAndAmount.Address,
				AddressIndex: addressAndAmount.AddressIndex,
				UtxoCount:    len(multisigUtxos),
				Utxos:        multisigUtxos,
			})

			cco.logger.Debug("UTXOs retrieved multisig", "address", addressAndAmount.Address, "utxos", multisigUtxos)
		}
	}

<<<<<<< HEAD
func (cco *CardanoChainOperations) getUTXOsForNormalBatch(
	multisigAddress, multisigFeeAddress string, protocolParams []byte, txOutputs cardano.TxOutputs,
	refundUtxos []*indexer.TxInputOutput,
) ([]*indexer.TxInputOutput, []*indexer.TxInputOutput, error) {
	multisigUtxos, err := cco.db.GetAllTxOutputs(multisigAddress, true)
	if err != nil {
		return nil, nil, fmt.Errorf("failed to retrieve tx outputs for multisig address: %w", err)
=======
	consolidationChosenInputs, err := allocateInputsForConsolidation(
		consolidationInputs, maxUtxoCount, totalNumberOfUtxos, consolidationType)
	if err != nil {
		return nil, err
>>>>>>> 76c5d3c4
	}

	cco.logger.Debug("Consolidation chosen inputs", "max", cco.config.MaxUtxoCount,
		"totalNumberOfUtxos", totalNumberOfUtxos,
		"inputs", consolidationInputs, "chosen", consolidationChosenInputs)

	multisigUtxos := make(map[uint8][]*indexer.TxInputOutput)

	for _, input := range consolidationChosenInputs {
		multisigUtxos[input.AddressIndex] = input.Utxos
	}

	cco.logger.Debug("UTXOs chosen", "chosenMultisigAddresses", chosenMultisigAddresses,
		"multisig", multisigUtxos, "fee", feeUtxos)

	return &utxosForConsolidation{
		chosenMultisigAddresses: chosenMultisigAddresses,
		multisigUtxos:           multisigUtxos,
		feeUtxos:                feeUtxos,
	}, nil
}

func (cco *CardanoChainOperations) getUTXOsForNormalBatch(
	multisigAddresses []common.AddressAndAmount, multisigFeeAddress string, isRedistribution bool,
) (*utxoSelectionResult, error) {
	feeUtxos, err := cco.getFeeUTXOsForNormalBatch(multisigFeeAddress)
	if err != nil {
<<<<<<< HEAD
		return nil, nil, fmt.Errorf("failed to retrieve tx outputs for fee address: %w", err)
=======
		return nil, err
>>>>>>> 76c5d3c4
	}

	knownTokens, err := cardano.GetKnownTokens(cco.config)
	if err != nil {
		return nil, fmt.Errorf("failed to get known tokens: %w", err)
	}

	feeUtxos = cardano.FilterOutUtxosWithUnknownTokens(feeUtxos)

	if len(feeUtxos) == 0 {
		return nil, fmt.Errorf("fee multisig does not have any utxo: %s", multisigFeeAddress)
	}

	feeUtxos = feeUtxos[:min(cco.config.MaxFeeUtxoCount, uint(len(feeUtxos)))] // do not take more than MaxFeeUtxoCount

<<<<<<< HEAD
	desiredSum := txOutputs.Sum

	// desiredSum should be reduced by amount of refund utxos
	for _, utxo := range refundUtxos {
		desiredSum[cardanowallet.AdaTokenName] -= utxo.Output.Amount
		for _, token := range utxo.Output.Tokens {
			desiredSum[token.TokenName()] -= token.Amount
		}
	}

	minUtxoLovelaceAmount, err := calculateMinUtxoLovelaceAmount(
		cco.cardanoCliBinary, protocolParams, multisigAddress, multisigUtxos, txOutputs.Outputs)
	if err != nil {
		return nil, nil, err
	}

	multisigUtxos, err = getNeededUtxos(
		multisigUtxos,
		desiredSum,
		minUtxoLovelaceAmount,
		getMaxUtxoCount(cco.config, len(feeUtxos)+len(refundUtxos)),
		int(cco.config.TakeAtLeastUtxoCount), //nolint:gosec
	)
=======
	chosenMultisigUtxos := make(map[uint8][]*indexer.TxInputOutput)
	chosenMultisigUtxosSoFar := 0

	for _, addressAndAmount := range multisigAddresses {
		multisigUtxos, err := cco.db.GetAllTxOutputs(addressAndAmount.Address, true)
		if err != nil {
			return nil, err
		}

		if addressAndAmount.AddressIndex == 0 {
			multisigUtxos = cardano.FilterOutUtxosWithUnknownTokens(multisigUtxos, knownTokens...)
		} else {
			multisigUtxos = cardano.FilterOutUtxosWithUnknownTokens(multisigUtxos)
		}

		cco.logger.Debug("UTXOs retrieved",
			"multisig", addressAndAmount.Address, "utxos", multisigUtxos)

		if isRedistribution {
			if len(multisigUtxos) > getMaxUtxoCount(cco.config, len(feeUtxos)+chosenMultisigUtxosSoFar) {
				cco.logger.Debug("REDISTRIBUTION ErrUTXOsLimitReached", "multisigUtxos count", len(multisigUtxos))

				return nil, fmt.Errorf(
					"UTXO limit reached during redistribution. "+
						"multisigUtxos count: %d. Err: %w",
					len(multisigUtxos), cardanowallet.ErrUTXOsLimitReached,
				)
			}
		} else {
			cco.logger.Debug("Change included in utxo selection", addressAndAmount.IncludeChange)

			multisigUtxos, err = getNeededUtxos(
				multisigUtxos,
				addressAndAmount.TokensAmounts,
				addressAndAmount.IncludeChange,
				getMaxUtxoCount(cco.config, len(feeUtxos)+chosenMultisigUtxosSoFar),
				int(cco.config.TakeAtLeastUtxoCount), //nolint:gosec
			)
			if err != nil {
				return nil, err
			}
		}

		cco.logger.Debug("UTXOs chosen", addressAndAmount.Address, multisigUtxos)
		chosenMultisigUtxos[addressAndAmount.AddressIndex] = multisigUtxos
		chosenMultisigUtxosSoFar += len(multisigUtxos)
	}

	return &utxoSelectionResult{
		multisigUtxos:            chosenMultisigUtxos,
		feeUtxos:                 feeUtxos,
		chosenMultisigUtxosCount: chosenMultisigUtxosSoFar,
	}, nil
}

func (cco *CardanoChainOperations) getFeeUTXOsForNormalBatch(
	multisigFeeAddress string,
) ([]*indexer.TxInputOutput, error) {
	feeUtxos, err := cco.db.GetAllTxOutputs(multisigFeeAddress, true)
>>>>>>> 76c5d3c4
	if err != nil {
		return nil, err
	}

<<<<<<< HEAD
	multisigUtxoMap := make(map[string]struct{}, len(multisigUtxos))
	for _, utxo := range multisigUtxos {
		multisigUtxoMap[utxo.String()] = struct{}{}
	}

	// make sure we are not adding already added utxos - should not happen if oracle is correctly implemented
	// however, it happened that oracle was not correctly implemented, and this is a fix to unstuck the bridge
	for _, refundUtxo := range refundUtxos {
		if _, exists := multisigUtxoMap[refundUtxo.String()]; !exists {
			multisigUtxos = append(multisigUtxos, refundUtxo) // add refund UTXOs to multisig UTXOs
		}
	}

	cco.logger.Debug("UTXOs chosen", "multisig", multisigUtxos, "fee", feeUtxos, "refund count", len(refundUtxos))
=======
	feeUtxos = cardano.FilterOutUtxosWithUnknownTokens(feeUtxos)

	if len(feeUtxos) == 0 {
		return nil, fmt.Errorf("fee multisig does not have any utxo: %s", multisigFeeAddress)
	}

	cco.logger.Debug("Fee UTXOs retrieved",
		"fee address", multisigFeeAddress, "utxos", feeUtxos)

	feeUtxos = feeUtxos[:min(cco.config.MaxFeeUtxoCount, uint(len(feeUtxos)))] // do not take more than MaxFeeUtxoCount
>>>>>>> 76c5d3c4

	return feeUtxos, nil
}

func (cco *CardanoChainOperations) getSlotNumber() (uint64, error) {
	data, err := cco.db.GetLatestBlockPoint()
	if err != nil {
		return 0, err
	}

	slot := uint64(0)
	if data != nil {
		slot = data.BlockSlot
	}

	newSlot, err := getNumberWithRoundingThreshold(
		slot, cco.config.SlotRoundingThreshold, cco.config.NoBatchPeriodPercent)
	if err != nil {
		return 0, err
	}

	cco.logger.Debug("calculate slotNumber with rounding", "slot", slot, "newSlot", newSlot)

	return newSlot, nil
}

func (cco *CardanoChainOperations) createBatchInitialData(
	ctx context.Context,
	chainID string,
	batchNonceID uint64,
) (*batchInitialData, error) {
	metadata, err := common.MarshalMetadata(common.MetadataEncodingTypeJSON, common.BatchExecutedMetadata{
		BridgingTxType: common.BridgingTxTypeBatchExecution,
		BatchNonceID:   batchNonceID,
	})
	if err != nil {
		return nil, err
	}

	protocolParams, err := cco.txProvider.GetProtocolParameters(ctx)
	if err != nil {
		return nil, err
	}

	return &batchInitialData{
		BatchNonceID:   batchNonceID,
		Metadata:       metadata,
		ProtocolParams: protocolParams,
		ChainID:        common.ToNumChainID(chainID),
	}, nil
}

func (cco *CardanoChainOperations) getUtxosFromRefundTransactions(
	confirmedTxs []eth.ConfirmedTransaction,
) ([][]*indexer.TxInputOutput, error) {
	utxosPerConfirmedTxs := make([][]*indexer.TxInputOutput, len(confirmedTxs))

	for i, ct := range confirmedTxs {
		if len(ct.OutputIndexes) == 0 {
			continue
		}

		indexes, err := common.UnpackNumbersToBytes[[]common.TxOutputIndex](ct.OutputIndexes)
		if err != nil {
			// this error could happen only if there is a bug in the smart contract (or oracle sent wrong values)
			cco.logger.Warn("failed to unpack output indexes",
				"err", err, "indxs", hex.EncodeToString(ct.OutputIndexes))

			continue
		}

		utxosPerConfirmedTxs[i] = make([]*indexer.TxInputOutput, len(indexes))

		for j, indx := range indexes {
			txInput := indexer.TxInput{
				Hash:  ct.ObservedTransactionHash,
				Index: uint32(indx),
			}

			// for now return error
			txOutput, err := cco.db.GetTxOutput(txInput)
			if err != nil {
				return nil, fmt.Errorf("failed to get tx output for %v: %w", txInput, err)
			}

			utxosPerConfirmedTxs[i][j] = &indexer.TxInputOutput{
				Input:  txInput,
				Output: txOutput,
			}
		}
	}

	return utxosPerConfirmedTxs, nil
}

func (cco *CardanoChainOperations) getCertificateData(
	data *batchInitialData, confirmedTransactions []eth.ConfirmedTransaction,
) (*cardano.CertificatesData, bool, error) {
	var (
		certificates         []*cardano.CertificatesWithScript
		keyRegistrationFee   uint64
		keyDeregistrationFee uint64
		hasBridgingTx        = false
	)

	for _, tx := range confirmedTransactions {
		if tx.TransactionType == uint8(common.StakeConfirmedTxType) {
			policyScript, ok := cco.bridgingAddressesManager.GetStakePolicyScript(data.ChainID, tx.BridgeAddrIndex)
			if !ok {
				return nil, false, fmt.Errorf("failed to get stake policy script for address: %d", tx.BridgeAddrIndex)
			}

			multisigStakeAddress, ok := cco.bridgingAddressesManager.GetStakeAddressFromIndex(data.ChainID, tx.BridgeAddrIndex)
			if !ok {
				return nil, false, fmt.Errorf("failed to get stake address from index: %d", tx.BridgeAddrIndex)
			}

			certificate, depositAmount, err := getStakingCertificates(
				cco.cardanoCliBinary, data, &tx, policyScript, multisigStakeAddress)

			if errors.Is(err, errSkipConfirmedTx) {
				cco.logger.Error("Staking delegation transaction skipped",
					"tx", eth.ConfirmedTransactionsWrapper{Txs: []eth.ConfirmedTransaction{tx}}, "err", err)

				continue
			} else if err != nil {
				return nil, false, err
			}

			certificates = append(certificates, certificate)

			if tx.TransactionSubType == uint8(common.StakeRegDelConfirmedTxSubType) {
				keyRegistrationFee += depositAmount
			}

			if tx.TransactionSubType == uint8(common.StakeDeregConfirmedTxSubType) {
				keyDeregistrationFee += depositAmount
			}
		} else {
			hasBridgingTx = true
		}
	}

	if len(certificates) > 0 {
		return &cardano.CertificatesData{
			Certificates:      certificates,
			RegistrationFee:   keyRegistrationFee,
			DeregistrationFee: keyDeregistrationFee,
		}, hasBridgingTx, nil
	}

	return nil, hasBridgingTx, nil
}

func getMaxUtxoCount(config *cardano.CardanoChainConfig, prevUtxosCnt int) int {
	return max(int(config.MaxUtxoCount)-prevUtxosCnt, 0) //nolint:gosec
}<|MERGE_RESOLUTION|>--- conflicted
+++ resolved
@@ -105,11 +105,7 @@
 		return nil, err
 	}
 
-<<<<<<< HEAD
-	txData, err := cco.generateBatchTransaction(data, confirmedTransactions, chainID)
-=======
 	txData, chosenMultisigAddresses, err := cco.generateBatchTransaction(data, confirmedTransactions)
->>>>>>> 76c5d3c4
 
 	if cco.shouldConsolidate(err) {
 		consolidationType := cco.getConsolidationType(err)
@@ -195,11 +191,6 @@
 }
 
 func (cco *CardanoChainOperations) generateBatchTransaction(
-<<<<<<< HEAD
-	data *batchInitialData, confirmedTransactions []eth.ConfirmedTransaction, destChainID string,
-) (*core.GeneratedBatchTxData, error) {
-	certificateData, err := cco.getCertificateData(data, confirmedTransactions)
-=======
 	data *batchInitialData,
 	confirmedTransactions []eth.ConfirmedTransaction,
 ) (
@@ -208,34 +199,20 @@
 	error,
 ) {
 	certificateData, hasBridgingTx, err := cco.getCertificateData(data, confirmedTransactions)
->>>>>>> 76c5d3c4
 	if err != nil {
 		return nil, nil, err
 	}
 
-<<<<<<< HEAD
+	txOutputs, isRedistribution, err := getOutputs(confirmedTransactions, cco.config, cco.logger)
+	if err != nil {
+		return nil, nil, err
+	}
+
 	refundUtxosPerConfirmedTx, err := cco.getUtxosFromRefundTransactions(confirmedTransactions)
 	if err != nil {
 		return nil, fmt.Errorf("failed to retrieve utxos for refund txs: %w", err)
 	}
 
-	receiversMap, err := getReceiversMap(
-		destChainID, cco.config, data.FeeAddr,
-		confirmedTransactions, refundUtxosPerConfirmedTx)
-=======
-	txOutputs, isRedistribution, err := getOutputs(confirmedTransactions, cco.config, cco.logger)
->>>>>>> 76c5d3c4
-	if err != nil {
-		return nil, nil, err
-	}
-
-<<<<<<< HEAD
-	txOutputs := getOutputs(cco.config.NetworkID, receiversMap, cco.logger)
-
-	multisigUtxos, feeUtxos, err := cco.getUTXOsForNormalBatch(
-		data.MultisigAddr, data.FeeAddr, data.ProtocolParams,
-		txOutputs, common.FlattenMatrix(refundUtxosPerConfirmedTx))
-=======
 	cco.logger.Debug("Getting addresses and amounts", "chain", common.ToStrChainID(data.ChainID),
 		"outputs", txOutputs.Outputs, "redistribution", isRedistribution)
 
@@ -246,7 +223,6 @@
 		data.ProtocolParams,
 		txOutputs,
 	)
->>>>>>> 76c5d3c4
 	if err != nil {
 		return nil, multisigAddresses, err
 	}
@@ -554,20 +530,10 @@
 		}
 	}
 
-<<<<<<< HEAD
-func (cco *CardanoChainOperations) getUTXOsForNormalBatch(
-	multisigAddress, multisigFeeAddress string, protocolParams []byte, txOutputs cardano.TxOutputs,
-	refundUtxos []*indexer.TxInputOutput,
-) ([]*indexer.TxInputOutput, []*indexer.TxInputOutput, error) {
-	multisigUtxos, err := cco.db.GetAllTxOutputs(multisigAddress, true)
-	if err != nil {
-		return nil, nil, fmt.Errorf("failed to retrieve tx outputs for multisig address: %w", err)
-=======
 	consolidationChosenInputs, err := allocateInputsForConsolidation(
 		consolidationInputs, maxUtxoCount, totalNumberOfUtxos, consolidationType)
 	if err != nil {
 		return nil, err
->>>>>>> 76c5d3c4
 	}
 
 	cco.logger.Debug("Consolidation chosen inputs", "max", cco.config.MaxUtxoCount,
@@ -595,11 +561,7 @@
 ) (*utxoSelectionResult, error) {
 	feeUtxos, err := cco.getFeeUTXOsForNormalBatch(multisigFeeAddress)
 	if err != nil {
-<<<<<<< HEAD
-		return nil, nil, fmt.Errorf("failed to retrieve tx outputs for fee address: %w", err)
-=======
-		return nil, err
->>>>>>> 76c5d3c4
+		return nil, err
 	}
 
 	knownTokens, err := cardano.GetKnownTokens(cco.config)
@@ -615,31 +577,6 @@
 
 	feeUtxos = feeUtxos[:min(cco.config.MaxFeeUtxoCount, uint(len(feeUtxos)))] // do not take more than MaxFeeUtxoCount
 
-<<<<<<< HEAD
-	desiredSum := txOutputs.Sum
-
-	// desiredSum should be reduced by amount of refund utxos
-	for _, utxo := range refundUtxos {
-		desiredSum[cardanowallet.AdaTokenName] -= utxo.Output.Amount
-		for _, token := range utxo.Output.Tokens {
-			desiredSum[token.TokenName()] -= token.Amount
-		}
-	}
-
-	minUtxoLovelaceAmount, err := calculateMinUtxoLovelaceAmount(
-		cco.cardanoCliBinary, protocolParams, multisigAddress, multisigUtxos, txOutputs.Outputs)
-	if err != nil {
-		return nil, nil, err
-	}
-
-	multisigUtxos, err = getNeededUtxos(
-		multisigUtxos,
-		desiredSum,
-		minUtxoLovelaceAmount,
-		getMaxUtxoCount(cco.config, len(feeUtxos)+len(refundUtxos)),
-		int(cco.config.TakeAtLeastUtxoCount), //nolint:gosec
-	)
-=======
 	chosenMultisigUtxos := make(map[uint8][]*indexer.TxInputOutput)
 	chosenMultisigUtxosSoFar := 0
 
@@ -699,27 +636,10 @@
 	multisigFeeAddress string,
 ) ([]*indexer.TxInputOutput, error) {
 	feeUtxos, err := cco.db.GetAllTxOutputs(multisigFeeAddress, true)
->>>>>>> 76c5d3c4
-	if err != nil {
-		return nil, err
-	}
-
-<<<<<<< HEAD
-	multisigUtxoMap := make(map[string]struct{}, len(multisigUtxos))
-	for _, utxo := range multisigUtxos {
-		multisigUtxoMap[utxo.String()] = struct{}{}
-	}
-
-	// make sure we are not adding already added utxos - should not happen if oracle is correctly implemented
-	// however, it happened that oracle was not correctly implemented, and this is a fix to unstuck the bridge
-	for _, refundUtxo := range refundUtxos {
-		if _, exists := multisigUtxoMap[refundUtxo.String()]; !exists {
-			multisigUtxos = append(multisigUtxos, refundUtxo) // add refund UTXOs to multisig UTXOs
-		}
-	}
-
-	cco.logger.Debug("UTXOs chosen", "multisig", multisigUtxos, "fee", feeUtxos, "refund count", len(refundUtxos))
-=======
+	if err != nil {
+		return nil, err
+	}
+
 	feeUtxos = cardano.FilterOutUtxosWithUnknownTokens(feeUtxos)
 
 	if len(feeUtxos) == 0 {
@@ -730,7 +650,6 @@
 		"fee address", multisigFeeAddress, "utxos", feeUtxos)
 
 	feeUtxos = feeUtxos[:min(cco.config.MaxFeeUtxoCount, uint(len(feeUtxos)))] // do not take more than MaxFeeUtxoCount
->>>>>>> 76c5d3c4
 
 	return feeUtxos, nil
 }
