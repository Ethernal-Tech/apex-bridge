--- conflicted
+++ resolved
@@ -2,7 +2,6 @@
 
 import (
 	"encoding/hex"
-	"encoding/json"
 	"fmt"
 	"math/big"
 	"strings"
@@ -76,7 +75,6 @@
 					MinFeeForBridging: minFeeForBridging,
 					MinOperationFee:   minOperationFee,
 				},
-<<<<<<< HEAD
 				common.ChainIDStrCardano: {
 					CardanoChainConfig: cardanotx.CardanoChainConfig{
 						NetworkID:     wallet.TestNetNetwork,
@@ -86,23 +84,6 @@
 								DstChainID: common.ChainIDStrPrime,
 								TokenName:  wrappedTokenCardano.String(),
 							},
-=======
-				BridgingAddresses: cCore.BridgingAddresses{
-					BridgingAddress: primeBridgingAddr,
-					FeeAddress:      primeBridgingFeeAddr,
-				},
-				MinFeeForBridging: minFeeForBridging,
-				MinOperationFee:   minOperationFee,
-			},
-			common.ChainIDStrCardano: {
-				CardanoChainConfig: cardanotx.CardanoChainConfig{
-					NetworkID:     wallet.TestNetNetwork,
-					UtxoMinAmount: utxoMinValue,
-					NativeTokens: []sendtx.TokenExchangeConfig{
-						{
-							DstChainID: common.ChainIDStrPrime,
-							TokenName:  wrappedTokenCardano.String(),
->>>>>>> 72d147e3
 						},
 					},
 					BridgingAddresses: cCore.BridgingAddresses{
@@ -570,16 +551,9 @@
 		require.ErrorContains(t, err, "unknown tokens")
 	})
 
-<<<<<<< HEAD
-	t.Run("ValidateAndAddClaim number of receivers greater than maximum allowed", func(t *testing.T) {
-=======
 	t.Run("ValidateAndAddClaim unknown tokens 2", func(t *testing.T) {
-		oldNativeTokens := appConfig.CardanoChains[common.ChainIDStrPrime].NativeTokens
+		appConfig := getAppConfig(false)
 		appConfig.CardanoChains[common.ChainIDStrPrime].NativeTokens = nil
-
-		defer func() {
-			appConfig.CardanoChains[common.ChainIDStrPrime].NativeTokens = oldNativeTokens
-		}()
 
 		metadata, err := common.SimulateRealMetadata(common.MetadataEncodingTypeCbor, common.BridgingRequestMetadata{
 			BridgingTxType:     sendtx.BridgingRequestType(common.BridgingTxTypeBridgingRequest),
@@ -600,6 +574,12 @@
 				},
 			}},
 		}
+		proc := NewSkylineBridgingRequestedProcessor(
+			&RefundDisabledProcessorImpl{},
+			hclog.NewNullLogger(),
+			chainInfos,
+		)
+
 		err = proc.ValidateAndAddClaim(claims, &core.CardanoTx{
 			Tx: indexer.Tx{
 				Metadata: metadata,
@@ -611,8 +591,7 @@
 		require.ErrorContains(t, err, "with some unknown tokens")
 	})
 
-	t.Run("ValidateAndAddClaim 6", func(t *testing.T) {
->>>>>>> 72d147e3
+	t.Run("ValidateAndAddClaim number of receivers greater than maximum allowed", func(t *testing.T) {
 		feeAddrNotInReceiversMetadata, err := common.SimulateRealMetadata(common.MetadataEncodingTypeCbor, common.BridgingRequestMetadata{
 			BridgingTxType:     sendtx.BridgingRequestType(common.BridgingTxTypeBridgingRequest),
 			DestinationChainID: common.ChainIDStrCardano,
@@ -1109,18 +1088,7 @@
 
 	t.Run("ValidateAndAddClaim direction not allowed currency+native", func(t *testing.T) {
 		for _, isNativeTokenOnSource := range []byte{0, 1} {
-			// deep copy (clone) with json marshalling
-			var newAppConfig *cCore.AppConfig
-
-			bytes, err := json.Marshal(appConfig)
-			require.NoError(t, err)
-
-			require.NoError(t, json.Unmarshal(bytes, &newAppConfig))
-			// because of `json:"-"`
-			newAppConfig.CardanoChains[common.ChainIDStrCardano].BridgingAddresses =
-				appConfig.CardanoChains[common.ChainIDStrCardano].BridgingAddresses
-			newAppConfig.CardanoChains[common.ChainIDStrPrime].BridgingAddresses =
-				appConfig.CardanoChains[common.ChainIDStrPrime].BridgingAddresses
+			newAppConfig := getAppConfig(false)
 			newAppConfig.CardanoChains[common.ChainIDStrCardano].NativeTokens = nil
 
 			srcChainID, dstChainID := common.ChainIDStrPrime, common.ChainIDStrCardano
@@ -1150,6 +1118,12 @@
 			})
 			require.NoError(t, err)
 			require.NotNil(t, validMetadata)
+
+			proc := NewSkylineBridgingRequestedProcessor(
+				&RefundDisabledProcessorImpl{},
+				hclog.NewNullLogger(),
+				chainInfos,
+			)
 
 			err = proc.ValidateAndAddClaim(&cCore.BridgeClaims{}, &core.CardanoTx{
 				Tx: indexer.Tx{
