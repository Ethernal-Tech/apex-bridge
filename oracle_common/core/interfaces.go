package core

import (
	"context"
	"time"

	"github.com/Ethernal-Tech/apex-bridge/common"
	"github.com/Ethernal-Tech/apex-bridge/eth"
	"github.com/ethereum/go-ethereum/core/types"
)

type BaseTx interface {
	GetChainID() string
	GetTxHash() []byte
	UnprocessedDBKey() []byte
	SetLastTimeTried(lastTimeTried time.Time)
	IncrementSubmitTryCount()
	IncrementBatchTryCount()
	IncrementRefundTryCount()
	ToProcessed(isInvalid bool) BaseProcessedTx
	GetSubmitTryCount() uint32
	GetPriority() uint8
}

type IIsInvalid interface {
	GetIsInvalid() bool
}

type BaseProcessedTx interface {
	IIsInvalid
	GetChainID() string
	GetTxHash() []byte
	HasInnerActionTxHash() bool
	GetInnerActionTxHash() []byte
	UnprocessedDBKey() []byte
}

type BaseExpectedTx interface {
	GetChainID() string
	GetTxHash() []byte
	DBKey() []byte
	GetPriority() uint8
	GetIsInvalid() bool
	GetIsProcessed() bool
	SetProcessed()
	SetInvalid()
}

type TxsProcessor interface {
	Start()
}

type SpecificChainTxsProcessorState interface {
	GetChainType() string
	Reset()
	ProcessSavedEvents()
	RunChecks(bridgeClaims *BridgeClaims, chainID string, maxClaimsToGroup int, priority uint8)
	ProcessSubmitClaimsEvents(events *SubmitClaimsEvents, claims *BridgeClaims)
	UpdateBridgingRequestStates(
		bridgeClaims *BridgeClaims, bridgingRequestStateUpdater common.BridgingRequestStateUpdater)
	PersistNew()
}

type BridgeClaimsSubmitter interface {
	SubmitClaims(claims *BridgeClaims, submitOpts *eth.SubmitOpts) (*types.Receipt, error)
}

type BridgeBlocksSubmitter interface {
	SubmitBlocks(chainID string, blocks []eth.CardanoBlock) error
}

type BridgeSubmitter interface {
	BridgeClaimsSubmitter
	BridgeBlocksSubmitter
}

type BridgeDataFetcher interface {
	GetBatchTransactions(chainID string, batchID uint64) ([]eth.TxDataInfo, error)
}

type ExpectedTxsFetcher interface {
	Start()
}

type ConfirmedBlocksSubmitter interface {
<<<<<<< HEAD
	StartSubmit()
	GetChainID() string
}

type ChainConfigReader interface {
	GetChainID() string
	GetNetworkAddress() string
	GetNetworkMagic() uint32
	GetStartBlockHash() string
	GetStartSlot() uint64
	GetInitialUtxos() []CardanoChainConfigUtxo
	GetConfirmationBlockCount() uint
	GetAddressesOfInterest() []string
=======
	Start(ctx context.Context)
}

type BlockSubmitterDB interface {
	GetBlocksSubmitterInfo(chainID string) (BlocksSubmitterInfo, error)
	SetBlocksSubmitterInfo(chainID string, info BlocksSubmitterInfo) error
>>>>>>> 5f4b4144
}<|MERGE_RESOLUTION|>--- conflicted
+++ resolved
@@ -83,9 +83,12 @@
 }
 
 type ConfirmedBlocksSubmitter interface {
-<<<<<<< HEAD
-	StartSubmit()
-	GetChainID() string
+	Start(ctx context.Context)
+}
+
+type BlockSubmitterDB interface {
+	GetBlocksSubmitterInfo(chainID string) (BlocksSubmitterInfo, error)
+	SetBlocksSubmitterInfo(chainID string, info BlocksSubmitterInfo) error
 }
 
 type ChainConfigReader interface {
@@ -97,12 +100,4 @@
 	GetInitialUtxos() []CardanoChainConfigUtxo
 	GetConfirmationBlockCount() uint
 	GetAddressesOfInterest() []string
-=======
-	Start(ctx context.Context)
-}
-
-type BlockSubmitterDB interface {
-	GetBlocksSubmitterInfo(chainID string) (BlocksSubmitterInfo, error)
-	SetBlocksSubmitterInfo(chainID string, info BlocksSubmitterInfo) error
->>>>>>> 5f4b4144
 }