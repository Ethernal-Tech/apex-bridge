package batcher

import (
	"encoding/hex"
	"encoding/json"
	"math/big"
	"slices"
	"testing"

	"github.com/Ethernal-Tech/apex-bridge/batcher/core"
	cardano "github.com/Ethernal-Tech/apex-bridge/cardano"
	"github.com/Ethernal-Tech/apex-bridge/common"
	"github.com/Ethernal-Tech/apex-bridge/eth"
	"github.com/Ethernal-Tech/cardano-infrastructure/indexer"
	"github.com/Ethernal-Tech/cardano-infrastructure/sendtx"
	cardanowallet "github.com/Ethernal-Tech/cardano-infrastructure/wallet"
	"github.com/hashicorp/go-hclog"
	"github.com/stretchr/testify/assert"
	"github.com/stretchr/testify/require"
)

func Test_getTxOutputFromSumMap(t *testing.T) {
	const addr = "addr1_stokturist"

	token1 := cardanowallet.NewToken("34", "dju")
	token2 := cardanowallet.NewToken("35", "dju")

	result, err := getTxOutputFromSumMap(addr, map[string]uint64{
		cardanowallet.AdaTokenName: 151,
		token1.String():            10,
		token2.String():            348,
	})

	require.NoError(t, err)
	require.Equal(t, cardanowallet.TxOutput{
		Addr:   addr,
		Amount: 151,
		Tokens: []cardanowallet.TokenAmount{
			cardanowallet.NewTokenAmount(token1, 10),
			cardanowallet.NewTokenAmount(token2, 348),
		},
	}, result)
}

func Test_getNeededUtxos(t *testing.T) {
	const minUtxoAmount = 5

	desiredAmounts := map[string]uint64{
		cardanowallet.AdaTokenName: 0,
	}
	inputs := []*indexer.TxInputOutput{
		{
			Input:  indexer.TxInput{Hash: indexer.NewHashFromHexString("01"), Index: 100},
			Output: indexer.TxOutput{Amount: 100},
		},
		{
			Input:  indexer.TxInput{Hash: indexer.NewHashFromHexString("02"), Index: 0},
			Output: indexer.TxOutput{Amount: 50},
		},
		{
			Input:  indexer.TxInput{Hash: indexer.NewHashFromHexString("03"), Index: 7},
			Output: indexer.TxOutput{Amount: 150},
		},
		{
			Input:  indexer.TxInput{Hash: indexer.NewHashFromHexString("04"), Index: 5},
			Output: indexer.TxOutput{Amount: 200},
		},
		{
			Input:  indexer.TxInput{Hash: indexer.NewHashFromHexString("05"), Index: 6},
			Output: indexer.TxOutput{Amount: 160},
		},
		{
			Input:  indexer.TxInput{Hash: indexer.NewHashFromHexString("06"), Index: 8},
			Output: indexer.TxOutput{Amount: 400},
		},
		{
			Input:  indexer.TxInput{Hash: indexer.NewHashFromHexString("07"), Index: 10},
			Output: indexer.TxOutput{Amount: 200},
		},
		{
			Input:  indexer.TxInput{Hash: indexer.NewHashFromHexString("08"), Index: 9},
			Output: indexer.TxOutput{Amount: 50},
		},
	}

	t.Run("exact amount", func(t *testing.T) {
		desiredAmounts[cardanowallet.AdaTokenName] = 605
		result, err := getNeededUtxos(inputs, desiredAmounts, minUtxoAmount, 4, 1)

		require.NoError(t, err)
		require.Equal(t, []*indexer.TxInputOutput{inputs[0], inputs[2], inputs[3], inputs[4]}, result)

		desiredAmounts[cardanowallet.AdaTokenName] = 245
		result, err = getNeededUtxos(inputs, desiredAmounts, minUtxoAmount, 2, 1)

		require.NoError(t, err)
		require.Equal(t, []*indexer.TxInputOutput{inputs[0], inputs[2]}, result)
	})

	t.Run("pass with change", func(t *testing.T) {
		desiredAmounts[cardanowallet.AdaTokenName] = 706
		result, err := getNeededUtxos(inputs, desiredAmounts, 4, 3, 1)

		require.NoError(t, err)
		require.Equal(t, inputs[3:6], result)
	})

	t.Run("pass with at least", func(t *testing.T) {
		desiredAmounts[cardanowallet.AdaTokenName] = 5
		result, err := getNeededUtxos(inputs, desiredAmounts, 4, 30, 3)

		require.NoError(t, err)
		require.Equal(t, inputs[:3], result)
	})

	t.Run("not enough sum", func(t *testing.T) {
		desiredAmounts[cardanowallet.AdaTokenName] = 1550
		_, err := getNeededUtxos(inputs, desiredAmounts, 5, 30, 1)
		require.ErrorIs(t, err, cardanowallet.ErrUTXOsCouldNotSelect)
	})
}

func Test_getNeededSkylineUtxos(t *testing.T) {
	inputs := []*indexer.TxInputOutput{
		{
			Input:  indexer.TxInput{Hash: indexer.NewHashFromHexString("01"), Index: 100},
			Output: indexer.TxOutput{Amount: 100},
		},
		{
			Input: indexer.TxInput{Hash: indexer.NewHashFromHexString("02"), Index: 0},
			Output: indexer.TxOutput{
				Amount: 50,
				Tokens: []indexer.TokenAmount{
					{
						PolicyID: "1",
						Name:     "1",
						Amount:   100,
					},
				},
			},
		},
		{
			Input:  indexer.TxInput{Hash: indexer.NewHashFromHexString("03"), Index: 7},
			Output: indexer.TxOutput{Amount: 150},
		},
		{
			Input:  indexer.TxInput{Hash: indexer.NewHashFromHexString("04"), Index: 5},
			Output: indexer.TxOutput{Amount: 200},
		},
		{
			Input: indexer.TxInput{Hash: indexer.NewHashFromHexString("05"), Index: 6},
			Output: indexer.TxOutput{
				Amount: 160,
				Tokens: []indexer.TokenAmount{
					{
						PolicyID: "1",
						Name:     "1",
						Amount:   50,
					},
				},
			},
		},
		{
			Input:  indexer.TxInput{Hash: indexer.NewHashFromHexString("06"), Index: 8},
			Output: indexer.TxOutput{Amount: 400},
		},
		{
			Input: indexer.TxInput{Hash: indexer.NewHashFromHexString("07"), Index: 10},
			Output: indexer.TxOutput{
				Amount: 200,
				Tokens: []indexer.TokenAmount{
					{
						PolicyID: "1",
						Name:     "1",
						Amount:   400,
					},
				},
			},
		},
		{
			Input: indexer.TxInput{Hash: indexer.NewHashFromHexString("08"), Index: 9},
			Output: indexer.TxOutput{
				Amount: 50,
				Tokens: []indexer.TokenAmount{
					{
						PolicyID: "1",
						Name:     "1",
						Amount:   200,
					},
				},
			},
		},
	}

	t.Run("pass", func(t *testing.T) {
		const minUtxoAmount = 5

		desiredAmounts := map[string]uint64{
			cardanowallet.AdaTokenName: 590,
		}

		result, err := getNeededUtxos(inputs, desiredAmounts, minUtxoAmount, 4, 1)

		require.NoError(t, err)
		require.Equal(t, []*indexer.TxInputOutput{inputs[0], inputs[2], inputs[3], inputs[4]}, result)

		desiredAmounts = map[string]uint64{
			cardanowallet.AdaTokenName: minUtxoAmount,
			"1.31":                     100,
		}

		result, err = getNeededUtxos(inputs, desiredAmounts, minUtxoAmount, 1, 1)

		require.NoError(t, err)
		require.Equal(t, []*indexer.TxInputOutput{inputs[1]}, result)
	})

	t.Run("pass with change", func(t *testing.T) {
		const minUtxoAmount = 4

		desiredAmounts := map[string]uint64{
			cardanowallet.AdaTokenName: minUtxoAmount,
			"1.31":                     350,
		}
		result, err := getNeededUtxos(inputs, desiredAmounts, minUtxoAmount, 2, 1)

		require.NoError(t, err)
		require.Equal(t, []*indexer.TxInputOutput{inputs[1], inputs[6]}, result)
	})

	t.Run("pass with at least", func(t *testing.T) {
		const minUtxoAmount = 4

		desiredAmounts := map[string]uint64{
			cardanowallet.AdaTokenName: minUtxoAmount,
			"1.31":                     20,
		}
		result, err := getNeededUtxos(inputs, desiredAmounts, minUtxoAmount, 30, 3)

		require.NoError(t, err)
		require.Equal(t, inputs[:3], result)

		desiredAmounts = map[string]uint64{
			cardanowallet.AdaTokenName: 12,
		}
		result, err = getNeededUtxos(inputs, desiredAmounts, minUtxoAmount, 30, 3)

		require.NoError(t, err)
		require.Equal(t, inputs[:3], result)
	})

	t.Run("not enough sum", func(t *testing.T) {
		const minUtxoAmount = 5

		desiredAmounts := map[string]uint64{
			cardanowallet.AdaTokenName: 1600,
		}
		_, err := getNeededUtxos(inputs, desiredAmounts, minUtxoAmount, 30, 1)
		require.ErrorIs(t, err, cardanowallet.ErrUTXOsCouldNotSelect)

		desiredAmounts = map[string]uint64{
			cardanowallet.AdaTokenName: minUtxoAmount,
			"1.31":                     2500,
		}
		_, err = getNeededUtxos(inputs, desiredAmounts, minUtxoAmount, 30, 1)
		require.ErrorIs(t, err, cardanowallet.ErrUTXOsCouldNotSelect)
	})
}

func Test_reactorGetOutputs(t *testing.T) {
	configRaw := json.RawMessage([]byte(`{
			"socketPath": "./socket",
			"testnetMagic": 42,
			"minUtxoAmount": 1000,
			"minFeeForBridging": 100
			}`))

	feeAddr := "0x002"

	cardanoConfig, err := cardano.NewCardanoChainConfig(configRaw)
	require.NoError(t, err)

	cco := &CardanoChainOperations{
		config: cardanoConfig,
	}
	cco.config.NetworkID = cardanowallet.MainNetNetwork

	txs := []eth.ConfirmedTransaction{
		{
			TransactionType:    uint8(common.StakeConfirmedTxType),
			TransactionSubType: uint8(common.StakeRegDelConfirmedTxSubType),
		},
		{
			Receivers: []eth.BridgeReceiver{
				{
					DestinationAddress: "addr1gx2fxv2umyhttkxyxp8x0dlpdt3k6cwng5pxj3jhsydzer5pnz75xxcrzqf96k",
					Amount:             big.NewInt(100),
				},
				{
					DestinationAddress: "addr128phkx6acpnf78fuvxn0mkew3l0fd058hzquvz7w36x4gtupnz75xxcrtw79hu",
					Amount:             big.NewInt(200),
				},
				{
					DestinationAddress: "addr1vx2fxv2umyhttkxyxp8x0dlpdt3k6cwng5pxj3jhsydzers66hrl8",
					Amount:             big.NewInt(400),
				},
			},
		},
		{
			Receivers: []eth.BridgeReceiver{
				{
					DestinationAddress: "addr1w8phkx6acpnf78fuvxn0mkew3l0fd058hzquvz7w36x4gtcyjy7wx",
					Amount:             big.NewInt(50),
				},
				{
					DestinationAddress: "addr1vx2fxv2umyhttkxyxp8x0dlpdt3k6cwng5pxj3jhsydzers66hrl8",
					Amount:             big.NewInt(900),
				},
				{
					DestinationAddress: "addr1z8phkx6acpnf78fuvxn0mkew3l0fd058hzquvz7w36x4gten0d3vllmyqwsx5wktcd8cc3sq835lu7drv2xwl2wywfgs9yc0hh",
					Amount:             big.NewInt(0),
				},
			},
		},
		{
			Receivers: []eth.BridgeReceiver{
				{
					DestinationAddress: "addr1qx2fxv2umyhttkxyxp8x0dlpdt3k6cwng5pxj3jhsydzer3n0d3vllmyqwsx5wktcd8cc3sq835lu7drv2xwl2wywfgse35a3x",
					Amount:             big.NewInt(3000),
				},
				{
					// this one will be skipped
					DestinationAddress: "stake178phkx6acpnf78fuvxn0mkew3l0fd058hzquvz7w36x4gtcccycj5",
					Amount:             big.NewInt(3000),
				},
			},
		},
		{
			Receivers: []eth.BridgeReceiver{
				{
					DestinationAddress: "addr1gx2fxv2umyhttkxyxp8x0dlpdt3k6cwng5pxj3jhsydzer5pnz75xxcrzqf96k",
					Amount:             big.NewInt(2000),
				},
				{
					DestinationAddress: "addr1w8phkx6acpnf78fuvxn0mkew3l0fd058hzquvz7w36x4gtcyjy7wx",
					Amount:             big.NewInt(170),
				},
				{
					DestinationAddress: "addr1vx2fxv2umyhttkxyxp8x0dlpdt3k6cwng5pxj3jhsydzers66hrl8",
					Amount:             big.NewInt(10),
				},
			},
		},
	}

<<<<<<< HEAD
	t.Run("getOutputs pass", func(t *testing.T) {
		receiversMap, err := getReceiversMap(common.ChainIDStrPrime, cco.config, feeAddr, txs, [][]*indexer.TxInputOutput{})
		assert.NoError(t, err)

		res := getOutputs(cco.config.NetworkID, receiversMap, hclog.NewNullLogger())

		assert.Equal(t, uint64(6830), res.Sum[cardanowallet.AdaTokenName])
		assert.Equal(t, []cardanowallet.TxOutput{
			{
				Addr:   "addr128phkx6acpnf78fuvxn0mkew3l0fd058hzquvz7w36x4gtupnz75xxcrtw79hu",
				Amount: 200,
			},
			{
				Addr:   "addr1gx2fxv2umyhttkxyxp8x0dlpdt3k6cwng5pxj3jhsydzer5pnz75xxcrzqf96k",
				Amount: 2100,
			},
			{
				Addr:   "addr1qx2fxv2umyhttkxyxp8x0dlpdt3k6cwng5pxj3jhsydzer3n0d3vllmyqwsx5wktcd8cc3sq835lu7drv2xwl2wywfgse35a3x",
				Amount: 3000,
			},
			{
				Addr:   "addr1vx2fxv2umyhttkxyxp8x0dlpdt3k6cwng5pxj3jhsydzers66hrl8",
				Amount: 1310,
			},
			{
				Addr:   "addr1w8phkx6acpnf78fuvxn0mkew3l0fd058hzquvz7w36x4gtcyjy7wx",
				Amount: 220,
			},
		}, res.Outputs)
	})

	t.Run("getOutputs with refund pass", func(t *testing.T) {
		refundTxAmount := uint64(300)
		txs := append(slices.Clone(txs), eth.ConfirmedTransaction{
			TransactionType: uint8(common.RefundConfirmedTxType),
			Receivers: []eth.BridgeReceiver{
				{
					DestinationAddress: "addr1gx2fxv2umyhttkxyxp8x0dlpdt3k6cwng5pxj3jhsydzer5pnz75xxcrzqf96k",
					Amount:             new(big.Int).SetUint64(refundTxAmount),
				},
			},
		})

		refundUtxos := make([][]*indexer.TxInputOutput, len(txs))
		refundUtxos[len(refundUtxos)-1] = []*indexer.TxInputOutput{
			{
				Input:  indexer.TxInput{Hash: indexer.NewHashFromHexString("0x1"), Index: 3},
				Output: indexer.TxOutput{Amount: 250},
			},
			{
				Input:  indexer.TxInput{Hash: indexer.NewHashFromHexString("0x2"), Index: 2},
				Output: indexer.TxOutput{Amount: 50},
			},
		}

		receiversMap, err := getReceiversMap(common.ChainIDStrPrime, cco.config, feeAddr, txs, refundUtxos)
		assert.NoError(t, err)

		res := getOutputs(cco.config.NetworkID, receiversMap, hclog.NewNullLogger())

		assert.Equal(t, uint64(7030), res.Sum[cardanowallet.AdaTokenName])
		assert.Equal(t, []cardanowallet.TxOutput{
			{
				Addr:   "addr128phkx6acpnf78fuvxn0mkew3l0fd058hzquvz7w36x4gtupnz75xxcrtw79hu",
				Amount: 200,
			},
			{
				Addr:   "addr1gx2fxv2umyhttkxyxp8x0dlpdt3k6cwng5pxj3jhsydzer5pnz75xxcrzqf96k",
				Amount: 2100 + refundTxAmount - cco.config.MinFeeForBridging,
			},
			{
				Addr:   "addr1qx2fxv2umyhttkxyxp8x0dlpdt3k6cwng5pxj3jhsydzer3n0d3vllmyqwsx5wktcd8cc3sq835lu7drv2xwl2wywfgse35a3x",
				Amount: 3000,
			},
			{
				Addr:   "addr1vx2fxv2umyhttkxyxp8x0dlpdt3k6cwng5pxj3jhsydzers66hrl8",
				Amount: 1310,
			},
			{
				Addr:   "addr1w8phkx6acpnf78fuvxn0mkew3l0fd058hzquvz7w36x4gtcyjy7wx",
				Amount: 220,
			},
		}, res.Outputs)
	})

	t.Run("getOutputs with refund pass with tokens", func(t *testing.T) {
		refundTxAmount := uint64(300)
		txs = append(slices.Clone(txs), eth.ConfirmedTransaction{
			TransactionType: uint8(common.RefundConfirmedTxType),
			Receivers: []eth.BridgeReceiver{
				{
					DestinationAddress: "addr1gx2fxv2umyhttkxyxp8x0dlpdt3k6cwng5pxj3jhsydzer5pnz75xxcrzqf96k",
					Amount:             new(big.Int).SetUint64(refundTxAmount),
				},
			},
		})

		refundUtxos := make([][]*indexer.TxInputOutput, len(txs))
		refundUtxos[len(refundUtxos)-1] = []*indexer.TxInputOutput{
			{
				Input: indexer.TxInput{Hash: indexer.NewHashFromHexString("0x1"), Index: 3},
				Output: indexer.TxOutput{
					Amount: 200,
					Tokens: []indexer.TokenAmount{
						{
							PolicyID: "1",
							Name:     "1",
							Amount:   15,
						},
					},
				},
			},
			{
				Input: indexer.TxInput{Hash: indexer.NewHashFromHexString("0x21"), Index: 2},
				Output: indexer.TxOutput{
					Amount: 100,
					Tokens: []indexer.TokenAmount{
						{
							PolicyID: "1",
							Name:     "3",
							Amount:   15,
						},
					},
				},
			},
		}

		receiversMap, err := getReceiversMap(common.ChainIDStrPrime, cco.config, feeAddr, txs, refundUtxos)
		assert.NoError(t, err)

		res := getOutputs(cco.config.NetworkID, receiversMap, hclog.NewNullLogger())

		assert.Equal(t, uint64(7030), res.Sum[cardanowallet.AdaTokenName])
		assert.Equal(t, []cardanowallet.TxOutput{
			{
				Addr:   "addr128phkx6acpnf78fuvxn0mkew3l0fd058hzquvz7w36x4gtupnz75xxcrtw79hu",
				Amount: 200,
			},
			{
				Addr:   "addr1gx2fxv2umyhttkxyxp8x0dlpdt3k6cwng5pxj3jhsydzer5pnz75xxcrzqf96k",
				Amount: 2100 + refundTxAmount - cco.config.MinFeeForBridging,
				Tokens: []cardanowallet.TokenAmount{
					cardanowallet.NewTokenAmount(cardanowallet.NewToken("1", "1"), 15),
					cardanowallet.NewTokenAmount(cardanowallet.NewToken("1", "3"), 15),
				},
			},
			{
				Addr:   "addr1qx2fxv2umyhttkxyxp8x0dlpdt3k6cwng5pxj3jhsydzer3n0d3vllmyqwsx5wktcd8cc3sq835lu7drv2xwl2wywfgse35a3x",
				Amount: 3000,
			},
			{
				Addr:   "addr1vx2fxv2umyhttkxyxp8x0dlpdt3k6cwng5pxj3jhsydzers66hrl8",
				Amount: 1310,
			},
			{
				Addr:   "addr1w8phkx6acpnf78fuvxn0mkew3l0fd058hzquvz7w36x4gtcyjy7wx",
				Amount: 220,
			},
		}, res.Outputs)
	})
=======
	res, isRedistribution, err := getOutputs(txs, cco.config, hclog.NewNullLogger())
	require.NoError(t, err)

	assert.False(t, isRedistribution)
	assert.Equal(t, uint64(6830), res.Sum[cardanowallet.AdaTokenName])
	assert.Equal(t, []cardanowallet.TxOutput{
		{
			Addr:   "addr128phkx6acpnf78fuvxn0mkew3l0fd058hzquvz7w36x4gtupnz75xxcrtw79hu",
			Amount: 200,
		},
		{
			Addr:   "addr1gx2fxv2umyhttkxyxp8x0dlpdt3k6cwng5pxj3jhsydzer5pnz75xxcrzqf96k",
			Amount: 2100,
		},
		{
			Addr:   "addr1qx2fxv2umyhttkxyxp8x0dlpdt3k6cwng5pxj3jhsydzer3n0d3vllmyqwsx5wktcd8cc3sq835lu7drv2xwl2wywfgse35a3x",
			Amount: 3000,
		},
		{
			Addr:   "addr1vx2fxv2umyhttkxyxp8x0dlpdt3k6cwng5pxj3jhsydzers66hrl8",
			Amount: 1310,
		},
		{
			Addr:   "addr1w8phkx6acpnf78fuvxn0mkew3l0fd058hzquvz7w36x4gtcyjy7wx",
			Amount: 220,
		},
	}, res.Outputs)
>>>>>>> 76c5d3c4
}

func Test_skylineGetOutputs(t *testing.T) {
	// prime -> cardano
	const (
		addr1 = "addr1gx2fxv2umyhttkxyxp8x0dlpdt3k6cwng5pxj3jhsydzer5pnz75xxcrzqf96k"
		addr2 = "addr128phkx6acpnf78fuvxn0mkew3l0fd058hzquvz7w36x4gtupnz75xxcrtw79hu"
		addr3 = "addr1vx2fxv2umyhttkxyxp8x0dlpdt3k6cwng5pxj3jhsydzers66hrl8"
		addr4 = "addr1qx2fxv2umyhttkxyxp8x0dlpdt3k6cwng5pxj3jhsydzer3n0d3vllmyqwsx5wktcd8cc3sq835lu7drv2xwl2wywfgse35a3x"
		addr5 = "addr1w8phkx6acpnf78fuvxn0mkew3l0fd058hzquvz7w36x4gtcyjy7wx"
	)

	feeAddr := "0x002"

	primePolicyID := "584ffccecba8a7c6a18037152119907b6b5c2ed063798ee68b012c41"
	primeTokenName, _ := hex.DecodeString("526f75746533")
	primeToken := cardanowallet.NewToken(primePolicyID, string(primeTokenName))

	cardanoPolicyID := "472ccefa58a8a7b6b12087752119907b6c5c2ae0d37b8e66c30a2c85"
	cardanoTokenName, _ := hex.DecodeString("8a3b65736583")
	cardanoToken := cardanowallet.NewToken(cardanoPolicyID, string(cardanoTokenName))

	config := &cardano.CardanoChainConfig{
		NetworkID: cardanowallet.MainNetNetwork,
		NativeTokens: []sendtx.TokenExchangeConfig{
			{
				DstChainID: common.ChainIDStrPrime,
				TokenName:  primeToken.String(),
			},
			{
				DstChainID: common.ChainIDStrCardano,
				TokenName:  cardanoToken.String(),
			},
		},
		MinFeeForBridging: 100,
	}

	txs := []eth.ConfirmedTransaction{
		{
			TransactionType:    uint8(common.StakeConfirmedTxType),
			TransactionSubType: uint8(common.StakeRegDelConfirmedTxSubType),
		},
		{
			SourceChainId:      common.ChainIDIntPrime,
			DestinationChainId: common.ChainIDIntCardano,
			Receivers: []eth.BridgeReceiver{
				{
					DestinationAddress: addr1,
					Amount:             big.NewInt(100),
					AmountWrapped:      big.NewInt(200),
				},
				{
					DestinationAddress: addr2,
					Amount:             big.NewInt(51),
					AmountWrapped:      big.NewInt(102),
				},
			},
		},
		{
			SourceChainId:      common.ChainIDIntPrime,
			DestinationChainId: common.ChainIDIntCardano,
			Receivers: []eth.BridgeReceiver{
				{
					DestinationAddress: addr3,
					Amount:             big.NewInt(8),
				},
				{
					DestinationAddress: addr1,
					Amount:             big.NewInt(2),
					AmountWrapped:      big.NewInt(5),
				},
			},
		},
	}

<<<<<<< HEAD
	t.Run("getOutputs pass", func(t *testing.T) {
		receiversMap, err := getReceiversMap(common.ChainIDStrCardano, config, addr1, txs, [][]*indexer.TxInputOutput{})
		assert.NoError(t, err)

		outputs := getOutputs(config.NetworkID, receiversMap, hclog.NewNullLogger())

		require.Equal(t, []cardanowallet.TxOutput{
			{
				Addr:   addr2,
				Amount: 51,
				Tokens: []cardanowallet.TokenAmount{
					cardanowallet.NewTokenAmount(primeToken, 102),
				},
=======
	outputs, isRedistribution, err := getOutputs(txs, config, hclog.NewNullLogger())
	require.NoError(t, err)

	assert.False(t, isRedistribution)
	require.Equal(t, []cardanowallet.TxOutput{
		{
			Addr:   addr2,
			Amount: 51,
			Tokens: []cardanowallet.TokenAmount{
				cardanowallet.NewTokenAmount(token, 102),
>>>>>>> 76c5d3c4
			},
			{
				Addr:   addr1,
				Amount: 102,
				Tokens: []cardanowallet.TokenAmount{
					cardanowallet.NewTokenAmount(primeToken, 205),
				},
			},
<<<<<<< HEAD
			{
				Addr:   addr3,
				Amount: 8,
			},
		}, outputs.Outputs)
		require.Len(t, outputs.Sum, 2)
		require.Equal(t, uint64(307), outputs.Sum[primeToken.String()])
		require.Equal(t, uint64(161), outputs.Sum[cardanowallet.AdaTokenName])
	})

	t.Run("getOutputs with refund pass", func(t *testing.T) {
		refundTxAmount := uint64(300)
		refundTxWrappedAmount := uint64(500)
		txs := append(slices.Clone(txs), eth.ConfirmedTransaction{
			TransactionType: uint8(common.RefundConfirmedTxType),
			Receivers: []eth.BridgeReceiver{
				{
					DestinationAddress: addr1,
					Amount:             new(big.Int).SetUint64(refundTxAmount),
					AmountWrapped:      new(big.Int).SetUint64(refundTxWrappedAmount),
				},
			},
			//SourceChainId:      common.ChainIDIntCardano,
			DestinationChainId: common.ChainIDIntPrime,
		})

		refundUtxos := make([][]*indexer.TxInputOutput, len(txs))
		refundUtxos[len(refundUtxos)-1] = []*indexer.TxInputOutput{
			{
				Input: indexer.TxInput{Hash: indexer.NewHashFromHexString("0x1"), Index: 3},
				Output: indexer.TxOutput{
					Amount: 250,
					Tokens: []indexer.TokenAmount{
						{
							PolicyID: primeToken.PolicyID,
							Name:     primeToken.Name,
							Amount:   300,
						},
					},
				},
			},
			{
				Input: indexer.TxInput{Hash: indexer.NewHashFromHexString("0x2"), Index: 2},
				Output: indexer.TxOutput{
					Amount: 50,
					Tokens: []indexer.TokenAmount{
						{
							PolicyID: primeToken.PolicyID,
							Name:     primeToken.Name,
							Amount:   200,
						},
					},
				},
			},
		}

		receiversMap, err := getReceiversMap(common.ChainIDStrCardano, config, feeAddr, txs, refundUtxos)
		assert.NoError(t, err)

		outputs := getOutputs(config.NetworkID, receiversMap, hclog.NewNullLogger())

=======
		},
		{
			Addr:   addr3,
			Amount: 8,
		},
	}, outputs.Outputs)
	require.Len(t, outputs.Sum, 2)
	require.Equal(t, uint64(307), outputs.Sum[token.String()])
	require.Equal(t, uint64(161), outputs.Sum[cardanowallet.AdaTokenName])

	t.Run("GetOutputs with redistribute tokens transaction", func(t *testing.T) {
		txs = append(txs, eth.ConfirmedTransaction{
			TransactionType: uint8(common.RedistributionConfirmedTxType),
		})

		outputs, isRedistribution, err := getOutputs(txs, config, hclog.NewNullLogger())
		require.NoError(t, err)

		assert.True(t, isRedistribution)
>>>>>>> 76c5d3c4
		require.Equal(t, []cardanowallet.TxOutput{
			{
				Addr:   addr2,
				Amount: 51,
				Tokens: []cardanowallet.TokenAmount{
<<<<<<< HEAD
					cardanowallet.NewTokenAmount(primeToken, 102),
=======
					cardanowallet.NewTokenAmount(token, 102),
>>>>>>> 76c5d3c4
				},
			},
			{
				Addr:   addr1,
<<<<<<< HEAD
				Amount: 102 + refundTxAmount - config.MinFeeForBridging,
				Tokens: []cardanowallet.TokenAmount{
					cardanowallet.NewTokenAmount(primeToken, 205+refundTxWrappedAmount+300+200),
=======
				Amount: 102,
				Tokens: []cardanowallet.TokenAmount{
					cardanowallet.NewTokenAmount(token, 205),
>>>>>>> 76c5d3c4
				},
			},
			{
				Addr:   addr3,
				Amount: 8,
			},
		}, outputs.Outputs)
<<<<<<< HEAD
=======
		require.Len(t, outputs.Sum, 2)
		require.Equal(t, uint64(307), outputs.Sum[token.String()])
		require.Equal(t, uint64(161), outputs.Sum[cardanowallet.AdaTokenName])
>>>>>>> 76c5d3c4
	})
}

func Test_getSkylineUTXOs(t *testing.T) {
	sumMap := map[string]uint64{
		cardanowallet.AdaTokenName: 60,
		"1.31":                     60,
	}

	t.Run("pass", func(t *testing.T) {
		expectedUtxos := []*indexer.TxInputOutput{
			{
				Input: indexer.TxInput{Hash: indexer.NewHashFromHexString("01"), Index: 2},
				Output: indexer.TxOutput{
					Amount: 30,
					Slot:   80,
					Tokens: []indexer.TokenAmount{
						{
							PolicyID: "1",
							Name:     "1",
							Amount:   40,
						},
					},
				},
			},
			{
				Input: indexer.TxInput{Hash: indexer.NewHashFromHexString("01"), Index: 3},
				Output: indexer.TxOutput{
					Amount: 40,
					Slot:   1900,
					Tokens: []indexer.TokenAmount{
						{
							PolicyID: "1",
							Name:     "1",
							Amount:   30,
						},
					},
				},
			},
			{
				Input: indexer.TxInput{Hash: indexer.NewHashFromHexString("AA"), Index: 100},
				Output: indexer.TxOutput{
					Amount: 10,
				},
			},
		}

		multisigUtxos, err := getNeededUtxos(
			expectedUtxos, sumMap, 0, 50, 1)

		require.NoError(t, err)
		require.Equal(t, expectedUtxos[0:2], multisigUtxos)
	})
}

func Test_extractStakeKeyDepositAmount(t *testing.T) {
	protocolParams := []byte(`{"costModels":{"PlutusV1":[197209,0,1,1,396231,621,0,1,150000,1000,0,1,150000,32,2477736,29175,4,29773,100,29773,100,29773,100,29773,100,29773,100,29773,100,100,100,29773,100,150000,32,150000,32,150000,32,150000,1000,0,1,150000,32,150000,1000,0,8,148000,425507,118,0,1,1,150000,1000,0,8,150000,112536,247,1,150000,10000,1,136542,1326,1,1000,150000,1000,1,150000,32,150000,32,150000,32,1,1,150000,1,150000,4,103599,248,1,103599,248,1,145276,1366,1,179690,497,1,150000,32,150000,32,150000,32,150000,32,150000,32,150000,32,148000,425507,118,0,1,1,61516,11218,0,1,150000,32,148000,425507,118,0,1,1,148000,425507,118,0,1,1,2477736,29175,4,0,82363,4,150000,5000,0,1,150000,32,197209,0,1,1,150000,32,150000,32,150000,32,150000,32,150000,32,150000,32,150000,32,3345831,1,1],"PlutusV2":[205665,812,1,1,1000,571,0,1,1000,24177,4,1,1000,32,117366,10475,4,23000,100,23000,100,23000,100,23000,100,23000,100,23000,100,100,100,23000,100,19537,32,175354,32,46417,4,221973,511,0,1,89141,32,497525,14068,4,2,196500,453240,220,0,1,1,1000,28662,4,2,245000,216773,62,1,1060367,12586,1,208512,421,1,187000,1000,52998,1,80436,32,43249,32,1000,32,80556,1,57667,4,1000,10,197145,156,1,197145,156,1,204924,473,1,208896,511,1,52467,32,64832,32,65493,32,22558,32,16563,32,76511,32,196500,453240,220,0,1,1,69522,11687,0,1,60091,32,196500,453240,220,0,1,1,196500,453240,220,0,1,1,1159724,392670,0,2,806990,30482,4,1927926,82523,4,265318,0,4,0,85931,32,205665,812,1,1,41182,32,212342,32,31220,32,32696,32,43357,32,32247,32,38314,32,35892428,10,9462713,1021,10,38887044,32947,10]},"protocolVersion":{"major":7,"minor":0},"maxBlockHeaderSize":1100,"maxBlockBodySize":65536,"maxTxSize":16384,"txFeeFixed":155381,"txFeePerByte":44,"stakeAddressDeposit":0,"stakePoolDeposit":0,"minPoolCost":0,"poolRetireMaxEpoch":18,"stakePoolTargetNum":100,"poolPledgeInfluence":0,"monetaryExpansion":0.1,"treasuryCut":0.1,"collateralPercentage":150,"executionUnitPrices":{"priceMemory":0.0577,"priceSteps":0.0000721},"utxoCostPerByte":4310,"maxTxExecutionUnits":{"memory":16000000,"steps":10000000000},"maxBlockExecutionUnits":{"memory":80000000,"steps":40000000000},"maxCollateralInputs":3,"maxValueSize":5000,"extraPraosEntropy":null,"decentralization":null,"minUTxOValue":null}`)

	amount, err := extractStakeKeyDepositAmount(protocolParams)
	require.NoError(t, err)
	require.Equal(t, uint64(0), amount)
}

func Test_allocateInputsForConsolidation(t *testing.T) {
	getUtxos := func(count int) []*indexer.TxInputOutput {
		outputs, _ := generateSmallUtxoOutputs(10, uint64(count))

		return outputs
	}

	t.Run("total < max", func(t *testing.T) {
		inputs := []AddressConsolidationData{
			{Address: "addr1", AddressIndex: 0, Utxos: getUtxos(5), UtxoCount: 5},
			{Address: "addr2", AddressIndex: 1, Utxos: getUtxos(10), UtxoCount: 10},
			{Address: "addr3", AddressIndex: 2, Utxos: getUtxos(20), UtxoCount: 20},
		}

		alloc, err := allocateInputsForConsolidation(inputs, 50, 35, core.ConsolidationTypeSameAddress)
		require.NoError(t, err)
		require.Equal(t, inputs, alloc)
	})

	t.Run("total == max", func(t *testing.T) {
		inputs := []AddressConsolidationData{
			{Address: "addr1", AddressIndex: 0, UtxoCount: 10, Utxos: getUtxos(10)},
			{Address: "addr2", AddressIndex: 1, UtxoCount: 20, Utxos: getUtxos(20)},
			{Address: "addr3", AddressIndex: 2, UtxoCount: 20, Utxos: getUtxos(20)},
		}

		alloc, err := allocateInputsForConsolidation(inputs, 50, 50, core.ConsolidationTypeSameAddress)
		require.NoError(t, err)
		require.Equal(t, inputs, alloc)
	})

	t.Run("total > max", func(t *testing.T) {
		inputs := []AddressConsolidationData{
			{Address: "addr1", AddressIndex: 0, UtxoCount: 10, Utxos: getUtxos(10)},
			{Address: "addr2", AddressIndex: 1, UtxoCount: 20, Utxos: getUtxos(20)},
			{Address: "addr3", AddressIndex: 2, UtxoCount: 30, Utxos: getUtxos(30)},
		}

		alloc, err := allocateInputsForConsolidation(inputs, 50, 60, core.ConsolidationTypeSameAddress)
		require.NoError(t, err)
		require.Equal(t, []AddressConsolidationData{
			{Address: "addr2", AddressIndex: 1, UtxoCount: 17, Utxos: inputs[1].Utxos[:17]},
			{Address: "addr1", AddressIndex: 0, UtxoCount: 8, Utxos: inputs[0].Utxos[:8]},
			{Address: "addr3", AddressIndex: 2, UtxoCount: 25, Utxos: inputs[2].Utxos[:25]},
		}, alloc)
	})

	t.Run("total >> max", func(t *testing.T) {
		inputs := []AddressConsolidationData{
			{Address: "addr1", AddressIndex: 0, UtxoCount: 1, Utxos: getUtxos(1)},
			{Address: "addr2", AddressIndex: 1, UtxoCount: 9, Utxos: getUtxos(9)},
		}

		alloc, err := allocateInputsForConsolidation(inputs, 2, 9, core.ConsolidationTypeSameAddress)
		require.NoError(t, err)
		require.Equal(t, []AddressConsolidationData{
			{Address: "addr2", AddressIndex: 1, UtxoCount: 2, Utxos: inputs[1].Utxos[:2]},
		}, alloc)
	})

	t.Run("1 utxo in output fix", func(t *testing.T) {
		inputs := []AddressConsolidationData{
			{Address: "addr1", AddressIndex: 0, UtxoCount: 2, Utxos: getUtxos(2)},
			{Address: "addr2", AddressIndex: 1, UtxoCount: 3, Utxos: getUtxos(3)},
		}

		alloc, err := allocateInputsForConsolidation(inputs, 3, 5, core.ConsolidationTypeSameAddress)
		require.NoError(t, err)
		require.Equal(t, []AddressConsolidationData{
			{Address: "addr2", AddressIndex: 1, UtxoCount: 3, Utxos: inputs[1].Utxos},
		}, alloc)
	})

	t.Run("test consolidation to zero address, total > max", func(t *testing.T) {
		inputs := []AddressConsolidationData{
			{Address: "addr1", AddressIndex: 0, UtxoCount: 2, Utxos: getUtxos(2)},
			{Address: "addr2", AddressIndex: 1, UtxoCount: 3, Utxos: getUtxos(3)},
		}

		alloc, err := allocateInputsForConsolidation(inputs, 3, 5, core.ConsolidationTypeToZeroAddress)
		require.NoError(t, err)
		require.Equal(t, []AddressConsolidationData{
			{Address: "addr2", AddressIndex: 1, UtxoCount: 3, Utxos: getUtxos(3)},
		}, alloc)
	})

	t.Run("test consolidation to zero address, total < max", func(t *testing.T) {
		inputs := []AddressConsolidationData{
			{Address: "addr1", AddressIndex: 0, UtxoCount: 30, Utxos: getUtxos(30)},
			{Address: "addr2", AddressIndex: 1, UtxoCount: 25, Utxos: getUtxos(25)},
		}

		alloc, err := allocateInputsForConsolidation(inputs, 50, 55, core.ConsolidationTypeToZeroAddress)
		require.NoError(t, err)
		require.Equal(t, []AddressConsolidationData{
			{Address: "addr1", AddressIndex: 0, UtxoCount: 30, Utxos: getUtxos(30)},
			{Address: "addr2", AddressIndex: 1, UtxoCount: 20, Utxos: getUtxos(20)},
		}, alloc)
	})
}<|MERGE_RESOLUTION|>--- conflicted
+++ resolved
@@ -4,7 +4,6 @@
 	"encoding/hex"
 	"encoding/json"
 	"math/big"
-	"slices"
 	"testing"
 
 	"github.com/Ethernal-Tech/apex-bridge/batcher/core"
@@ -353,168 +352,6 @@
 		},
 	}
 
-<<<<<<< HEAD
-	t.Run("getOutputs pass", func(t *testing.T) {
-		receiversMap, err := getReceiversMap(common.ChainIDStrPrime, cco.config, feeAddr, txs, [][]*indexer.TxInputOutput{})
-		assert.NoError(t, err)
-
-		res := getOutputs(cco.config.NetworkID, receiversMap, hclog.NewNullLogger())
-
-		assert.Equal(t, uint64(6830), res.Sum[cardanowallet.AdaTokenName])
-		assert.Equal(t, []cardanowallet.TxOutput{
-			{
-				Addr:   "addr128phkx6acpnf78fuvxn0mkew3l0fd058hzquvz7w36x4gtupnz75xxcrtw79hu",
-				Amount: 200,
-			},
-			{
-				Addr:   "addr1gx2fxv2umyhttkxyxp8x0dlpdt3k6cwng5pxj3jhsydzer5pnz75xxcrzqf96k",
-				Amount: 2100,
-			},
-			{
-				Addr:   "addr1qx2fxv2umyhttkxyxp8x0dlpdt3k6cwng5pxj3jhsydzer3n0d3vllmyqwsx5wktcd8cc3sq835lu7drv2xwl2wywfgse35a3x",
-				Amount: 3000,
-			},
-			{
-				Addr:   "addr1vx2fxv2umyhttkxyxp8x0dlpdt3k6cwng5pxj3jhsydzers66hrl8",
-				Amount: 1310,
-			},
-			{
-				Addr:   "addr1w8phkx6acpnf78fuvxn0mkew3l0fd058hzquvz7w36x4gtcyjy7wx",
-				Amount: 220,
-			},
-		}, res.Outputs)
-	})
-
-	t.Run("getOutputs with refund pass", func(t *testing.T) {
-		refundTxAmount := uint64(300)
-		txs := append(slices.Clone(txs), eth.ConfirmedTransaction{
-			TransactionType: uint8(common.RefundConfirmedTxType),
-			Receivers: []eth.BridgeReceiver{
-				{
-					DestinationAddress: "addr1gx2fxv2umyhttkxyxp8x0dlpdt3k6cwng5pxj3jhsydzer5pnz75xxcrzqf96k",
-					Amount:             new(big.Int).SetUint64(refundTxAmount),
-				},
-			},
-		})
-
-		refundUtxos := make([][]*indexer.TxInputOutput, len(txs))
-		refundUtxos[len(refundUtxos)-1] = []*indexer.TxInputOutput{
-			{
-				Input:  indexer.TxInput{Hash: indexer.NewHashFromHexString("0x1"), Index: 3},
-				Output: indexer.TxOutput{Amount: 250},
-			},
-			{
-				Input:  indexer.TxInput{Hash: indexer.NewHashFromHexString("0x2"), Index: 2},
-				Output: indexer.TxOutput{Amount: 50},
-			},
-		}
-
-		receiversMap, err := getReceiversMap(common.ChainIDStrPrime, cco.config, feeAddr, txs, refundUtxos)
-		assert.NoError(t, err)
-
-		res := getOutputs(cco.config.NetworkID, receiversMap, hclog.NewNullLogger())
-
-		assert.Equal(t, uint64(7030), res.Sum[cardanowallet.AdaTokenName])
-		assert.Equal(t, []cardanowallet.TxOutput{
-			{
-				Addr:   "addr128phkx6acpnf78fuvxn0mkew3l0fd058hzquvz7w36x4gtupnz75xxcrtw79hu",
-				Amount: 200,
-			},
-			{
-				Addr:   "addr1gx2fxv2umyhttkxyxp8x0dlpdt3k6cwng5pxj3jhsydzer5pnz75xxcrzqf96k",
-				Amount: 2100 + refundTxAmount - cco.config.MinFeeForBridging,
-			},
-			{
-				Addr:   "addr1qx2fxv2umyhttkxyxp8x0dlpdt3k6cwng5pxj3jhsydzer3n0d3vllmyqwsx5wktcd8cc3sq835lu7drv2xwl2wywfgse35a3x",
-				Amount: 3000,
-			},
-			{
-				Addr:   "addr1vx2fxv2umyhttkxyxp8x0dlpdt3k6cwng5pxj3jhsydzers66hrl8",
-				Amount: 1310,
-			},
-			{
-				Addr:   "addr1w8phkx6acpnf78fuvxn0mkew3l0fd058hzquvz7w36x4gtcyjy7wx",
-				Amount: 220,
-			},
-		}, res.Outputs)
-	})
-
-	t.Run("getOutputs with refund pass with tokens", func(t *testing.T) {
-		refundTxAmount := uint64(300)
-		txs = append(slices.Clone(txs), eth.ConfirmedTransaction{
-			TransactionType: uint8(common.RefundConfirmedTxType),
-			Receivers: []eth.BridgeReceiver{
-				{
-					DestinationAddress: "addr1gx2fxv2umyhttkxyxp8x0dlpdt3k6cwng5pxj3jhsydzer5pnz75xxcrzqf96k",
-					Amount:             new(big.Int).SetUint64(refundTxAmount),
-				},
-			},
-		})
-
-		refundUtxos := make([][]*indexer.TxInputOutput, len(txs))
-		refundUtxos[len(refundUtxos)-1] = []*indexer.TxInputOutput{
-			{
-				Input: indexer.TxInput{Hash: indexer.NewHashFromHexString("0x1"), Index: 3},
-				Output: indexer.TxOutput{
-					Amount: 200,
-					Tokens: []indexer.TokenAmount{
-						{
-							PolicyID: "1",
-							Name:     "1",
-							Amount:   15,
-						},
-					},
-				},
-			},
-			{
-				Input: indexer.TxInput{Hash: indexer.NewHashFromHexString("0x21"), Index: 2},
-				Output: indexer.TxOutput{
-					Amount: 100,
-					Tokens: []indexer.TokenAmount{
-						{
-							PolicyID: "1",
-							Name:     "3",
-							Amount:   15,
-						},
-					},
-				},
-			},
-		}
-
-		receiversMap, err := getReceiversMap(common.ChainIDStrPrime, cco.config, feeAddr, txs, refundUtxos)
-		assert.NoError(t, err)
-
-		res := getOutputs(cco.config.NetworkID, receiversMap, hclog.NewNullLogger())
-
-		assert.Equal(t, uint64(7030), res.Sum[cardanowallet.AdaTokenName])
-		assert.Equal(t, []cardanowallet.TxOutput{
-			{
-				Addr:   "addr128phkx6acpnf78fuvxn0mkew3l0fd058hzquvz7w36x4gtupnz75xxcrtw79hu",
-				Amount: 200,
-			},
-			{
-				Addr:   "addr1gx2fxv2umyhttkxyxp8x0dlpdt3k6cwng5pxj3jhsydzer5pnz75xxcrzqf96k",
-				Amount: 2100 + refundTxAmount - cco.config.MinFeeForBridging,
-				Tokens: []cardanowallet.TokenAmount{
-					cardanowallet.NewTokenAmount(cardanowallet.NewToken("1", "1"), 15),
-					cardanowallet.NewTokenAmount(cardanowallet.NewToken("1", "3"), 15),
-				},
-			},
-			{
-				Addr:   "addr1qx2fxv2umyhttkxyxp8x0dlpdt3k6cwng5pxj3jhsydzer3n0d3vllmyqwsx5wktcd8cc3sq835lu7drv2xwl2wywfgse35a3x",
-				Amount: 3000,
-			},
-			{
-				Addr:   "addr1vx2fxv2umyhttkxyxp8x0dlpdt3k6cwng5pxj3jhsydzers66hrl8",
-				Amount: 1310,
-			},
-			{
-				Addr:   "addr1w8phkx6acpnf78fuvxn0mkew3l0fd058hzquvz7w36x4gtcyjy7wx",
-				Amount: 220,
-			},
-		}, res.Outputs)
-	})
-=======
 	res, isRedistribution, err := getOutputs(txs, cco.config, hclog.NewNullLogger())
 	require.NoError(t, err)
 
@@ -542,7 +379,6 @@
 			Amount: 220,
 		},
 	}, res.Outputs)
->>>>>>> 76c5d3c4
 }
 
 func Test_skylineGetOutputs(t *testing.T) {
@@ -618,21 +454,6 @@
 		},
 	}
 
-<<<<<<< HEAD
-	t.Run("getOutputs pass", func(t *testing.T) {
-		receiversMap, err := getReceiversMap(common.ChainIDStrCardano, config, addr1, txs, [][]*indexer.TxInputOutput{})
-		assert.NoError(t, err)
-
-		outputs := getOutputs(config.NetworkID, receiversMap, hclog.NewNullLogger())
-
-		require.Equal(t, []cardanowallet.TxOutput{
-			{
-				Addr:   addr2,
-				Amount: 51,
-				Tokens: []cardanowallet.TokenAmount{
-					cardanowallet.NewTokenAmount(primeToken, 102),
-				},
-=======
 	outputs, isRedistribution, err := getOutputs(txs, config, hclog.NewNullLogger())
 	require.NoError(t, err)
 
@@ -643,78 +464,14 @@
 			Amount: 51,
 			Tokens: []cardanowallet.TokenAmount{
 				cardanowallet.NewTokenAmount(token, 102),
->>>>>>> 76c5d3c4
-			},
-			{
-				Addr:   addr1,
-				Amount: 102,
-				Tokens: []cardanowallet.TokenAmount{
-					cardanowallet.NewTokenAmount(primeToken, 205),
-				},
-			},
-<<<<<<< HEAD
-			{
-				Addr:   addr3,
-				Amount: 8,
-			},
-		}, outputs.Outputs)
-		require.Len(t, outputs.Sum, 2)
-		require.Equal(t, uint64(307), outputs.Sum[primeToken.String()])
-		require.Equal(t, uint64(161), outputs.Sum[cardanowallet.AdaTokenName])
-	})
-
-	t.Run("getOutputs with refund pass", func(t *testing.T) {
-		refundTxAmount := uint64(300)
-		refundTxWrappedAmount := uint64(500)
-		txs := append(slices.Clone(txs), eth.ConfirmedTransaction{
-			TransactionType: uint8(common.RefundConfirmedTxType),
-			Receivers: []eth.BridgeReceiver{
-				{
-					DestinationAddress: addr1,
-					Amount:             new(big.Int).SetUint64(refundTxAmount),
-					AmountWrapped:      new(big.Int).SetUint64(refundTxWrappedAmount),
-				},
-			},
-			//SourceChainId:      common.ChainIDIntCardano,
-			DestinationChainId: common.ChainIDIntPrime,
-		})
-
-		refundUtxos := make([][]*indexer.TxInputOutput, len(txs))
-		refundUtxos[len(refundUtxos)-1] = []*indexer.TxInputOutput{
-			{
-				Input: indexer.TxInput{Hash: indexer.NewHashFromHexString("0x1"), Index: 3},
-				Output: indexer.TxOutput{
-					Amount: 250,
-					Tokens: []indexer.TokenAmount{
-						{
-							PolicyID: primeToken.PolicyID,
-							Name:     primeToken.Name,
-							Amount:   300,
-						},
-					},
-				},
-			},
-			{
-				Input: indexer.TxInput{Hash: indexer.NewHashFromHexString("0x2"), Index: 2},
-				Output: indexer.TxOutput{
-					Amount: 50,
-					Tokens: []indexer.TokenAmount{
-						{
-							PolicyID: primeToken.PolicyID,
-							Name:     primeToken.Name,
-							Amount:   200,
-						},
-					},
-				},
-			},
-		}
-
-		receiversMap, err := getReceiversMap(common.ChainIDStrCardano, config, feeAddr, txs, refundUtxos)
-		assert.NoError(t, err)
-
-		outputs := getOutputs(config.NetworkID, receiversMap, hclog.NewNullLogger())
-
-=======
+			},
+		},
+		{
+			Addr:   addr1,
+			Amount: 102,
+			Tokens: []cardanowallet.TokenAmount{
+				cardanowallet.NewTokenAmount(token, 205),
+			},
 		},
 		{
 			Addr:   addr3,
@@ -734,30 +491,19 @@
 		require.NoError(t, err)
 
 		assert.True(t, isRedistribution)
->>>>>>> 76c5d3c4
 		require.Equal(t, []cardanowallet.TxOutput{
 			{
 				Addr:   addr2,
 				Amount: 51,
 				Tokens: []cardanowallet.TokenAmount{
-<<<<<<< HEAD
-					cardanowallet.NewTokenAmount(primeToken, 102),
-=======
 					cardanowallet.NewTokenAmount(token, 102),
->>>>>>> 76c5d3c4
 				},
 			},
 			{
 				Addr:   addr1,
-<<<<<<< HEAD
-				Amount: 102 + refundTxAmount - config.MinFeeForBridging,
-				Tokens: []cardanowallet.TokenAmount{
-					cardanowallet.NewTokenAmount(primeToken, 205+refundTxWrappedAmount+300+200),
-=======
 				Amount: 102,
 				Tokens: []cardanowallet.TokenAmount{
 					cardanowallet.NewTokenAmount(token, 205),
->>>>>>> 76c5d3c4
 				},
 			},
 			{
@@ -765,12 +511,9 @@
 				Amount: 8,
 			},
 		}, outputs.Outputs)
-<<<<<<< HEAD
-=======
 		require.Len(t, outputs.Sum, 2)
 		require.Equal(t, uint64(307), outputs.Sum[token.String()])
 		require.Equal(t, uint64(161), outputs.Sum[cardanowallet.AdaTokenName])
->>>>>>> 76c5d3c4
 	})
 }
 
