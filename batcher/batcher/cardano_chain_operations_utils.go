--- conflicted
+++ resolved
@@ -67,60 +67,14 @@
 	}, keyRegDepositAmount, nil
 }
 
-<<<<<<< HEAD
-func getReceiversMap(
-	destChainID string,
-	cardanoConfig *cardano.CardanoChainConfig,
-	feeAddr string,
-	txs []eth.ConfirmedTransaction,
-	refundUtxosPerConfirmedTx [][]*indexer.TxInputOutput,
-) (map[string]map[string]uint64, error) {
-	receiversMap := map[string]map[string]uint64{}
-	updateMap := func(addr string, tokenName string, value uint64) {
-		subMap, exists := receiversMap[addr]
-		if !exists {
-			subMap = map[string]uint64{}
-			receiversMap[addr] = subMap
-		}
-
-		subMap[tokenName] += value
-	}
-=======
 func getOutputs(
 	txs []eth.ConfirmedTransaction, cardanoConfig *cardano.CardanoChainConfig, logger hclog.Logger,
 ) (cardano.TxOutputs, bool, error) {
 	receiversMap := map[string]cardanowallet.TxOutput{}
 	isRedistribution := false
->>>>>>> 76c5d3c4
-
-	for txIndx, tx := range txs {
+
+	for _, transaction := range txs {
 		// stake delegation tx are not processed in this way
-<<<<<<< HEAD
-		if tx.TransactionType == uint8(common.StakeDelConfirmedTxType) {
-			continue
-		}
-
-		srcChainID := common.ToStrChainID(tx.SourceChainId)
-
-		for _, receiver := range tx.Receivers {
-			amount := receiver.Amount.Uint64()
-
-			switch tx.TransactionType {
-			case uint8(common.RefundConfirmedTxType):
-				// In case a transaction is of type refund, batcher should transfer minFeeForBridging
-				// to fee payer address, and the rest is transferred to the user.
-				updateMap(receiver.DestinationAddress, cardanowallet.AdaTokenName, amount-cardanoConfig.MinFeeForBridging)
-				updateMap(feeAddr, cardanowallet.AdaTokenName, cardanoConfig.MinFeeForBridging)
-
-				if receiver.AmountWrapped != nil && receiver.AmountWrapped.Sign() > 0 {
-					// In case of refund, destChainID will be equal to srcChainID
-					// to get the correct token name, original destination chain is needed.
-					origDstChainID := common.ToStrChainID(tx.DestinationChainId)
-					token, err := cardanoConfig.GetNativeToken(origDstChainID)
-
-					if err != nil {
-						return nil, fmt.Errorf("failed getting native token for refund tx. original destination chain: (%s -> %s). err: %w", srcChainID, origDstChainID, err) //nolint:lll
-=======
 		if transaction.TransactionType == uint8(common.StakeConfirmedTxType) {
 			continue
 		}
@@ -135,7 +89,12 @@
 
 		for _, receiver := range transaction.Receivers {
 			data := receiversMap[receiver.DestinationAddress]
-			data.Amount += receiver.Amount.Uint64()
+			if transaction.TransactionType != uint8(common.RefundConfirmedTxType) {
+				data.Amount += receiver.Amount.Uint64()
+			} else {
+				data.Amount += receiver.Amount.Uint64() - cardanoConfig.MinFeeForBridging
+				//receiversMap[feeAddress].Amount += cardanoConfig.MinFeeForBridging
+			}
 
 			if receiver.AmountWrapped != nil && receiver.AmountWrapped.Sign() > 0 {
 				if len(data.Tokens) == 0 {
@@ -144,9 +103,14 @@
 						token cardanowallet.Token
 					)
 
-					if (transaction.TransactionType == uint8(common.DefundConfirmedTxType)) ||
-						(transaction.TransactionType == uint8(common.RefundConfirmedTxType)) {
+					if transaction.TransactionType == uint8(common.DefundConfirmedTxType) {
 						token, err = cardano.GetNativeTokenFromConfig(cardanoConfig.NativeTokens[0])
+						if err != nil {
+							return cardano.TxOutputs{}, false, err
+						}
+					} else if transaction.TransactionType == uint8(common.RefundConfirmedTxType) {
+						origDstChainID := common.ToStrChainID(transaction.DestinationChainId)
+						token, err = cardanoConfig.GetNativeToken(origDstChainID)
 						if err != nil {
 							return cardano.TxOutputs{}, false, err
 						}
@@ -156,82 +120,44 @@
 						if err != nil {
 							return cardano.TxOutputs{}, false, err
 						}
->>>>>>> 76c5d3c4
 					}
 
-					updateMap(receiver.DestinationAddress, token.String(), receiver.AmountWrapped.Uint64())
-				}
-
-				for _, utxo := range refundUtxosPerConfirmedTx[txIndx] {
-					for _, token := range utxo.Output.Tokens {
-						updateMap(receiver.DestinationAddress, token.TokenName(), token.Amount)
+					data.Tokens = []cardanowallet.TokenAmount{
+						cardanowallet.NewTokenAmount(token, receiver.AmountWrapped.Uint64()),
 					}
-				}
-
-			case uint8(common.DefundConfirmedTxType):
-				updateMap(receiver.DestinationAddress, cardanowallet.AdaTokenName, amount)
-
-				if receiver.AmountWrapped != nil && receiver.AmountWrapped.Sign() > 0 {
-					// defund tx should have correct destination chain id set.
-					// this is hacky solution that will work for now
-					token, err := cardano.GetNativeTokenFromConfig(cardanoConfig.NativeTokens[0])
-					if err != nil {
-						return nil, fmt.Errorf("token is not defined for defund: %s", srcChainID)
-					}
-
-					updateMap(receiver.DestinationAddress, token.String(), receiver.AmountWrapped.Uint64())
-				}
-
-			default:
-				updateMap(receiver.DestinationAddress, cardanowallet.AdaTokenName, amount)
-
-				if receiver.AmountWrapped != nil && receiver.AmountWrapped.Sign() > 0 {
-					token, err := cardanoConfig.GetNativeToken(srcChainID)
-					if err != nil {
-						return nil, fmt.Errorf("failed getting native token for normal tx. for destination chain: (%s -> %s). err: %w", srcChainID, destChainID, err) //nolint:lll
-					}
-
-					updateMap(receiver.DestinationAddress, token.String(), receiver.AmountWrapped.Uint64())
+				} else {
+					data.Tokens[0].Amount += receiver.AmountWrapped.Uint64()
 				}
 			}
-		}
-	}
-
-	return receiversMap, nil
-}
-
-func getOutputs(
-	networkID cardanowallet.CardanoNetworkType, receiversMap map[string]map[string]uint64, logger hclog.Logger,
-) cardano.TxOutputs {
+
+			receiversMap[receiver.DestinationAddress] = data
+		}
+	}
+
 	result := cardano.TxOutputs{
 		Outputs: make([]cardanowallet.TxOutput, 0, len(receiversMap)),
 		Sum:     map[string]uint64{},
 	}
 
-	for addr, amountMap := range receiversMap {
-		if amountMap[cardanowallet.AdaTokenName] == 0 {
+	for addr, txOut := range receiversMap {
+		if txOut.Amount == 0 {
 			logger.Warn("skipped output with zero amount", "addr", addr)
 
 			continue
-		} else if !cardano.IsValidOutputAddress(addr, networkID) {
+		} else if !cardano.IsValidOutputAddress(addr, cardanoConfig.NetworkID) {
 			logger.Warn("skipped output because it is invalid", "addr", addr)
 
 			continue
 		}
 
-		tokens, _ := cardanowallet.GetTokensFromSumMap(amountMap) // error can not happen here
-		if len(tokens) == 0 {
-			tokens = nil
-		}
-
-		result.Outputs = append(result.Outputs, cardanowallet.TxOutput{
-			Addr:   addr,
-			Amount: amountMap[cardanowallet.AdaTokenName],
-			Tokens: tokens,
-		})
-
-		for tokenName, amount := range amountMap {
-			result.Sum[tokenName] += amount
+		txOut.Addr = addr
+
+		result.Outputs = append(result.Outputs, txOut)
+
+		result.Sum[cardanowallet.AdaTokenName] += txOut.Amount
+
+		for _, token := range txOut.Tokens {
+			result.Sum[token.TokenName()] += token.Amount
 		}
 	}
 
@@ -240,9 +166,6 @@
 		return result.Outputs[i].Addr < result.Outputs[j].Addr
 	})
 
-<<<<<<< HEAD
-	return result
-=======
 	return result, isRedistribution, nil
 }
 
@@ -256,7 +179,6 @@
 	utxoSelectionAmounts[cardanowallet.AdaTokenName] += minUtxoLovelaceAmount
 
 	return utxoSelectionAmounts
->>>>>>> 76c5d3c4
 }
 
 func getNeededUtxos(
