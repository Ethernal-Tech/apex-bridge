--- conflicted
+++ resolved
@@ -355,14 +355,14 @@
 	return gouroboros.ParseTxInfo(txRaw, full)
 }
 
-<<<<<<< HEAD
 func FlattenMatrix[T any](matrix [][]T) (result []T) {
 	for _, row := range matrix {
 		result = append(result, row...)
 	}
 
 	return result
-=======
+}
+
 func LastN[T any](arr []T, n int) []T {
 	if n < 0 {
 		return nil
@@ -373,5 +373,4 @@
 	}
 
 	return arr[len(arr)-n:]
->>>>>>> 1c81103e
 }