--- conflicted
+++ resolved
@@ -2219,11 +2219,7 @@
 		dbMock.On("GetAllTxOutputs", multisigAddr, true).Return([]*indexer.TxInputOutput{}, nil).Once()
 		dbMock.On("GetAllTxOutputs", feeAddr, true).Return([]*indexer.TxInputOutput{}, nil).Once()
 
-<<<<<<< HEAD
-		_, _, err := cco.getUTXOsForNormalBatch(multisigAddr, feeAddr, protocolParams, cardano.TxOutputs{}, []*indexer.TxInputOutput{})
-=======
 		_, err := cco.getUTXOsForNormalBatch([]common.AddressAndAmount{}, multisigAddr, false)
->>>>>>> 76c5d3c4
 		require.ErrorContains(t, err, "fee")
 	})
 
@@ -2303,12 +2299,7 @@
 				TokensAmounts: map[string]uint64{
 					cardanowallet.AdaTokenName: 2_000_000,
 				},
-<<<<<<< HEAD
-			},
-			[]*indexer.TxInputOutput{})
-=======
-			}}, feeAddr, false)
->>>>>>> 76c5d3c4
+			})
 
 		require.NoError(t, err)
 		require.Equal(t, []*indexer.TxInputOutput{
@@ -2375,25 +2366,20 @@
 		dbMock.On("GetAllTxOutputs", multisigAddr, true).Return(allMultisigUtxos, error(nil)).Once()
 		dbMock.On("GetAllTxOutputs", feeAddr, true).Return(allFeeUtxos, error(nil)).Once()
 
-		mutlisigUtxosRes, feeUtxosRes, err := cco.getUTXOsForNormalBatch(
-			multisigAddr, feeAddr, protocolParams, cardano.TxOutputs{
-				Outputs: []cardanowallet.TxOutput{
-					cardanowallet.NewTxOutput(customAddr, 800_000, cardanowallet.NewTokenAmount(token, 300_000)),
-				},
-				Sum: map[string]uint64{
-					cardanowallet.AdaTokenName: 800_000,
-					token.String():             300_000,
-				},
-			},
-			refundUtxos)
-
-		require.NoError(t, err)
-		require.Equal(t, expectedUtxos[2:], feeUtxosRes)
-		require.Equal(t,
-			append([]*indexer.TxInputOutput{
-				expectedUtxos[1],
-			}, refundUtxos...),
-			mutlisigUtxosRes)
+		utxoSelectionResult, err := cco.getUTXOsForNormalBatch(
+			[]common.AddressAndAmount{{
+				AddressIndex: 0,
+				Address:      multisigAddr,
+				TokensAmounts: map[string]uint64{
+					cardanowallet.AdaTokenName: 2_000_000,
+				},
+			}}, feeAddr, false)
+
+		require.NoError(t, err)
+		require.Equal(t, []*indexer.TxInputOutput{
+			multisigUtxos[0], multisigUtxos[2],
+		}, utxoSelectionResult.multisigUtxos[0])
+		require.Equal(t, feeUtxos[:cco.config.MaxFeeUtxoCount], utxoSelectionResult.feeUtxos)
 	})
 }
 
