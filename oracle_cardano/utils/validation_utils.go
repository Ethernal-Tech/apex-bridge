package utils

import (
	"fmt"

	"slices"

	cardanotx "github.com/Ethernal-Tech/apex-bridge/cardano"
	"github.com/Ethernal-Tech/apex-bridge/common"
	"github.com/Ethernal-Tech/apex-bridge/oracle_cardano/core"
	cCore "github.com/Ethernal-Tech/apex-bridge/oracle_common/core"
	"github.com/Ethernal-Tech/cardano-infrastructure/indexer"
	"github.com/Ethernal-Tech/cardano-infrastructure/wallet"
)

// Validate if tx inputs contain the fee address
func ValidateTxInputs(tx *core.CardanoTx, appConfig *cCore.AppConfig) error {
	_, ok := appConfig.CardanoChains[tx.OriginChainID]
	if !ok {
		return fmt.Errorf("unsupported chain id found in tx. chain id: %v", tx.OriginChainID)
	}

	cardanoDestChainFeeAddress := appConfig.GetFeeMultisigAddress(tx.OriginChainID)

	for _, utxo := range tx.Tx.Inputs {
		if utxo.Output.Address == cardanoDestChainFeeAddress {
			return nil
		}
	}

	return fmt.Errorf("fee address not found in tx inputs")
}

func ValidateOutputsHaveUnknownTokens(tx *core.CardanoTx, appConfig *cCore.AppConfig) error {
	chainConfig := appConfig.CardanoChains[tx.OriginChainID]
	cardanoDestChainFeeAddress := appConfig.GetFeeMultisigAddress(tx.OriginChainID)
	knownTokens := make([]wallet.Token, len(chainConfig.NativeTokens))

<<<<<<< HEAD
	for _, out := range tx.Outputs {
		if out.Address != chainConfig.BridgingAddresses.BridgingAddress {
			continue
=======
	for i, tokenConfig := range chainConfig.NativeTokens {
		token, err := cardanotx.GetNativeTokenFromConfig(tokenConfig)
		if err != nil {
			return err
>>>>>>> 76c5d3c4
		}

		knownTokens[i] = token
	}

	zeroAddress, ok := appConfig.BridgingAddressesManager.GetPaymentAddressFromIndex(
		common.ToNumChainID(tx.OriginChainID), 0)
	if !ok {
		return fmt.Errorf("failed to get zero address from bridging address manager")
	}

	for _, out := range tx.Outputs {
		if !IsBridgingAddrForChain(appConfig, tx.OriginChainID, out.Address) &&
			out.Address != cardanoDestChainFeeAddress {
			continue
		}

		// We allow only bridging via first address with native tokens
		knownTokensForAddress := knownTokens
		if out.Address != zeroAddress {
			knownTokensForAddress = nil
		}

		if cardanotx.UtxoContainsUnknownTokens(*out, knownTokensForAddress...) {
			return fmt.Errorf("tx %s has output (%s, %d), with some unknown tokens",
				tx.Hash, out.Address, out.Amount)
		}
	}

	return nil
}

// Validate if there is one and only one tx output that belongs to the multisig address
// Returns found multisig output utxo
func ValidateTxOutputs(tx *core.CardanoTx, appConfig *cCore.AppConfig, allowMultiple bool) (*indexer.TxOutput, error) {
	var multisigUtxoOutput *indexer.TxOutput = nil

	for _, output := range tx.Tx.Outputs {
		if IsBridgingAddrForChain(appConfig, tx.OriginChainID, output.Address) {
			if multisigUtxoOutput == nil {
				multisigUtxoOutput = output
			} else if !allowMultiple {
				return nil, fmt.Errorf("found multiple tx outputs to the bridging addresses on %s", tx.OriginChainID)
			}
		}
	}

	if multisigUtxoOutput == nil {
		return nil, fmt.Errorf("none of bridging addresses on %s found in tx outputs", tx.OriginChainID)
	}

	return multisigUtxoOutput, nil
}

func IsBridgingAddrForChain(appConfig *cCore.AppConfig, chainID string, addr string) bool {
	return slices.Contains(appConfig.GetBridgingMultisigAddresses(chainID), addr)
}<|MERGE_RESOLUTION|>--- conflicted
+++ resolved
@@ -36,16 +36,10 @@
 	cardanoDestChainFeeAddress := appConfig.GetFeeMultisigAddress(tx.OriginChainID)
 	knownTokens := make([]wallet.Token, len(chainConfig.NativeTokens))
 
-<<<<<<< HEAD
-	for _, out := range tx.Outputs {
-		if out.Address != chainConfig.BridgingAddresses.BridgingAddress {
-			continue
-=======
 	for i, tokenConfig := range chainConfig.NativeTokens {
 		token, err := cardanotx.GetNativeTokenFromConfig(tokenConfig)
 		if err != nil {
 			return err
->>>>>>> 76c5d3c4
 		}
 
 		knownTokens[i] = token
