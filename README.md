# Apex Bridge componentes written in Go

# How to go get private repo
```shell
$ git config url."git@github.com:Ethernal-Tech/cardano-infrastructure.git".insteadOf "https://github.com/Ethernal-Tech/cardano-infrastructure"
$ GOPRIVATE=github.com/Ethernal-Tech/cardano-infrastructure go get github.com/Ethernal-Tech/cardano-infrastructure
```

# How to generate go binding for smart contract(s)
- Let's say we will place smart contract repositories in the directory `/home/igor/development/ethernal/apex-bridge/`
- Clone them:
```shell
   git clone https://github.com/Ethernal-Tech/apex-bridge-smartcontracts/   
```
```shell
   git clone https://github.com/Ethernal-Tech/apex-evm-gateway
```
- Build them:
```shell
cd apex-bridge-smartcontracts && npm i && npx hardhat compile && cd ..
```
```shell
cd apex-evm-gateway && npm i && npx hardhat compile && cd ..
```
- Generate bridge bindings with the command:
```shell
BASEPATH=/home/igor/development/ethernal/apex-bridge/apex-bridge-smartcontracts/
solcjs --base-path "${BASEPATH}" --include-path "${BASEPATH}node_modules" -p \
       --abi ${BASEPATH}contracts/Bridge.sol -o ./contractbinding/contractbuild --optimize
abigen --abi ./contractbinding/contractbuild/contracts_Bridge_sol_Bridge.abi --pkg main \
       --type BridgeContract --out ./contractbinding/BridgeContract.go --pkg contractbinding
```
- Generate nexus bindings with the command:
```shell
BASEPATH=/home/igor/development/ethernal/apex-bridge/apex-evm-gateway/
solcjs --base-path "${BASEPATH}" --include-path "${BASEPATH}node_modules" -p \
       --abi ${BASEPATH}contracts/Gateway.sol -o ./contractbinding/contractbuild --optimize
abigen --abi ./contractbinding/contractbuild/contracts_Gateway_sol_Gateway.abi --pkg main \
       --type Gateway --out ./contractbinding/GatewayContract.go --pkg contractbinding
```

# How to generate blade secrets
```shell
$ blade secrets init --insecure --data-dir ./blade-secrets
```

# How to generate cardano keys for cardano batcher(s)
```shell
$ go run ./main.go wallet-create --chain prime --validator-data-dir /home/bbs/cardano --show-pk
```
- instead of using `--validator-data-dir`, it is possible to set the blade configuration file with `--validator-config /path_to_config/config.json`
- It's possible to use the `--type stake` flag if we want a wallet that includes the stake signing key as well

# How to generate bls keys for evm batcher(s)
```shell
$ go run ./main.go wallet-create --chain nexus --validator-data-dir /home/bbs/cardano --type evm --show-pk
```
- instead of using `--validator-data-dir`, it is possible to set the blade configuration file with 
`--validator-config path_to_config/config.json`

# How to generate ecdsa keys for evm relayer(s)
```shell
$ go run ./main.go wallet-create --chain nexus --validator-data-dir /home/bbs/cardano --type relayer-evm --show-pk
```
- instead of using `--validator-data-dir`, it is possible to set the blade configuration file with 
`--validator-config path_to_config/config.json`

# How to generate key for blade admin
```shell
$ go run ./main.go wallet-create blade --type admin --key KEY --config CONFIG_PATTH
```

# How to generate key for blade proxy admin
```shell
$ go run ./main.go wallet-create blade --type proxy --key KEY --config CONFIG_PATTH
```

# How to register chain for validator
```shell
$ go run ./main.go register-chain \
        --chain prime \
        --type 0 \
        --validator-data-dir /home/bbs/blade \
        --token-supply 20000000 \
        --wrapped-token-supply 0 \
        --bridge-url https://polygon-mumbai.blockpi.network/v1/rpc/public \
        --bridge-addr 0x8F371EeFe210ad18a2Ce45d51B48E56aBa1a58A9        
```
- instead of `--validator-data-dir` it is possible to set blade configuration file with `--validator-config /path/config.json`.

# How to create multisig address
```shell
$ go run ./main.go create-address \
        --network-id network_ID \
        --testnet-magic 3311 \
        --bridge-url http://127.0.0.1:12013 \
        --bridge-addr 0xABEF000000000000000000000000000000000000 \
        --bridge-key BRIDGE_ADMIN_PRIVATE_KEY \
        --chain prime
```
- optional `--show-policy-script` flag
- instead of `--bridge-key` it is possible to set key secret manager configuration file with `--key-config /path/config.json`.

# How to generate config files
All options
``` shell
$ go run ./main.go generate-configs \
        --validator-data-dir <path to bridge chain data directory when using local secrets manager> \
        --validator-config <path to bridge chain secrets manager config file> \        
        --output-dir <path to config jsons output directory> \
        --output-validator-components-file-name <validator components config json output file name>.json \
        --output-relayer-file-name <relayer config json output file name>.json \
        --prime-network-address <address of prime network> \
        --prime-network-id <network id of prime network> \
        --prime-network-magic <network magic of prime network> \
        --prime-ogmios-url <ogmios URL for prime network> \
        --prime-blockfrost-url <blockfrost URL for prime network> \
        --prime-blockfrost-api-key <blockfrost API key for prime network> \
        --prime-socket-path <socket path for prime network> \
        --prime-ttl-slot-inc <ttl slot increment for prime> \
        --prime-slot-rounding-threshold <prime slot rounding threshold> \
        --prime-starting-block <slot:hash> \
        --prime-utxo-min-amount <minimal UTXO value for prime> \
        --prime-min-fee-for-bridging <minimal bridging fee for prime> \
        --prime-block-confirmation-count <block confirmation count for prime> \
        --vector-network-address <address of vector network> \
        --vector-network-magic <network magic of vector network> \
        --vector-network-id <network id of vector network> \
        --vector-blockfrost-url <blockfrost URL for vector network> \
        --vector-ogmios-url <ogmios URL for vector network> \
        --vector-blockfrost-api-key <blockfrost API key for vector network> \
        --vector-socket-path <socket path for vector network> \
        --vector-ttl-slot-inc <ttl slot increment for vector> \
        --vector-slot-rounding-threshold <vector slot rounding threshold> \
        --vector-starting-block <slot:hash> \
        --vector-utxo-min-amount <minimal UTXO value for vector> \
        --vector-min-fee-for-bridging<minimal bridging fee for vector> \
        --vector-block-confirmation-count <block confirmation count for vector> \
        --nexus-node-url <nexus node URL> \
        --nexus-ttl-block-inc <nexus ttl block increment> \
        --nexus-block-rounding-threshold <nexus block rounding threshold> \
        --nexus-starting-block <block number> \
        --nexus-min-fee-for-bridging <minimal bridging fee for nexus> \
        --bridge-node-url <node URL of bridge chain> \
        --bridge-sc-address <bridging smart contract address on bridge chain> \
        --relayer-data-dir <relayer data dir for secrets> \
        --relayer-config <relayer secrets config file path> \
        --dbs-path <path to where databases will be stored> \
        --logs-path <path to where logs will be stored> \
        --api-port <port at which API should run> \
        --api-keys <api key 1> \
        --api-keys <api key 2> \
        --empty-blocks-threshold <maximum number of empty blocks for blocks submitter to skip>
```
optionally, the --telemetry <prometheusip:port,datadogip:port> flag can be used if telemetry is desired

Minimal example
``` shell
$ go run ./main.go generate-configs \
        --validator-data-dir ./blade-dir \
        --relayer-data-dir ./blade-dir \
        --prime-network-address localhost:13001 \
        --prime-network-magic 142 \
        --prime-ogmios-url https://prime.ogmios.com \
        --vector-network-address localhost:23001 \
        --vector-network-magic 242 \
        --vector-ogmios-url https://vector.ogmios.com \
        --nexus-node-url localhost:5500 \
        --bridge-node-url https://bridge.com \
        --bridge-sc-address 0x816402271eE6D9078Fc8Cb537aDBDD58219485BB \
        --api-keys test_api_key_1
```

Skyline minimal example
``` shell
$ apex-bridge generate-configs skyline \
        --validator-data-dir ./blade-dir \
        --relayer-data-dir ./blade-dir \
        --prime-network-address localhost:13001 \
        --prime-network-magic 142 \
        --prime-ogmios-url https://prime.ogmios.com \
        --cardano-network-address localhost:23001 \
        --cardano-ogmios-url https://vector.ogmios.com \
        --bridge-node-url https://bridge.com \
        --bridge-sc-address 0x816402271eE6D9078Fc8Cb537aDBDD58219485BB \
        --prime-cardano-token-name 29f8873beb52e126f207a2dfd50f7cff556806b5b4cba9834a7b26a8.4b6173685f546f6b656e \
        --cardano-prime-token-name 29f8873beb52e126f207a2dfd50f7cff556806b5b4cba9834a7b26a8.Route3 \
        --api-keys test_api_key_1
```

# Example of sending a transaction from the prime to the vector
```shell
$ apex-bridge sendtx \
        --key PRIME_WALLET_PRIVATE_KEY \
        --testnet-src 3311 \
        --addr-multisig-src addr_test1wrz24vv4tvfqsywkxn36rv5zagys2d7euafcgt50gmpgqpq4ju9uv \
        --ogmios-src http://ogmios.prime.testnet.apexfusion.org:1337 \
        --ogmios-dst http://ogmios.vector.testnet.apexfusion.org:1337 \
        --chain-src prime \
        --chain-dst vector \
        --receiver addr_test1v25acu09yv4z2jc026ss5hhgfu5nunfp9z7gkamae43t6fc8gx3pf:1_000_000 \
        --fee 1_100_000
```
- there is an optional `--stake-key` flag

# Example of sending a transaction from the vector to the prime
```shell
$ apex-bridge sendtx \
        --key VECTOR_WALLET_PRIVATE_KEY \
        --testnet-src 1127 \
        --addr-multisig-src addr_test1w2h482rf4gf44ek0rekamxksulazkr64yf2fhmm7f5gxjpsdm4zsg \
        --ogmios-src http://ogmios.vector.testnet.apexfusion.org:1337 \
        --ogmios-dst http://ogmios.prime.testnet.apexfusion.org:1337 \
        --chain-src vector \
        --chain-dst prime \
        --receiver addr_test1vrlt3wnp3hxermfyhfp2x9lu5u32275lf0yh3nvxkpjv7qgxl9f8y:1_234_567 \
        --fee 1_100_000 \
        --network-id-src 2
```
- there is an optional `--stake-key` flag

# Example of sending a transaction from the prime to the nexus
```shell
$ apex-bridge sendtx \
        --key PRIME_WALLET_PRIVATE_KEY \
        --ogmios-src http://ogmios.prime.testnet.apexfusion.org:1337 \
        --addr-multisig-src addr_test1wrz24vv4tvfqsywkxn36rv5zagys2d7euafcgt50gmpgqpq4ju9uv \
        --testnet-src 3311 \
        --chain-src prime \
        --chain-dst nexus \
        --receiver 0x4BC4892F8B01B9aFc99BCB827c39646EE78bCF06:1_000_000 \
        --fee 1_100_000 \
        --nexus-url https://testnet.af.route3.dev/json-rpc/p2-c
```
- there is an optional `--stake-key` flag

# Example of sending a transaction from the nexus to the prime
```shell
$ apex-bridge sendtx \
        --tx-type evm \
        --key NEXUS_WALLET_PRIVATE_KEY \
        --nexus-url https://testnet.af.route3.dev/json-rpc/p2-c \
        --gateway-addr GATEWAY_PROXY_ADDRESS \
        --chain-src nexus \
        --chain-dst prime \
        --receiver addr_test1vrlt3wnp3hxermfyhfp2x9lu5u32275lf0yh3nvxkpjv7qgxl9f8y:1000000000000000000 \
        --fee 1000010000000000000 \
        --ogmios-dst http://ogmios.prime.testnet.apexfusion.org:1337
```
- there is an optional `--stake-key` flag

# Example of sending a skyline transaction from the cardano to the prime
```shell
$ apex-bridge sendtx skyline \
        --key CARDANO_WALLET_PRIVATE_KEY \
        --ogmios-src http://ogmios.cardano.testnet.apexfusion.org:1337 \
        --ogmios-dst http://ogmios.prime.testnet.apexfusion.org:1337 \
        --addr-multisig-src addr_test1wrz24vv4tvfqsywkxn36rv5zagys2d7euafcgt50gmpgqpq4ju9uv \
        --testnet-src 3311 \
        --network-id-src 1 \
        --chain-src cardano \
        --chain-dst prime \
        --receiver addr_test1vrlt3wnp3hxermfyhfp2x9lu5u32275lf0yh3nvxkpjv7qgxl9f8y:1_234_567 \
        --fee 1_100_000 \
        --dst-token-name 72f3d1e6c885e4d0bdcf5250513778dbaa851c0b4bfe3ed4e1bcceb0.4b6173685f546f6b656e

```
- optional `--src-token-name` which can be used instead of `--dst-token-name`
- there is an optional `--stake-key` flag

# How to Deploy Nexus Smart Contracts
Default example (bls keys are retrieved from bridge and gateway address is updated on the bridge):
```shell
$ apex-bridge deploy-evm \
        --url http://127.0.0.1:12001 \
        --key NEXUS_OR_EVM_PRIVATE_KEY \
        --dir /tmp \
        --clone \
        --bridge-url http://127.0.0.1:12013 \
        --bridge-addr 0xABEF000000000000000000000000000000000000 \
        --bridge-key BRIDGE_ADMIN_WALLET_PRIVATE_KEY \
```
- instead of `--key` and `--bridge-key` it is possible to set key secret manager configuration file with `--key-config /path/config.json`.
- `--key` for bridge SC is the key of `ProxyContractsAdmin`, and for nexus is the key of owner/initial deployer
- `BRIDGE_ADMIN_WALLET_PRIVATE_KEY` is the wallet used with `--blade-admin` when starting blade
- optional `gas-limit` flag if 5_242_880 of gas is not enough for transaction

Example with explicit bls keys:
```shell
$ apex-bridge deploy-evm \
        --url http://127.0.0.1:12001 \
        --key 1841ffaeb5015fa5547e42a2524214e9b55deda3cc26676ff9823bca98b25c94 \
        --dir /tmp \
        --clone \
        --bls-key 0x.... \
        --bls-key 0x.... \
        --bls-key 0x.... \
        --bls-key 0x.... \        
```
- optional `--min-fee`, min-fee value can be specified for the Gateway contract
- optional `--min-bridging-amount` - for the Gateway contract, new min-bridging-amount can be defined
- optional `gas-limit` flag if 5_242_880 of gas is not enough for transaction
- instead of `--key` it is possible to set key secret manager configuration file with `--key-config /path/config.json`.

# How to upgrade bridge/gateway contracts
```shell
$ apex-bridge deploy-evm upgrade \
        --url http://127.0.0.1:12001 \
        --key NEXUS_OR_EVM_PRIVATE_KEY \
        --dir /tmp \
        --clone \
        --branch main \
        --repo https://github.com/Ethernal-Tech/apex-bridge-smartcontracts \
        --contract Admin:0xABEF000000000000000000000000000000000006
```
- optional `--dynamic-tx`
- optional `gas-limit` flag if 5_242_880 of gas is not enough for transaction
- `--key` for bridge SC is the key of `ProxyContractsAdmin`, and for nexus is the key of owner/initial deployer
- instead of `--key` it is possible to set key secret manager configuration file with `--key-config /path/config.json`.

# How to Set validators data on Nexus Smart Contracts
Default example (bls keys are retrieved from bridge):
```shell
$ apex-bridge deploy-evm set-validators-chain-data \
        --url http://127.0.0.1:12001 \
        --key NEXUS_OR_EVM_PRIVATE_KEY \
        --dir /tmp \
        --clone \
        --bridge-url http://127.0.0.1:12013 \
        --bridge-addr 0xABEF000000000000000000000000000000000000 \
        --validators-proxy-addr 0x157E8D7DA7A2282aDe8678390A4ad6ba83B0FD9E \
```
- `--key` for bridge SC is the key of `ProxyContractsAdmin`, and for nexus is the key of owner/initial deployer
- instead of `--key` it is possible to set key secret manager configuration file with `--key-config /path/config.json`.

Example with explicit bls keys:
```shell
$ apex-bridge deploy-evm set-validators-chain-data \
        --url http://127.0.0.1:12001 \
        --key 1841ffaeb5015fa5547e42a2524214e9b55deda3cc26676ff9823bca98b25c94 \
        --dir /tmp \
        --clone \
        --bls-key 0x.... \
        --bls-key 0x.... \
        --bls-key 0x.... \
        --bls-key 0x.... \
        --validators-proxy-addr 0x157E8D7DA7A2282aDe8678390A4ad6ba83B0FD9E \
```
- `--key` for bridge SC is the key of `ProxyContractsAdmin`, and for nexus is the key of owner/initial deployer
- instead of `--key` it is possible to set key secret manager configuration file with `--key-config /path/config.json`.

# Bridge admin commands
```shell
$ apex-bridge bridge-admin get-chain-token-quantity \
        --bridge-url http://localhost:12013 \
        --chain prime --chain nexus --chain vector
```

```shell
$ apex-bridge bridge-admin update-chain-token-quantity \
        --bridge-url http://localhost:12013 \
        --chain nexus --amount 300 \
        --key 922769e22b70614d4172fc899126785841f4de7d7c009fc338923ce50683023d
```
- optional `--is-wrapped-token` bool flag
- instead of `--key` it is possible to set key secret manager configuration file with `--key-config /path/config.json`.

```shell
$ apex-bridge bridge-admin set-min-amounts \
        --url http://127.0.0.1:12001 \
        --key 922769e22b70614d4172fc899126785841f4de7d7c009fc338923ce50683023d \
        --contract-addr 0xeefcd00000000000000000000000000000000013 \
        --min-fee 200 \
        --min-bridging-amount 100 
```
- instead of `--key` it is possible to set key secret manager configuration file with `--key-config /path/config.json`.


```shell
$ apex-bridge bridge-admin defund \
        --bridge-url http://localhost:12013 \
        --chain nexus \
        --key 922769e22b70614d4172fc899126785841f4de7d7c009fc338923ce50683023d \
        --amount 100 \
        --native-token-amount 200 \
        --addr 0xeefcd00000000000000000000000000000000000
```
- instead of `--key` it is possible to set key secret manager configuration file with `--key-config /path/config.json`.

```shell
$ apex-bridge bridge-admin set-additional-data \
        --bridge-url http://localhost:12013 \
        --bridge-key 922769e22b70614d4172fc899126785841f4de7d7c009fc338923ce50683023d \
        --chain nexus \
        --bridging-addr 0xeefcd00000000000000000000000000000000022 \
        --fee-addr 0xeefcd00000000000000000000000000000000021
```
- instead of `--bridge-key` it is possible to set key secret manager configuration file with `--key-config /path/config.json`.

```shell
$ apex-bridge bridge-admin get-validators-data \
        --bridge-url http://localhost:12013 \
        --bridge-addr 0xeefcd00000000000000000000000000000000022 \
        --config ./config.json
```

```shell
$ apex-bridge bridge-admin mint-native-token \
        --key PRIME_WALLET_PRIVATE_KEY \
        --ogmios http://ogmios.prime.testnet.apexfusion.org:1337 \
        --network-id 1 \
        --testnet-magic 3311 \
        --token-name testt \
        --amount 10
```
- optional `--stake-key` and `--show-policy-script` flags
- optional `--validity-slot NUMBER` or `--validity-slot-inc NUMBER` flag. Second one uses ogmios `getTipData`.slot + inc

```shell
$ apex-bridge bridge-admin get-bridging-addresses-balances \
        --config ./config.json \
        --indexer-dbs-path /e2e-bridge-data-tmp-Test_OnlyRunApexBridge_WithNexusAndVector/validator_1/bridging-dbs/validatorcomponents \
        --prime-wallet-addr addr_test1wrapsqy073nhdx7tz4j54q4aanhzqqgfpydftysvqyqw50cgz9hpl \
        --vector-wallet-addr addr_test1wffkxzsjpdnkn4vzk7v8wgygcqvztn8ndmte8294rp2l2uqgnp993 \
<<<<<<< HEAD
        --nexus-wallet-addr 0x2ac7dEB534901E63FBd5CEC49929B8830F3FaFF4
```

```shell
$ apex-bridge bridge-admin get-bridging-addresses-balances skyline \
        --config ./config.json \
        --indexer-dbs-path /e2e-bridge-data-tmp-Test_OnlyRunSkylineBridge/validator_1/bridging-dbs/validatorcomponents \
        --prime-wallet-addr addr_test1wpg8ayttfkr2gvj47p2qkekhrx7w0ecjfdedh6ewrzjhnyg0t7rzg \
        --cardano-wallet-addr addr_test1wrzslpc4stfp78r774k96gxgv4nl2nluc84nv8xkdm0pv7cp4j05f
```

```shell
$ apex-bridge bridge-admin delegate-address-to-stake-pool \
        --bridge-address-index 0 \
        --bridge-url http://localhost:12001 \
        --chain prime \
        --key 922769e22b70614d4172fc899126785841f4de7d7c009fc338923ce50683023d \
        --stake-pool pool1hvsmu7l9c23ltrncj6lkgmr6ncth7s8tx67zyj2fxl8054xyjz6
```
- instead of `--key` it is possible to set key secret manager configuration file with `--key-config /path/config.json`.

=======
        --nexus-wallet-addr 0x2ac7dEB534901E63FBd5CEC49929B8830F3FaFF4 \
```

>>>>>>> bc2d71c4
# How to get bridge and gateway smart contract version
```shell
apex-bridge sc-version \
        --node-url http://127.0.0.1:12013 \
        --addr 0xaBef000000000000000000000000000000000000:Bridge \
        --addr 0xaBef000000000000000000000000000000000001:ClaimsHelper \
        --addr 0xaBef000000000000000000000000000000000002:Claims \
        --addr 0xaBef000000000000000000000000000000000003:SignedBatches \
        --addr 0xaBef000000000000000000000000000000000004:Slots \
        --addr 0xaBef000000000000000000000000000000000005:Validators \
        --addr 0xaBef000000000000000000000000000000000006:Admin \
```<|MERGE_RESOLUTION|>--- conflicted
+++ resolved
@@ -422,7 +422,6 @@
         --indexer-dbs-path /e2e-bridge-data-tmp-Test_OnlyRunApexBridge_WithNexusAndVector/validator_1/bridging-dbs/validatorcomponents \
         --prime-wallet-addr addr_test1wrapsqy073nhdx7tz4j54q4aanhzqqgfpydftysvqyqw50cgz9hpl \
         --vector-wallet-addr addr_test1wffkxzsjpdnkn4vzk7v8wgygcqvztn8ndmte8294rp2l2uqgnp993 \
-<<<<<<< HEAD
         --nexus-wallet-addr 0x2ac7dEB534901E63FBd5CEC49929B8830F3FaFF4
 ```
 
@@ -444,11 +443,6 @@
 ```
 - instead of `--key` it is possible to set key secret manager configuration file with `--key-config /path/config.json`.
 
-=======
-        --nexus-wallet-addr 0x2ac7dEB534901E63FBd5CEC49929B8830F3FaFF4 \
-```
-
->>>>>>> bc2d71c4
 # How to get bridge and gateway smart contract version
 ```shell
 apex-bridge sc-version \
