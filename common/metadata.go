--- conflicted
+++ resolved
@@ -36,22 +36,13 @@
 	Amount  uint64   `cbor:"m" json:"m"`
 }
 
-<<<<<<< HEAD
 // obsolete
 type BridgingRequestMetadataV1 struct {
 	BridgingTxType     BridgingTxType                         `cbor:"t" json:"t"`
 	DestinationChainID string                                 `cbor:"d" json:"d"`
 	SenderAddr         []string                               `cbor:"s" json:"s"`
 	Transactions       []BridgingRequestMetadataTransactionV1 `cbor:"tx" json:"tx"`
-	FeeAmount          uint64                                 `cbor:"fa" json:"fa"`
-=======
-type BridgingRequestMetadata struct {
-	BridgingTxType     BridgingTxType                       `cbor:"t" json:"t"`
-	DestinationChainID string                               `cbor:"d" json:"d"`
-	SenderAddr         []string                             `cbor:"s" json:"s"`
-	Transactions       []BridgingRequestMetadataTransaction `cbor:"tx" json:"tx"`
-	BridgingFee        uint64                               `cbor:"fa" json:"fa"`
->>>>>>> d564710f
+	BridgingFee        uint64                                 `cbor:"fa" json:"fa"`
 }
 
 type BatchExecutedMetadata struct {
@@ -139,7 +130,7 @@
 		DestinationChainID: v1m.DestinationChainID,
 		SenderAddr:         v1m.SenderAddr,
 		Transactions:       txs,
-		BridgingFee:        v1m.FeeAmount,
+		BridgingFee:        v1m.BridgingFee,
 	}, nil
 }
 
