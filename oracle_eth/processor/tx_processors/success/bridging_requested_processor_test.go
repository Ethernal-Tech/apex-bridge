--- conflicted
+++ resolved
@@ -658,24 +658,19 @@
 			Hash:          txHash,
 			Metadata:      validMetadata,
 			OriginChainID: common.ChainIDStrNexus,
-<<<<<<< HEAD
-			Value:         common.DfmToWei(new(big.Int).SetUint64(maxAmountAllowedToBridge.Uint64() + minFeeForBridging)),
-		}
-
-		appConfig := getAppConfig(false)
-		refundRequestProcessorMock := &core.EthTxSuccessRefundProcessorMock{}
-		refundRequestProcessorMock.On(
-			"HandleBridgingProcessorError", claims, ethTx, appConfig).Return(nil)
-		refundRequestProcessorMock.On(
-			"HandleBridgingProcessorPreValidate", ethTx, appConfig).Return(nil)
-
-		proc := NewEthBridgingRequestedProcessor(refundRequestProcessorMock, hclog.NewNullLogger())
-
-		err = proc.ValidateAndAddClaim(claims, ethTx, appConfig)
-=======
 			Value:         common.DfmToWei(new(big.Int).SetUint64(maxAmountAllowedToBridge.Uint64() + 1 + minFeeForBridging)),
-		}, appConfig)
->>>>>>> 795a2e8f
+		}
+
+		appConfig := getAppConfig(false)
+		refundRequestProcessorMock := &core.EthTxSuccessRefundProcessorMock{}
+		refundRequestProcessorMock.On(
+			"HandleBridgingProcessorError", claims, ethTx, appConfig).Return(nil)
+		refundRequestProcessorMock.On(
+			"HandleBridgingProcessorPreValidate", ethTx, appConfig).Return(nil)
+
+		proc := NewEthBridgingRequestedProcessor(refundRequestProcessorMock, hclog.NewNullLogger())
+
+		err = proc.ValidateAndAddClaim(claims, ethTx, appConfig)
 		require.Error(t, err)
 		require.ErrorContains(t, err, "sum of receiver amounts + fee")
 		require.ErrorContains(t, err, "greater than maximum allowed")
