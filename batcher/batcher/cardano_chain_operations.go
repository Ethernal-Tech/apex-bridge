--- conflicted
+++ resolved
@@ -172,17 +172,13 @@
 		confirmedTransactions,
 		cco.config,
 		refundUtxosPerConfirmedTx,
-		data.MultisigFeeAddress,
+		data.FeeAddr,
 		destChainID,
 		cco.logger)
 
 	multisigUtxos, feeUtxos, err := cco.getUTXOsForNormalBatch(
-<<<<<<< HEAD
-		data.MultisigAddress, data.MultisigFeeAddress, data.ProtocolParams,
+		data.MultisigAddr, data.FeeAddr, data.ProtocolParams,
 		txOutputs, common.FlattenMatrix(refundUtxosPerConfirmedTx))
-=======
-		data.MultisigAddr, data.FeeAddr, data.ProtocolParams, txOutputs)
->>>>>>> 72d147e3
 	if err != nil {
 		return nil, err
 	}
