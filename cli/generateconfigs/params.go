package cligenerateconfigs

import (
	"encoding/json"
	"errors"
	"fmt"
	"math/big"
	"path/filepath"
	"strconv"
	"strings"
	"time"

	apiCore "github.com/Ethernal-Tech/apex-bridge/api/core"
	cardanotx "github.com/Ethernal-Tech/apex-bridge/cardano"
	"github.com/Ethernal-Tech/apex-bridge/common"
	oCore "github.com/Ethernal-Tech/apex-bridge/oracle_common/core"
	rCore "github.com/Ethernal-Tech/apex-bridge/relayer/core"
	"github.com/Ethernal-Tech/apex-bridge/telemetry"
	vcCore "github.com/Ethernal-Tech/apex-bridge/validatorcomponents/core"
	"github.com/Ethernal-Tech/cardano-infrastructure/logger"
	"github.com/Ethernal-Tech/cardano-infrastructure/wallet"
	"github.com/hashicorp/go-hclog"
	"github.com/spf13/cobra"
)

const (
	primeNetworkAddressFlag         = "prime-network-address"
	primeNetworkMagicFlag           = "prime-network-magic"
	primeNetworkIDFlag              = "prime-network-id"
	primeOgmiosURLFlag              = "prime-ogmios-url"
	primeBlockfrostURLFlag          = "prime-blockfrost-url"
	primeBlockfrostAPIKeyFlag       = "prime-blockfrost-api-key"
	primeSocketPathFlag             = "prime-socket-path"
	primeTTLSlotIncFlag             = "prime-ttl-slot-inc"
	primeSlotRoundingThresholdFlag  = "prime-slot-rounding-threshold"
	primeStartingBlockFlag          = "prime-starting-block"
	primeUtxoMinAmountFlag          = "prime-utxo-min-amount"
	primeMinFeeForBridgingFlag      = "prime-min-fee-for-bridging"
	primeBlockConfirmationCountFlag = "prime-block-confirmation-count"

	vectorNetworkAddressFlag         = "vector-network-address"
	vectorNetworkMagicFlag           = "vector-network-magic"
	vectorNetworkIDFlag              = "vector-network-id"
	vectorOgmiosURLFlag              = "vector-ogmios-url"
	vectorBlockfrostURLFlag          = "vector-blockfrost-url"
	vectorBlockfrostAPIKeyFlag       = "vector-blockfrost-api-key"
	vectorSocketPathFlag             = "vector-socket-path"
	vectorTTLSlotIncFlag             = "vector-ttl-slot-inc"
	vectorSlotRoundingThresholdFlag  = "vector-slot-rounding-threshold"
	vectorStartingBlockFlag          = "vector-starting-block"
	vectorUtxoMinAmountFlag          = "vector-utxo-min-amount"
	vectorMinFeeForBridgingFlag      = "vector-min-fee-for-bridging"
	vectorBlockConfirmationCountFlag = "vector-block-confirmation-count"

	bridgeNodeURLFlag   = "bridge-node-url"
	bridgeSCAddressFlag = "bridge-sc-address"

	validatorDataDirFlag = "validator-data-dir"
	validatorConfigFlag  = "validator-config"

	logsPathFlag = "logs-path"
	dbsPathFlag  = "dbs-path"

	apiPortFlag = "api-port"
	apiKeysFlag = "api-keys"

	outputDirFlag                         = "output-dir"
	outputValidatorComponentsFileNameFlag = "output-validator-components-file-name"
	outputRelayerFileNameFlag             = "output-relayer-file-name"

	telemetryFlag = "telemetry"

	nexusNodeURLFlag                = "nexus-node-url"
	nexusTTLBlockNumberIncFlag      = "nexus-ttl-block-inc"
	nexusBlockRoundingThresholdFlag = "nexus-block-rounding-threshold"
	nexusStartingBlockFlag          = "nexus-starting-block"
	nexusMinFeeForBridgingFlag      = "nexus-min-fee-for-bridging"
	relayerDataDirFlag              = "relayer-data-dir"
	relayerConfigPathFlag           = "relayer-config"

	emptyBlocksThresholdFlag = "empty-blocks-threshold"

	primeNetworkAddressFlagDesc         = "(mandatory) address of prime network"
	primeNetworkMagicFlagDesc           = "prime network magic (default 0)"
	primeNetworkIDFlagDesc              = "prime network id"
	primeOgmiosURLFlagDesc              = "ogmios URL for prime network"
	primeBlockfrostURLFlagDesc          = "blockfrost URL for prime network"
	primeBlockfrostAPIKeyFlagDesc       = "blockfrost API key for prime network" //nolint:gosec
	primeSocketPathFlagDesc             = "socket path for prime network"
	primeTTLSlotIncFlagDesc             = "TTL slot increment for prime"
	primeSlotRoundingThresholdFlagDesc  = "defines the upper limit used for rounding slot values for prime. Any slot value between 0 and `slotRoundingThreshold` will be rounded to `slotRoundingThreshold` etc" //nolint:lll
	primeStartingBlockFlagDesc          = "slot: hash of the block from where to start prime oracle / prime block submitter"                                                                                     //nolint:lll
	primeUtxoMinAmountFlagDesc          = "minimal UTXO value for prime"
	primeMinFeeForBridgingFlagDesc      = "minimal bridging fee for prime"
	primeBlockConfirmationCountFlagDesc = "block confirmation count for prime"

	vectorNetworkAddressFlagDesc         = "(mandatory) address of vector network"
	vectorNetworkMagicFlagDesc           = "vector network magic (default 0)"
	vectorNetworkIDFlagDesc              = "vector network id"
	vectorOgmiosURLFlagDesc              = "ogmios URL for vector network"
	vectorBlockfrostURLFlagDesc          = "blockfrost URL for vector network"
	vectorBlockfrostAPIKeyFlagDesc       = "blockfrost API key for vector network" //nolint:gosec
	vectorSocketPathFlagDesc             = "socket path for vector network"
	vectorTTLSlotIncFlagDesc             = "TTL slot increment for vector"
	vectorSlotRoundingThresholdFlagDesc  = "defines the upper limit used for rounding slot values for vector. Any slot value between 0 and `slotRoundingThreshold` will be rounded to `slotRoundingThreshold` etc" //nolint:lll
	vectorStartingBlockFlagDesc          = "slot: hash of the block from where to start vector oracle / vector block submitter"                                                                                    //nolint:lll
	vectorUtxoMinAmountFlagDesc          = "minimal UTXO value for vector"
	vectorMinFeeForBridgingFlagDesc      = "minimal bridging fee for vector"
	vectorBlockConfirmationCountFlagDesc = "block confirmation count for vector"

	bridgeNodeURLFlagDesc   = "(mandatory) node URL of bridge chain"
	bridgeSCAddressFlagDesc = "(mandatory) bridging smart contract address on bridge chain"

	validatorDataDirFlagDesc = "path to bridge chain data directory when using local secrets manager"
	validatorConfigFlagDesc  = "path to to bridge chain secrets manager config file"

	logsPathFlagDesc = "path to where logs will be stored"
	dbsPathFlagDesc  = "path to where databases will be stored"

	apiPortFlagDesc = "port at which API should run"
	apiKeysFlagDesc = "(mandatory) list of keys for API access"

	outputDirFlagDesc                         = "path to config jsons output directory"
	outputValidatorComponentsFileNameFlagDesc = "validator components config json output file name"
	outputRelayerFileNameFlagDesc             = "relayer config json output file name"

	telemetryFlagDesc = "prometheus_ip:port,datadog_ip:port"

	nexusNodeURLFlagDesc                = "nexus node URL"
	nexusTTLBlockNumberIncFlagDesc      = "TTL block increment for nexus"
	nexusBlockRoundingThresholdFlagDesc = "defines the upper limit used for rounding block values for nexus. Any block value between 0 and `blockRoundingThreshold` will be rounded to `blockRoundingThreshold` etc" //nolint:lll
	relayerDataDirFlagDesc              = "path to relayer secret directory when using local secrets manager"
	relayerConfigPathFlagDesc           = "path to relayer secrets manager config file"
	nexusStartingBlockFlagDesc          = "block from where to start nexus oracle / nexus block submitter"
	nexusMinFeeForBridgingFlagDesc      = "minimal bridging fee for nexus"

	emptyBlocksThresholdFlagDesc = "specifies the maximum number of empty blocks for blocks submitter to skip"

	defaultPrimeBlockConfirmationCount       = 10
	defaultVectorBlockConfirmationCount      = 10
	defaultNetworkMagic                      = uint32(wallet.MainNetProtocolMagic)
	defaultLogsPath                          = "./logs"
	defaultDBsPath                           = "./db"
	defaultAPIPort                           = 10000
	defaultOutputDir                         = "./"
	defaultOutputValidatorComponentsFileName = "config.json"
	defaultOutputRelayerFileName             = "relayer_config.json"
	defaultPrimeTTLSlotNumberInc             = 1800 + defaultPrimeBlockConfirmationCount*10 // BlockTimeSeconds
	defaultPrimeSlotRoundingThreshold        = 60
	defaultVectorTTLSlotNumberInc            = 1800 + defaultVectorBlockConfirmationCount*10 // BlockTimeSeconds
	defaultVectorSlotRoundingThreshold       = 60
	defaultNexusBlockConfirmationCount       = 1 // try zero also because nexus is instant finality chain
	defaultNexusSyncBatchSize                = 20
	defaultNexusPoolIntervalMiliseconds      = 1500
	defaultNexusNoBatchPeriodPercent         = 0.2
	defaultNoBatchPeriodPercent              = 0.0625
	defaultNexusTTLBlockRoundingThreshold    = 10
	defaultNexusTTLBlockNumberInc            = 20

	defaultMaxFeeUtxoCount      = 4
	defaultMaxUtxoCount         = 50
	defaultTakeAtLeastUtxoCount = 6

	defaultEmptyBlocksThreshold = 1000
)

var (
	defaultMaxAmountAllowedToBridge = new(big.Int).SetUint64(1_000_000_000_000)
)

type generateConfigsParams struct {
	primeNetworkAddress         string
	primeNetworkMagic           uint32
	primeNetworkID              uint32
	primeOgmiosURL              string
	primeBlockfrostURL          string
	primeBlockfrostAPIKey       string
	primeSocketPath             string
	primeTTLSlotInc             uint64
	primeSlotRoundingThreshold  uint64
	primeStartingBlock          string
	primeUtxoMinAmount          uint64
	primeMinFeeForBridging      uint64
	primeBlockConfirmationCount uint

	vectorNetworkAddress         string
	vectorNetworkMagic           uint32
	vectorNetworkID              uint32
	vectorOgmiosURL              string
	vectorBlockfrostURL          string
	vectorBlockfrostAPIKey       string
	vectorSocketPath             string
	vectorTTLSlotInc             uint64
	vectorSlotRoundingThreshold  uint64
	vectorStartingBlock          string
	vectorUtxoMinAmount          uint64
	vectorMinFeeForBridging      uint64
	vectorBlockConfirmationCount uint

	bridgeNodeURL   string
	bridgeSCAddress string

	validatorDataDir string
	validatorConfig  string

	logsPath string
	dbsPath  string

	apiPort uint32
	apiKeys []string

	outputDir                         string
	outputValidatorComponentsFileName string
	outputRelayerFileName             string

	telemetry string

	nexusNodeURL                string
	nexusTTLBlockNumberInc      uint64
	nexusBlockRoundingThreshold uint64
	nexusStartingBlock          uint64
	nexusMinFeeForBridging      uint64

	relayerDataDir    string
	relayerConfigPath string

	emptyBlocksThreshold uint
}

func (p *generateConfigsParams) validateFlags() error {
	if !common.IsValidNetworkAddress(p.primeNetworkAddress) {
		return fmt.Errorf("invalid %s: %s", primeNetworkAddressFlag, p.primeNetworkAddress)
	}

	if p.primeBlockfrostURL == "" && p.primeSocketPath == "" && p.primeOgmiosURL == "" {
		return fmt.Errorf("specify at least one of: %s, %s, %s",
			primeBlockfrostURLFlag, primeSocketPathFlag, primeOgmiosURLFlag)
	}

	if p.primeBlockfrostURL != "" && !common.IsValidHTTPURL(p.primeBlockfrostURL) {
		return fmt.Errorf("invalid prime blockfrost url: %s", p.primeBlockfrostURL)
	}

	if p.primeOgmiosURL != "" && !common.IsValidHTTPURL(p.primeOgmiosURL) {
		return fmt.Errorf("invalid prime ogmios url: %s", p.primeOgmiosURL)
	}

	if !common.IsValidNetworkAddress(p.vectorNetworkAddress) {
		return fmt.Errorf("invalid %s: %s", vectorNetworkAddressFlag, p.vectorNetworkAddress)
	}

	if p.vectorBlockfrostURL == "" && p.vectorSocketPath == "" && p.vectorOgmiosURL == "" {
		return fmt.Errorf("specify at least one of: %s, %s, %s",
			vectorBlockfrostURLFlag, vectorSocketPathFlag, vectorOgmiosURLFlag)
	}

	if p.vectorBlockfrostURL != "" && !common.IsValidHTTPURL(p.vectorBlockfrostURL) {
		return fmt.Errorf("invalid vector blockfrost url: %s", p.vectorBlockfrostURL)
	}

	if p.vectorOgmiosURL != "" && !common.IsValidHTTPURL(p.vectorOgmiosURL) {
		return fmt.Errorf("invalid vector ogmios url: %s", p.vectorOgmiosURL)
	}

	if !common.IsValidHTTPURL(p.bridgeNodeURL) {
		return fmt.Errorf("invalid %s: %s", bridgeNodeURLFlag, p.bridgeNodeURL)
	}

	if p.bridgeSCAddress == "" {
		return fmt.Errorf("missing %s", bridgeSCAddressFlag)
	}

	if p.validatorDataDir == "" && p.validatorConfig == "" {
		return fmt.Errorf("specify at least one of: %s, %s", validatorDataDirFlag, validatorConfigFlag)
	}

	if len(p.apiKeys) == 0 {
		return fmt.Errorf("specify at least one %s", apiKeysFlag)
	}

	if p.telemetry != "" {
		parts := strings.Split(p.telemetry, ",")
		if len(parts) < 1 || len(parts) > 2 || !common.IsValidNetworkAddress(strings.TrimSpace(parts[0])) ||
			(len(parts) == 2 && !common.IsValidNetworkAddress(strings.TrimSpace(parts[1]))) {
			return fmt.Errorf("invalid telemetry: %s", p.telemetry)
		}
	}

	if p.primeStartingBlock != "" {
		parts := strings.Split(p.primeStartingBlock, ":")
		if len(parts) != 2 || parts[0] == "" || parts[1] == "" {
			return fmt.Errorf("invalid prime starting block: %s", p.primeStartingBlock)
		}
	}

	if p.vectorStartingBlock != "" {
		parts := strings.Split(p.vectorStartingBlock, ":")
		if len(parts) != 2 || parts[0] == "" || parts[1] == "" {
			return fmt.Errorf("invalid vector starting block: %s", p.vectorStartingBlock)
		}
	}

	if p.primeMinFeeForBridging < p.primeUtxoMinAmount {
		return fmt.Errorf("prime minimal fee for bridging: %d should't be less than minimal UTXO amount: %d",
			p.primeMinFeeForBridging, p.primeUtxoMinAmount)
	}

	if p.vectorMinFeeForBridging < p.vectorUtxoMinAmount {
		return fmt.Errorf("vector minimal fee for bridging: %d should't be less than minimal UTXO amount: %d",
			p.vectorMinFeeForBridging, p.vectorUtxoMinAmount)
	}

	if !common.IsValidHTTPURL(p.nexusNodeURL) {
		return fmt.Errorf("invalid %s: %s", nexusNodeURLFlag, p.nexusNodeURL)
	}

	if p.relayerDataDir == "" && p.relayerConfigPath == "" {
		return fmt.Errorf("specify at least one of: %s, %s", relayerDataDirFlag, relayerConfigPathFlag)
	}

	return nil
}

func (p *generateConfigsParams) setFlags(cmd *cobra.Command) {
	cmd.Flags().StringVar(
		&p.primeNetworkAddress,
		primeNetworkAddressFlag,
		"",
		primeNetworkAddressFlagDesc,
	)
	cmd.Flags().Uint32Var(
		&p.primeNetworkMagic,
		primeNetworkMagicFlag,
		defaultNetworkMagic,
		primeNetworkMagicFlagDesc,
	)
	cmd.Flags().Uint32Var(
		&p.primeNetworkID,
		primeNetworkIDFlag,
		uint32(wallet.MainNetNetwork),
		primeNetworkIDFlagDesc,
	)
	cmd.Flags().StringVar(
		&p.primeOgmiosURL,
		primeOgmiosURLFlag,
		"",
		primeOgmiosURLFlagDesc,
	)
	cmd.Flags().StringVar(
		&p.primeBlockfrostURL,
		primeBlockfrostURLFlag,
		"",
		primeBlockfrostURLFlagDesc,
	)
	cmd.Flags().StringVar(
		&p.primeBlockfrostAPIKey,
		primeBlockfrostAPIKeyFlag,
		"",
		primeBlockfrostAPIKeyFlagDesc,
	)
	cmd.Flags().StringVar(
		&p.primeSocketPath,
		primeSocketPathFlag,
		"",
		primeSocketPathFlagDesc,
	)
	cmd.Flags().Uint64Var(
		&p.primeTTLSlotInc,
		primeTTLSlotIncFlag,
		defaultPrimeTTLSlotNumberInc,
		primeTTLSlotIncFlagDesc,
	)
	cmd.Flags().Uint64Var(
		&p.primeSlotRoundingThreshold,
		primeSlotRoundingThresholdFlag,
		defaultPrimeSlotRoundingThreshold,
		primeSlotRoundingThresholdFlagDesc,
	)
	cmd.Flags().StringVar(
		&p.primeStartingBlock,
		primeStartingBlockFlag,
		"",
		primeStartingBlockFlagDesc,
	)
	cmd.Flags().Uint64Var(
		&p.primeUtxoMinAmount,
		primeUtxoMinAmountFlag,
		common.MinUtxoAmountDefault,
		primeUtxoMinAmountFlagDesc,
	)
	cmd.Flags().Uint64Var(
		&p.primeMinFeeForBridging,
		primeMinFeeForBridgingFlag,
		common.MinFeeForBridgingDefault,
		primeMinFeeForBridgingFlagDesc,
	)
	cmd.Flags().UintVar(
		&p.primeBlockConfirmationCount,
		primeBlockConfirmationCountFlag,
		defaultPrimeBlockConfirmationCount,
		primeBlockConfirmationCountFlagDesc,
	)

	cmd.Flags().StringVar(
		&p.vectorNetworkAddress,
		vectorNetworkAddressFlag,
		"",
		vectorNetworkAddressFlagDesc,
	)
	cmd.Flags().Uint32Var(
		&p.vectorNetworkMagic,
		vectorNetworkMagicFlag,
		defaultNetworkMagic,
		vectorNetworkMagicFlagDesc,
	)
	cmd.Flags().Uint32Var(
		&p.vectorNetworkID,
		vectorNetworkIDFlag,
		uint32(wallet.VectorMainNetNetwork),
		vectorNetworkIDFlagDesc,
	)
	cmd.Flags().StringVar(
		&p.vectorOgmiosURL,
		vectorOgmiosURLFlag,
		"",
		vectorOgmiosURLFlagDesc,
	)
	cmd.Flags().StringVar(
		&p.vectorBlockfrostURL,
		vectorBlockfrostURLFlag,
		"",
		vectorBlockfrostURLFlagDesc,
	)
	cmd.Flags().StringVar(
		&p.vectorBlockfrostAPIKey,
		vectorBlockfrostAPIKeyFlag,
		"",
		vectorBlockfrostAPIKeyFlagDesc,
	)
	cmd.Flags().StringVar(
		&p.vectorSocketPath,
		vectorSocketPathFlag,
		"",
		vectorSocketPathFlagDesc,
	)
	cmd.Flags().Uint64Var(
		&p.vectorTTLSlotInc,
		vectorTTLSlotIncFlag,
		defaultVectorTTLSlotNumberInc,
		vectorTTLSlotIncFlagDesc,
	)
	cmd.Flags().Uint64Var(
		&p.vectorSlotRoundingThreshold,
		vectorSlotRoundingThresholdFlag,
		defaultVectorSlotRoundingThreshold,
		vectorSlotRoundingThresholdFlagDesc,
	)
	cmd.Flags().StringVar(
		&p.vectorStartingBlock,
		vectorStartingBlockFlag,
		"",
		vectorStartingBlockFlagDesc,
	)
	cmd.Flags().Uint64Var(
		&p.vectorUtxoMinAmount,
		vectorUtxoMinAmountFlag,
		common.MinUtxoAmountDefault,
		vectorUtxoMinAmountFlagDesc,
	)
	cmd.Flags().Uint64Var(
		&p.vectorMinFeeForBridging,
		vectorMinFeeForBridgingFlag,
		common.MinFeeForBridgingDefault,
		vectorMinFeeForBridgingFlagDesc,
	)
	cmd.Flags().UintVar(
		&p.vectorBlockConfirmationCount,
		vectorBlockConfirmationCountFlag,
		defaultVectorBlockConfirmationCount,
		vectorBlockConfirmationCountFlagDesc,
	)

	cmd.Flags().StringVar(
		&p.bridgeNodeURL,
		bridgeNodeURLFlag,
		"",
		bridgeNodeURLFlagDesc,
	)
	cmd.Flags().StringVar(
		&p.bridgeSCAddress,
		bridgeSCAddressFlag,
		"",
		bridgeSCAddressFlagDesc,
	)

	cmd.Flags().StringVar(
		&p.validatorDataDir,
		validatorDataDirFlag,
		"",
		validatorDataDirFlagDesc,
	)
	cmd.Flags().StringVar(
		&p.validatorConfig,
		validatorConfigFlag,
		"",
		validatorConfigFlagDesc,
	)

	cmd.Flags().StringVar(
		&p.logsPath,
		logsPathFlag,
		defaultLogsPath,
		logsPathFlagDesc,
	)
	cmd.Flags().StringVar(
		&p.dbsPath,
		dbsPathFlag,
		defaultDBsPath,
		dbsPathFlagDesc,
	)

	cmd.Flags().Uint32Var(
		&p.apiPort,
		apiPortFlag,
		defaultAPIPort,
		apiPortFlagDesc,
	)

	cmd.Flags().StringVar(
		&p.outputDir,
		outputDirFlag,
		defaultOutputDir,
		outputDirFlagDesc,
	)
	cmd.Flags().StringVar(
		&p.outputValidatorComponentsFileName,
		outputValidatorComponentsFileNameFlag,
		defaultOutputValidatorComponentsFileName,
		outputValidatorComponentsFileNameFlagDesc,
	)
	cmd.Flags().StringVar(
		&p.outputRelayerFileName,
		outputRelayerFileNameFlag,
		defaultOutputRelayerFileName,
		outputRelayerFileNameFlagDesc,
	)
	cmd.Flags().StringArrayVar(
		&p.apiKeys,
		apiKeysFlag,
		nil,
		apiKeysFlagDesc,
	)

	cmd.Flags().StringVar(
		&p.telemetry,
		telemetryFlag,
		"",
		telemetryFlagDesc,
	)

	cmd.Flags().StringVar(
		&p.nexusNodeURL,
		nexusNodeURLFlag,
		"",
		nexusNodeURLFlagDesc,
	)
	cmd.Flags().StringVar(
		&p.relayerDataDir,
		relayerDataDirFlag,
		"",
		relayerDataDirFlagDesc,
	)
	cmd.Flags().StringVar(
		&p.relayerConfigPath,
		relayerConfigPathFlag,
		"",
		relayerConfigPathFlagDesc,
	)
	cmd.Flags().Uint64Var(
		&p.nexusTTLBlockNumberInc,
		nexusTTLBlockNumberIncFlag,
		defaultNexusTTLBlockNumberInc,
		nexusTTLBlockNumberIncFlagDesc,
	)
	cmd.Flags().Uint64Var(
		&p.nexusBlockRoundingThreshold,
		nexusBlockRoundingThresholdFlag,
		defaultNexusTTLBlockRoundingThreshold,
		nexusBlockRoundingThresholdFlagDesc,
	)
	cmd.Flags().Uint64Var(
		&p.nexusStartingBlock,
		nexusStartingBlockFlag,
		0,
		nexusStartingBlockFlagDesc,
	)
	cmd.Flags().Uint64Var(
		&p.nexusMinFeeForBridging,
		nexusMinFeeForBridgingFlag,
		common.MinFeeForBridgingDefault,
		nexusMinFeeForBridgingFlagDesc,
	)

	cmd.Flags().UintVar(
		&p.emptyBlocksThreshold,
		emptyBlocksThresholdFlag,
		defaultEmptyBlocksThreshold,
		emptyBlocksThresholdFlagDesc,
	)

	cmd.MarkFlagsMutuallyExclusive(validatorDataDirFlag, validatorConfigFlag)
	cmd.MarkFlagsMutuallyExclusive(relayerDataDirFlag, relayerConfigPathFlag)
	cmd.MarkFlagsMutuallyExclusive(primeBlockfrostAPIKeyFlag, primeSocketPathFlag, primeOgmiosURLFlag)
	cmd.MarkFlagsMutuallyExclusive(vectorBlockfrostURLFlag, vectorSocketPathFlag, vectorOgmiosURLFlag)
}

func (p *generateConfigsParams) Execute(
	outputter common.OutputFormatter,
) (common.ICommandResult, error) {
	telemetryConfig := telemetry.TelemetryConfig{
		PullTime: time.Second * 10,
	}

	if p.telemetry != "" {
		parts := strings.Split(p.telemetry, ",")

		telemetryConfig.PrometheusAddr = strings.TrimSpace(parts[0])
		if len(parts) == 2 {
			telemetryConfig.DataDogAddr = strings.TrimSpace(parts[1])
		}
	}

	primeStartingSlot, primeStartingHash, err := parseStartingBlock(p.primeStartingBlock)
	if err != nil {
		return nil, err
	}

	vectorStartingSlot, vectorStartingHash, err := parseStartingBlock(p.vectorStartingBlock)
	if err != nil {
		return nil, err
	}

	vcConfig := &vcCore.AppConfig{
		RunMode:             common.ReactorMode,
		RefundEnabled:       false,
		ValidatorDataDir:    cleanPath(p.validatorDataDir),
		ValidatorConfigPath: cleanPath(p.validatorConfig),
		CardanoChains: map[string]*oCore.CardanoChainConfig{
			common.ChainIDStrPrime: {
				CardanoChainConfig: cardanotx.CardanoChainConfig{
					NetworkMagic:          p.primeNetworkMagic,
					NetworkID:             wallet.CardanoNetworkType(p.primeNetworkID),
					TTLSlotNumberInc:      p.primeTTLSlotInc,
					OgmiosURL:             p.primeOgmiosURL,
					BlockfrostURL:         p.primeBlockfrostURL,
					BlockfrostAPIKey:      p.primeBlockfrostAPIKey,
					SocketPath:            p.primeSocketPath,
					PotentialFee:          300000,
					SlotRoundingThreshold: p.primeSlotRoundingThreshold,
					NoBatchPeriodPercent:  defaultNoBatchPeriodPercent,
					UtxoMinAmount:         p.primeUtxoMinAmount,
					MaxFeeUtxoCount:       defaultMaxFeeUtxoCount,
					MaxUtxoCount:          defaultMaxUtxoCount,
					TakeAtLeastUtxoCount:  defaultTakeAtLeastUtxoCount,
				},
<<<<<<< HEAD
				BaseCardanoChainConfig: oCore.BaseCardanoChainConfig{
					NetworkAddress:         p.primeNetworkAddress,
					StartBlockHash:         primeStartingHash,
					StartSlot:              primeStartingSlot,
					ConfirmationBlockCount: defaultPrimeBlockConfirmationCount,
				},
=======
				NetworkAddress:           p.primeNetworkAddress,
				StartBlockHash:           primeStartingHash,
				StartSlot:                primeStartingSlot,
				ConfirmationBlockCount:   p.primeBlockConfirmationCount,
>>>>>>> 5f4b4144
				OtherAddressesOfInterest: []string{},
				MinFeeForBridging:        p.primeMinFeeForBridging,
			},
			common.ChainIDStrVector: {
				CardanoChainConfig: cardanotx.CardanoChainConfig{
					NetworkMagic:          p.vectorNetworkMagic,
					NetworkID:             wallet.CardanoNetworkType(p.vectorNetworkID),
					TTLSlotNumberInc:      p.vectorTTLSlotInc,
					OgmiosURL:             p.vectorOgmiosURL,
					BlockfrostURL:         p.vectorBlockfrostURL,
					BlockfrostAPIKey:      p.vectorBlockfrostAPIKey,
					SocketPath:            p.vectorSocketPath,
					PotentialFee:          300000,
					SlotRoundingThreshold: p.vectorSlotRoundingThreshold,
					NoBatchPeriodPercent:  defaultNoBatchPeriodPercent,
					UtxoMinAmount:         p.vectorUtxoMinAmount,
					MaxFeeUtxoCount:       defaultMaxFeeUtxoCount,
					MaxUtxoCount:          defaultMaxUtxoCount,
					TakeAtLeastUtxoCount:  defaultTakeAtLeastUtxoCount,
				},
<<<<<<< HEAD
				BaseCardanoChainConfig: oCore.BaseCardanoChainConfig{
					NetworkAddress:         p.vectorNetworkAddress,
					StartBlockHash:         vectorStartingHash,
					StartSlot:              vectorStartingSlot,
					ConfirmationBlockCount: defaultVectorBlockConfirmationCount,
				},
=======
				NetworkAddress:           p.vectorNetworkAddress,
				StartBlockHash:           vectorStartingHash,
				StartSlot:                vectorStartingSlot,
				ConfirmationBlockCount:   p.vectorBlockConfirmationCount,
>>>>>>> 5f4b4144
				OtherAddressesOfInterest: []string{},
				MinFeeForBridging:        p.vectorMinFeeForBridging,
			},
		},
		EthChains: map[string]*oCore.EthChainConfig{
			common.ChainIDStrNexus: {
				NodeURL:                 p.nexusNodeURL,
				SyncBatchSize:           defaultNexusSyncBatchSize,
				NumBlockConfirmations:   defaultNexusBlockConfirmationCount,
				StartBlockNumber:        p.nexusStartingBlock,
				PoolIntervalMiliseconds: defaultNexusPoolIntervalMiliseconds,
				TTLBlockNumberInc:       p.nexusTTLBlockNumberInc,
				BlockRoundingThreshold:  p.nexusBlockRoundingThreshold,
				NoBatchPeriodPercent:    defaultNexusNoBatchPeriodPercent,
				DynamicTx:               true,
				MinFeeForBridging:       p.nexusMinFeeForBridging,
				RestartTrackerPullCheck: time.Second * 150,
			},
		},
		Bridge: oCore.BridgeConfig{
			NodeURL:              p.bridgeNodeURL,
			DynamicTx:            false,
			SmartContractAddress: p.bridgeSCAddress,
			SubmitConfig: oCore.SubmitConfig{
				ConfirmedBlocksThreshold:  20,
				ConfirmedBlocksSubmitTime: 3000,
				EmptyBlocksThreshold: map[string]uint{
					common.ChainIDStrPrime:  p.emptyBlocksThreshold,
					common.ChainIDStrVector: p.emptyBlocksThreshold,
					common.ChainIDStrNexus:  p.emptyBlocksThreshold,
				},
			},
		},
		BridgingSettings: oCore.BridgingSettings{
			MaxAmountAllowedToBridge:       defaultMaxAmountAllowedToBridge,
			MaxReceiversPerBridgingRequest: 4, // 4 + 1 for fee
			MaxBridgingClaimsToGroup:       5,
		},
		RetryUnprocessedSettings: oCore.RetryUnprocessedSettings{
			BaseTimeout: time.Second * 60,
			MaxTimeout:  time.Second * 60 * 2048,
		},
		TryCountLimits: oCore.TryCountLimits{
			MaxBatchTryCount:  70,
			MaxSubmitTryCount: 50,
			MaxRefundTryCount: 50,
		},
		Settings: oCore.AppSettings{
			Logger: logger.LoggerConfig{
				LogFilePath:         filepath.Join(p.logsPath, "validator-components.log"),
				LogLevel:            hclog.Debug,
				JSONLogFormat:       false,
				AppendFile:          true,
				RotatingLogsEnabled: false,
				RotatingLogerConfig: logger.RotatingLoggerConfig{
					MaxSizeInMB:  100,
					MaxBackups:   30,
					MaxAgeInDays: 30,
					Compress:     false,
				},
			},
			DbsPath: filepath.Join(p.dbsPath, "validatorcomponents"),
		},
		RelayerImitatorPullTimeMilis: 1000,
		BatcherPullTimeMilis:         2500,
		APIConfig: apiCore.APIConfig{
			Port:       p.apiPort,
			PathPrefix: "api",
			AllowedHeaders: []string{
				"Content-Type",
			},
			AllowedOrigins: []string{
				"*",
			},
			AllowedMethods: []string{
				"GET",
				"HEAD",
				"POST",
				"PUT",
				"OPTIONS",
				"DELETE",
			},
			APIKeyHeader: "x-api-key",
			APIKeys:      p.apiKeys,
		},
		Telemetry: telemetryConfig,
	}

	primeChainSpecificJSONRaw, _ := json.Marshal(vcConfig.CardanoChains[common.ChainIDStrPrime].CardanoChainConfig)
	vectorChainSpecificJSONRaw, _ := json.Marshal(vcConfig.CardanoChains[common.ChainIDStrVector].CardanoChainConfig)
	nexusChainSpecificJSONRaw, _ := json.Marshal(cardanotx.RelayerEVMChainConfig{
		NodeURL:    p.nexusNodeURL,
		DataDir:    cleanPath(p.relayerDataDir),
		ConfigPath: cleanPath(p.relayerConfigPath),
		DynamicTx:  true,
	})

	rConfig := &rCore.RelayerManagerConfiguration{
		Bridge: rCore.BridgeConfig{
			NodeURL:              p.bridgeNodeURL,
			DynamicTx:            false,
			SmartContractAddress: p.bridgeSCAddress,
		},
		Chains: map[string]rCore.ChainConfig{
			common.ChainIDStrPrime: {
				ChainType:     common.ChainTypeCardanoStr,
				DbsPath:       filepath.Join(p.dbsPath, "relayer"),
				ChainSpecific: primeChainSpecificJSONRaw,
			},
			common.ChainIDStrVector: {
				ChainType:     common.ChainTypeCardanoStr,
				DbsPath:       filepath.Join(p.dbsPath, "relayer"),
				ChainSpecific: vectorChainSpecificJSONRaw,
			},
			common.ChainIDStrNexus: {
				ChainType:     common.ChainTypeEVMStr,
				DbsPath:       filepath.Join(p.dbsPath, "relayer"),
				ChainSpecific: nexusChainSpecificJSONRaw,
			},
		},
		PullTimeMilis: 1000,
		Logger: logger.LoggerConfig{
			LogFilePath:         filepath.Join(p.logsPath, "relayer.log"),
			LogLevel:            hclog.Debug,
			JSONLogFormat:       false,
			AppendFile:          true,
			RotatingLogsEnabled: false,
			RotatingLogerConfig: logger.RotatingLoggerConfig{
				MaxSizeInMB:  100,
				MaxBackups:   30,
				MaxAgeInDays: 30,
				Compress:     false,
			},
		},
	}

	outputDirPath := filepath.Clean(p.outputDir)
	if err := common.CreateDirectoryIfNotExists(outputDirPath, 0770); err != nil {
		return nil, fmt.Errorf("failed to create output directory: %w", err)
	}

	vcConfigPath := filepath.Join(outputDirPath, p.outputValidatorComponentsFileName)
	if err := common.SaveJSON(vcConfigPath, vcConfig, true); err != nil {
		return nil, fmt.Errorf("failed to create validator components config json: %w", err)
	}

	rConfigPath := filepath.Join(outputDirPath, p.outputRelayerFileName)
	if err := common.SaveJSON(rConfigPath, rConfig, true); err != nil {
		return nil, fmt.Errorf("failed to create relayer config json: %w", err)
	}

	return &CmdResult{
		validatorComponentsConfigPath: vcConfigPath,
		relayerConfigPath:             rConfigPath,
	}, nil
}

func cleanPath(path string) string {
	if path != "" {
		return filepath.Clean(path)
	}

	return ""
}

func parseStartingBlock(s string) (uint64, string, error) {
	if s == "" {
		return 0, "", nil
	}

	parts := strings.Split(s, ":")
	if len(parts) != 2 {
		return 0, "", errors.New("invalid starting block")
	}

	val, err := strconv.ParseUint(parts[0], 10, 64)
	if err != nil {
		return 0, "", err
	}

	return val, parts[1], nil
}<|MERGE_RESOLUTION|>--- conflicted
+++ resolved
@@ -663,19 +663,12 @@
 					MaxUtxoCount:          defaultMaxUtxoCount,
 					TakeAtLeastUtxoCount:  defaultTakeAtLeastUtxoCount,
 				},
-<<<<<<< HEAD
 				BaseCardanoChainConfig: oCore.BaseCardanoChainConfig{
 					NetworkAddress:         p.primeNetworkAddress,
 					StartBlockHash:         primeStartingHash,
 					StartSlot:              primeStartingSlot,
-					ConfirmationBlockCount: defaultPrimeBlockConfirmationCount,
+					ConfirmationBlockCount: p.primeBlockConfirmationCount,
 				},
-=======
-				NetworkAddress:           p.primeNetworkAddress,
-				StartBlockHash:           primeStartingHash,
-				StartSlot:                primeStartingSlot,
-				ConfirmationBlockCount:   p.primeBlockConfirmationCount,
->>>>>>> 5f4b4144
 				OtherAddressesOfInterest: []string{},
 				MinFeeForBridging:        p.primeMinFeeForBridging,
 			},
@@ -696,19 +689,12 @@
 					MaxUtxoCount:          defaultMaxUtxoCount,
 					TakeAtLeastUtxoCount:  defaultTakeAtLeastUtxoCount,
 				},
-<<<<<<< HEAD
 				BaseCardanoChainConfig: oCore.BaseCardanoChainConfig{
 					NetworkAddress:         p.vectorNetworkAddress,
 					StartBlockHash:         vectorStartingHash,
 					StartSlot:              vectorStartingSlot,
-					ConfirmationBlockCount: defaultVectorBlockConfirmationCount,
+					ConfirmationBlockCount: p.vectorBlockConfirmationCount,
 				},
-=======
-				NetworkAddress:           p.vectorNetworkAddress,
-				StartBlockHash:           vectorStartingHash,
-				StartSlot:                vectorStartingSlot,
-				ConfirmationBlockCount:   p.vectorBlockConfirmationCount,
->>>>>>> 5f4b4144
 				OtherAddressesOfInterest: []string{},
 				MinFeeForBridging:        p.vectorMinFeeForBridging,
 			},
