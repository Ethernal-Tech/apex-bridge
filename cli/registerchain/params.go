--- conflicted
+++ resolved
@@ -257,10 +257,7 @@
 					common.ToNumChainID(ip.chainID),
 					ip.chainType,
 					initialTokenSupply,
-<<<<<<< HEAD
 					initialWrappedTokenSupply,
-=======
->>>>>>> 208a93e1
 					validatorChainData,
 					signatureMultisig,
 					signatureFee)
@@ -290,10 +287,6 @@
 	messageBytes := []byte(msg + string(addr.Bytes()))
 
 	messageHash, err := common.Keccak256(messageBytes)
-<<<<<<< HEAD
-
-=======
->>>>>>> 208a93e1
 	if err != nil {
 		return nil, fmt.Errorf("failed to create message hash: %w", err)
 	}
