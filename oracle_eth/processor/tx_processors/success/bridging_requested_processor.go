package successtxprocessors

import (
	"fmt"
	"math/big"

	cardanotx "github.com/Ethernal-Tech/apex-bridge/cardano"
	"github.com/Ethernal-Tech/apex-bridge/common"
	"github.com/Ethernal-Tech/apex-bridge/oracle_cardano/utils"
	oCore "github.com/Ethernal-Tech/apex-bridge/oracle_common/core"
	oUtils "github.com/Ethernal-Tech/apex-bridge/oracle_common/utils"
	"github.com/Ethernal-Tech/apex-bridge/oracle_eth/core"
	"github.com/hashicorp/go-hclog"
)

var _ core.EthTxSuccessProcessor = (*BridgingRequestedProcessorImpl)(nil)

type BridgingRequestedProcessorImpl struct {
	refundRequestProcessor core.EthTxSuccessRefundProcessor
	logger                 hclog.Logger
}

func NewEthBridgingRequestedProcessor(
	refundRequestProcessor core.EthTxSuccessRefundProcessor, logger hclog.Logger,
) *BridgingRequestedProcessorImpl {
	return &BridgingRequestedProcessorImpl{
		refundRequestProcessor: refundRequestProcessor,
		logger:                 logger.Named("eth_bridging_requested_processor"),
	}
}

func (*BridgingRequestedProcessorImpl) GetType() common.BridgingTxType {
	return common.BridgingTxTypeBridgingRequest
}

func (*BridgingRequestedProcessorImpl) PreValidate(tx *core.EthTx, appConfig *oCore.AppConfig) error {
	return nil
}

func (p *BridgingRequestedProcessorImpl) ValidateAndAddClaim(
	claims *oCore.BridgeClaims, tx *core.EthTx, appConfig *oCore.AppConfig,
) error {
	metadata, err := core.UnmarshalEthMetadata[core.BridgingRequestEthMetadata](
		tx.Metadata)
	if err != nil {
		return p.refundRequestProcessor.HandleBridgingProcessorError(
			claims, tx, appConfig, err, "failed to unmarshal metadata")
	}

	if metadata.BridgingTxType != p.GetType() {
		return p.refundRequestProcessor.HandleBridgingProcessorError(
			claims, tx, appConfig, nil, "ValidateAndAddClaim called for irrelevant tx")
	}

	p.logger.Debug("Validating relevant tx", "txHash", tx.Hash, "metadata", metadata)

	err = p.validate(tx, metadata, appConfig)
	if err == nil {
		p.addBridgingRequestClaim(claims, tx, metadata, appConfig)
	} else {
		return p.refundRequestProcessor.HandleBridgingProcessorError(
			claims, tx, appConfig, err, "validation failed for tx")
	}

	return nil
}

func (p *BridgingRequestedProcessorImpl) addBridgingRequestClaim(
	claims *oCore.BridgeClaims, tx *core.EthTx,
	metadata *core.BridgingRequestEthMetadata, appConfig *oCore.AppConfig,
) {
	totalAmount := big.NewInt(0)

	cardanoDestConfig, _ := oUtils.GetChainConfig(appConfig, metadata.DestinationChainID)
	cardanoDestChainFeeAddress := appConfig.GetFeeMultisigAddress(metadata.DestinationChainID)

	receivers := make([]oCore.BridgingRequestReceiver, 0, len(metadata.Transactions))

	for _, receiver := range metadata.Transactions {
		if receiver.Address == cardanoDestChainFeeAddress {
			// fee address will be added at the end
			continue
		}

		receiverAmountDfm := common.WeiToDfm(receiver.Amount)

		receivers = append(receivers, oCore.BridgingRequestReceiver{
			DestinationAddress: receiver.Address,
			Amount:             receiverAmountDfm,
			AmountWrapped:      big.NewInt(0),
		})

		totalAmount.Add(totalAmount, receiverAmountDfm)
	}

	feeCurrencyDfmDst := new(big.Int).SetUint64(cardanoDestConfig.FeeAddrBridgingAmount)
	totalAmountCurrencySrc := new(big.Int).Add(totalAmount, common.WeiToDfm(metadata.BridgingFee))
	totalAmountCurrencyDst := new(big.Int).Add(totalAmount, feeCurrencyDfmDst)

	receivers = append(receivers, oCore.BridgingRequestReceiver{
		DestinationAddress: cardanoDestChainFeeAddress,
		Amount:             feeCurrencyDfmDst,
		AmountWrapped:      big.NewInt(0),
	})

	claim := oCore.BridgingRequestClaim{
		ObservedTransactionHash:         tx.Hash,
		SourceChainId:                   common.ToNumChainID(tx.OriginChainID),
		DestinationChainId:              common.ToNumChainID(metadata.DestinationChainID),
		Receivers:                       receivers,
		NativeCurrencyAmountSource:      totalAmountCurrencySrc,
		NativeCurrencyAmountDestination: totalAmountCurrencyDst,
		WrappedTokenAmountSource:        big.NewInt(0),
		WrappedTokenAmountDestination:   big.NewInt(0),
		RetryCounter:                    big.NewInt(int64(tx.BatchTryCount)),
	}

	claims.BridgingRequestClaims = append(claims.BridgingRequestClaims, claim)

	p.logger.Info("Added BridgingRequestClaim",
		"txHash", tx.Hash, "metadata", metadata, "claim", oCore.BridgingRequestClaimString(claim))
}

func (p *BridgingRequestedProcessorImpl) validate(
	tx *core.EthTx, metadata *core.BridgingRequestEthMetadata, appConfig *oCore.AppConfig,
) error {
<<<<<<< HEAD
	if err := p.refundRequestProcessor.HandleBridgingProcessorPreValidate(tx, appConfig); err != nil {
		return err
	}

	if err := common.IsTxDirectionAllowed(tx.OriginChainID, metadata.DestinationChainID); err != nil {
=======
	if err := utils.IsTxDirectionAllowed(appConfig, tx.OriginChainID, metadata.DestinationChainID); err != nil {
>>>>>>> 7ac6207d
		return err
	}

	_, ethSrcConfig := oUtils.GetChainConfig(appConfig, tx.OriginChainID)
	if ethSrcConfig == nil {
		return fmt.Errorf("origin chain not registered: %v", tx.OriginChainID)
	}

	cardanoDestConfig, _ := oUtils.GetChainConfig(appConfig, metadata.DestinationChainID)
	if cardanoDestConfig == nil {
		return fmt.Errorf("destination chain not registered: %v", metadata.DestinationChainID)
	}

	cardanoDestChainFeeAddress := appConfig.GetFeeMultisigAddress(metadata.DestinationChainID)

	if len(metadata.Transactions) > appConfig.BridgingSettings.MaxReceiversPerBridgingRequest {
		return fmt.Errorf("number of receivers in metadata greater than maximum allowed - no: %v, max: %v, metadata: %v",
			len(metadata.Transactions), appConfig.BridgingSettings.MaxReceiversPerBridgingRequest, metadata)
	}

	receiverAmountSum := big.NewInt(0)
	feeSum := big.NewInt(0)
	foundAUtxoValueBelowMinimumValue := false
	foundAnInvalidReceiverAddr := false

	for _, receiver := range metadata.Transactions {
		receiverAmountDfm := common.WeiToDfm(receiver.Amount)
		if receiverAmountDfm.Uint64() < cardanoDestConfig.UtxoMinAmount {
			foundAUtxoValueBelowMinimumValue = true

			break
		}

		if !cardanotx.IsValidOutputAddress(receiver.Address, cardanoDestConfig.NetworkID) {
			foundAnInvalidReceiverAddr = true

			break
		}

		if receiver.Address == cardanoDestChainFeeAddress {
			feeSum.Add(feeSum, receiver.Amount)
		} else {
			receiverAmountSum.Add(receiverAmountSum, receiver.Amount)
		}
	}

	if foundAUtxoValueBelowMinimumValue {
		return fmt.Errorf("found a utxo value below minimum value in metadata receivers: %v", metadata)
	}

	if foundAnInvalidReceiverAddr {
		return fmt.Errorf("found an invalid receiver addr in metadata: %v", metadata)
	}

	if appConfig.BridgingSettings.MaxAmountAllowedToBridge != nil &&
		appConfig.BridgingSettings.MaxAmountAllowedToBridge.Sign() > 0 &&
		receiverAmountSum.Cmp(common.DfmToWei(appConfig.BridgingSettings.MaxAmountAllowedToBridge)) == 1 {
		return fmt.Errorf("sum of receiver amounts + fee: %v greater than maximum allowed: %v",
			receiverAmountSum, common.DfmToWei(appConfig.BridgingSettings.MaxAmountAllowedToBridge))
	}

	// update fee amount if needed with sum of fee address receivers
	metadata.BridgingFee.Add(metadata.BridgingFee, feeSum)
	receiverAmountSum.Add(receiverAmountSum, metadata.BridgingFee)

	feeAmountDfm := common.WeiToDfm(metadata.BridgingFee)
	if feeAmountDfm.Uint64() < ethSrcConfig.MinFeeForBridging {
		return fmt.Errorf("bridging fee in metadata receivers is less than minimum: %v", metadata)
	}

	if tx.Value == nil || tx.Value.Cmp(receiverAmountSum) != 0 {
		return fmt.Errorf("tx value is not equal to sum of receiver amounts + fee: expected %v but got %v",
			receiverAmountSum, tx.Value)
	}

	return nil
}<|MERGE_RESOLUTION|>--- conflicted
+++ resolved
@@ -124,15 +124,11 @@
 func (p *BridgingRequestedProcessorImpl) validate(
 	tx *core.EthTx, metadata *core.BridgingRequestEthMetadata, appConfig *oCore.AppConfig,
 ) error {
-<<<<<<< HEAD
 	if err := p.refundRequestProcessor.HandleBridgingProcessorPreValidate(tx, appConfig); err != nil {
 		return err
 	}
 
-	if err := common.IsTxDirectionAllowed(tx.OriginChainID, metadata.DestinationChainID); err != nil {
-=======
 	if err := utils.IsTxDirectionAllowed(appConfig, tx.OriginChainID, metadata.DestinationChainID); err != nil {
->>>>>>> 7ac6207d
 		return err
 	}
 
