--- conflicted
+++ resolved
@@ -5,15 +5,6 @@
 )
 
 type BridgingRequestStateResponse struct {
-<<<<<<< HEAD
-	SourceChainID      string                       `json:"sourceChainId"`
-	SourceTxHash       string                       `json:"sourceTxHash"`
-	DestinationChainID string                       `json:"destinationChainId"`
-	Status             common.BridgingRequestStatus `json:"status"`
-	DestinationTxHash  string                       `json:"destinationTxHash"`
-	IsRefund           bool                         `json:"isRefund"`
-}
-=======
 	// Source chain ID
 	SourceChainID string `json:"sourceChainId"`
 	// Source transaction hash
@@ -21,11 +12,12 @@
 	// Destination chain ID
 	DestinationChainID string `json:"destinationChainId"`
 	// Status of bridging request
-	Status core.BridgingRequestStatus `json:"status"`
+	Status common.BridgingRequestStatus `json:"status"`
 	// Destination transaction hash
 	DestinationTxHash string `json:"destinationTxHash"`
+	// Is in refund phase
+	IsRefund bool `json:"isRefund"`
 } // @name BridgingRequestStateResponse
->>>>>>> 0862785e
 
 func NewBridgingRequestStateResponse(state *common.BridgingRequestState) *BridgingRequestStateResponse {
 	return &BridgingRequestStateResponse{
