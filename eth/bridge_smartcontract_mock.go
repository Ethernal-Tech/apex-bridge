package eth

import (
	"context"
	"math/big"

	ethcommon "github.com/ethereum/go-ethereum/common"
	"github.com/stretchr/testify/mock"
)

type BridgeSmartContractMock struct {
	mock.Mock
}

var _ IBridgeSmartContract = (*BridgeSmartContractMock)(nil)

func (m *BridgeSmartContractMock) GetConfirmedBatch(
	ctx context.Context, destinationChain string) (*ConfirmedBatch, error) {
	args := m.Called(ctx, destinationChain)

	if args.Get(0) == nil {
		return nil, args.Error(1)
	}

	arg0, _ := args.Get(0).(*ConfirmedBatch)

	return arg0, args.Error(1)
}

func (m *BridgeSmartContractMock) SubmitSignedBatch(
	ctx context.Context, signedBatch SignedBatch, gasLimit uint64,
) error {
	return m.Called(ctx, signedBatch, gasLimit).Error(0)
}

func (m *BridgeSmartContractMock) SubmitSignedBatchEVM(
	ctx context.Context, signedBatch SignedBatch, gasLimit uint64,
) error {
	return m.Called(ctx, signedBatch, gasLimit).Error(0)
}

func (m *BridgeSmartContractMock) ShouldCreateBatch(ctx context.Context, destinationChain string) (bool, error) {
	args := m.Called(ctx, destinationChain)
	arg0, _ := args.Get(0).(bool)

	return arg0, args.Error(1)
}

func (m *BridgeSmartContractMock) GetConfirmedTransactions(
	ctx context.Context, destinationChain string,
) ([]ConfirmedTransaction, error) {
	args := m.Called(ctx, destinationChain)

	if args.Get(0) == nil {
		return nil, args.Error(1)
	}

	arg0, _ := args.Get(0).([]ConfirmedTransaction)

	return arg0, args.Error(1)
}

func (m *BridgeSmartContractMock) GetLastObservedBlock(
	ctx context.Context, destinationChain string,
) (CardanoBlock, error) {
	args := m.Called(ctx, destinationChain)

	if args.Get(0) == nil {
		return CardanoBlock{}, args.Error(1)
	}

	arg0, _ := args.Get(0).(CardanoBlock)

	return arg0, args.Error(1)
}

func (m *BridgeSmartContractMock) GetValidatorsChainData(
	ctx context.Context, destinationChain string,
) ([]ValidatorChainData, error) {
	args := m.Called(ctx, destinationChain)

	if args.Get(0) == nil {
		return nil, args.Error(1)
	}

	arg0, _ := args.Get(0).([]ValidatorChainData)

	return arg0, args.Error(1)
}

func (m *BridgeSmartContractMock) GetNextBatchID(ctx context.Context, destinationChain string) (uint64, error) {
	args := m.Called(ctx, destinationChain)

	arg0, _ := args.Get(0).(uint64)

	return arg0, args.Error(1)
}

func (m *BridgeSmartContractMock) GetAllRegisteredChains(ctx context.Context) ([]Chain, error) {
	args := m.Called(ctx)
	if args.Get(0) != nil {
		arg0, _ := args.Get(0).([]Chain)

		return arg0, args.Error(1)
	}

	return nil, args.Error(1)
}

func (m *BridgeSmartContractMock) GetBlockNumber(ctx context.Context) (uint64, error) {
	args := m.Called(ctx)
	if args.Get(0) != nil {
		arg0, _ := args.Get(0).(uint64)

		return arg0, args.Error(1)
	}

	return 0, args.Error(1)
}

func (m *BridgeSmartContractMock) SetChainAdditionalData(
	ctx context.Context, chainID, multisigAddr, feeAddr string,
) error {
	return m.Called(ctx, chainID, multisigAddr, feeAddr).Error(0)
}

// GetBatchStatusAndTransactions implements IOracleBridgeSmartContract.
func (m *BridgeSmartContractMock) GetBatchStatusAndTransactions(
	ctx context.Context, chainID string, batchID uint64,
) (uint8, []TxDataInfo, error) {
	args := m.Called(ctx, chainID, batchID)
	status, _ := args.Get(0).(uint8)
	txs, _ := args.Get(1).([]TxDataInfo)

	return status, txs, args.Error(2)
}

func (m *BridgeSmartContractMock) IsNewValidatorSetPending() (bool, error) {
	args := m.Called()
	if args.Get(0) != nil {
		arg0, _ := args.Get(0).(bool)

		return arg0, args.Error(1)
	}

	return false, args.Error(1)
}

func (m *BridgeSmartContractMock) GetPendingValidatorSetDelta() ([]ValidatorSet, []ethcommon.Address, error) {
	args := m.Called()
	if args.Get(0) != nil && args.Get(1) != nil {
		arg0, _ := args.Get(0).([]ValidatorSet)
		arg1, _ := args.Get(1).([]ethcommon.Address)

		return arg0, arg1, args.Error(2)
	}

	return nil, nil, args.Error(2)
}

func (m *BridgeSmartContractMock) GetAddressValidatorIndex(validatorAddr ethcommon.Address) (uint8, error) {
	args := m.Called(validatorAddr)
	if args.Get(0) != nil {
		arg0, _ := args.Get(0).(uint8)

		return arg0, args.Error(1)
	}

<<<<<<< HEAD
	return 0, nil
}

func (m *BridgeSmartContractMock) GetCurrentValidatorSetID(context.Context) (*big.Int, error) {
	return nil, nil
=======
	return 0, args.Error(1)
>>>>>>> 36e3647e
}<|MERGE_RESOLUTION|>--- conflicted
+++ resolved
@@ -166,13 +166,9 @@
 		return arg0, args.Error(1)
 	}
 
-<<<<<<< HEAD
-	return 0, nil
+	return 0, args.Error(1)
 }
 
 func (m *BridgeSmartContractMock) GetCurrentValidatorSetID(context.Context) (*big.Int, error) {
 	return nil, nil
-=======
-	return 0, args.Error(1)
->>>>>>> 36e3647e
 }