package batcher

import (
	"context"
	"encoding/hex"
	"encoding/json"
	"errors"
	"fmt"

	"github.com/Ethernal-Tech/apex-bridge/batcher/core"
	cardano "github.com/Ethernal-Tech/apex-bridge/cardano"
	"github.com/Ethernal-Tech/apex-bridge/common"
	"github.com/Ethernal-Tech/apex-bridge/eth"
	"github.com/Ethernal-Tech/cardano-infrastructure/indexer"
	"github.com/Ethernal-Tech/cardano-infrastructure/secrets"
	cardanowallet "github.com/Ethernal-Tech/cardano-infrastructure/wallet"
	"github.com/hashicorp/go-hclog"
)

var (
	_ core.ChainOperations = (*CardanoChainOperations)(nil)

	errTxSizeTooBig    = errors.New("batch tx size too big")
	errSkipConfirmedTx = errors.New("skip confirmed tx")
)

// Get real tx size from protocolParams/config
const (
	maxTxSize = 16000
)

type batchInitialData struct {
	BatchNonceID           uint64
	Metadata               []byte
	ProtocolParams         []byte
	MultisigPolicyScript   *cardanowallet.PolicyScript
	FeePolicyScript        *cardanowallet.PolicyScript
	MultisigAddr           string
	FeeAddr                string
	MultisigStakeKeyHashes []string
}

type CardanoChainOperations struct {
	config           *cardano.CardanoChainConfig
	wallet           *cardano.ApexCardanoWallet
	txProvider       cardanowallet.ITxDataRetriever
	db               indexer.Database
	gasLimiter       eth.GasLimitHolder
	cardanoCliBinary string
	logger           hclog.Logger
}

func NewCardanoChainOperations(
	jsonConfig json.RawMessage,
	db indexer.Database,
	secretsManager secrets.SecretsManager,
	chainID string,
	logger hclog.Logger,
) (*CardanoChainOperations, error) {
	cardanoConfig, err := cardano.NewCardanoChainConfig(jsonConfig)
	if err != nil {
		return nil, err
	}

	txProvider, err := cardanoConfig.CreateTxProvider()
	if err != nil {
		return nil, fmt.Errorf("failed to create tx provider: %w", err)
	}

	cardanoWallet, err := cardano.LoadWallet(secretsManager, chainID)
	if err != nil {
		return nil, err
	}

	return &CardanoChainOperations{
		wallet:           cardanoWallet,
		config:           cardanoConfig,
		txProvider:       txProvider,
		cardanoCliBinary: cardanowallet.ResolveCardanoCliBinary(cardanoConfig.NetworkID),
		gasLimiter:       eth.NewGasLimitHolder(submitBatchMinGasLimit, submitBatchMaxGasLimit, submitBatchStepsGasLimit),
		db:               db,
		logger:           logger,
	}, nil
}

// GenerateBatchTransaction implements core.ChainOperations.
func (cco *CardanoChainOperations) GenerateBatchTransaction(
	ctx context.Context,
	bridgeSmartContract eth.IBridgeSmartContract,
	chainID string,
	confirmedTransactions []eth.ConfirmedTransaction,
	batchNonceID uint64,
) (*core.GeneratedBatchTxData, error) {
	data, err := cco.createBatchInitialData(ctx, bridgeSmartContract, chainID, batchNonceID)
	if err != nil {
		return nil, err
	}

	txData, err := cco.generateBatchTransaction(data, confirmedTransactions, chainID)

	if cco.shouldConsolidate(err) {
		cco.logger.Warn("consolidation batch generation started", "err", err)

		txData, err = cco.generateConsolidationTransaction(data)
		if err != nil {
			err = fmt.Errorf("consolidation batch failed: %w", err)
		}
	}

	return txData, err
}

// SignBatchTransaction implements core.ChainOperations.
func (cco *CardanoChainOperations) SignBatchTransaction(
	generatedBatchData *core.GeneratedBatchTxData) (*core.BatchSignatures, error) {
	txBuilder, err := cardanowallet.NewTxBuilder(cco.cardanoCliBinary)
	if err != nil {
		return nil, err
	}

	defer txBuilder.Dispose()

	var stakeMultisigWitness []byte

	multisigWitness, err := txBuilder.CreateTxWitness(generatedBatchData.TxRaw, cco.wallet.MultiSig)
	if err != nil {
		return nil, err
	}

	if generatedBatchData.IsStakeSignNeeded {
		stakeMultisigWitness, err = txBuilder.CreateTxWitness(
			generatedBatchData.TxRaw, cardanowallet.NewStakeSigner(cco.wallet.MultiSig))
		if err != nil {
			return nil, err
		}
	}

	feeWitness, err := txBuilder.CreateTxWitness(generatedBatchData.TxRaw, cco.wallet.Fee)
	if err != nil {
		return nil, err
	}

	return &core.BatchSignatures{
		Multisig:     multisigWitness,
		MultsigStake: stakeMultisigWitness,
		Fee:          feeWitness,
	}, nil
}

// IsSynchronized implements core.IsSynchronized.
func (cco *CardanoChainOperations) IsSynchronized(
	ctx context.Context, bridgeSmartContract eth.IBridgeSmartContract, chainID string,
) (bool, error) {
	lastObservedBlockBridge, err := bridgeSmartContract.GetLastObservedBlock(ctx, chainID)
	if err != nil {
		return false, err
	}

	lastOracleBlockPoint, err := cco.db.GetLatestBlockPoint()
	if err != nil {
		return false, err
	}

	return lastOracleBlockPoint != nil &&
		lastOracleBlockPoint.BlockSlot >= lastObservedBlockBridge.BlockSlot.Uint64(), nil
}

// Submit implements core.Submit.
func (cco *CardanoChainOperations) Submit(
	ctx context.Context, bridgeSmartContract eth.IBridgeSmartContract, batch eth.SignedBatch,
) error {
	err := bridgeSmartContract.SubmitSignedBatch(ctx, batch, cco.gasLimiter.GetGasLimit())

	cco.gasLimiter.Update(err)

	return err
}

func (cco *CardanoChainOperations) generateBatchTransaction(
	data *batchInitialData, confirmedTransactions []eth.ConfirmedTransaction, destChainID string,
) (*core.GeneratedBatchTxData, error) {
	certificateData, err := cco.getCertificateData(data, confirmedTransactions)
	if err != nil {
		return nil, err
	}

	refundUtxosPerConfirmedTx, err := cco.getUtxosFromRefundTransactions(confirmedTransactions)
	if err != nil {
		return nil, fmt.Errorf("failed to retrieve utxos for refund txs: %w", err)
	}

	receiversMap, err := getReceiversMap(
		destChainID, cco.config, data.FeeAddr,
		confirmedTransactions, refundUtxosPerConfirmedTx)
	if err != nil {
		return nil, err
	}

	txOutputs := getOutputs(cco.config.NetworkID, receiversMap, cco.logger)

	multisigUtxos, feeUtxos, err := cco.getUTXOsForNormalBatch(
		data.MultisigAddr, data.FeeAddr, data.ProtocolParams,
		txOutputs, common.FlattenMatrix(refundUtxosPerConfirmedTx))
	if err != nil {
		return nil, err
	}

	slotNumber, err := cco.getSlotNumber()
	if err != nil {
		return nil, err
	}

	cco.logger.Info("Creating batch tx", "batchID", data.BatchNonceID,
		"magic", cco.config.NetworkMagic, "binary", cco.cardanoCliBinary,
		"slot", slotNumber, "multisig", len(multisigUtxos), "fee", len(feeUtxos), "outputs", len(txOutputs.Outputs))

	// Create Tx
	txRaw, txHash, err := cardano.CreateTx(
		cco.cardanoCliBinary,
		uint(cco.config.NetworkMagic),
		data.ProtocolParams,
		slotNumber+cco.config.TTLSlotNumberInc,
		data.Metadata,
		cardano.TxInputInfos{
			MultiSig: &cardano.TxInputInfo{
				PolicyScript: data.MultisigPolicyScript,
				Address:      data.MultisigAddr,
				TxInputs:     convertUTXOsToTxInputs(multisigUtxos),
			},
			MultiSigFee: &cardano.TxInputInfo{
				PolicyScript: data.FeePolicyScript,
				Address:      data.FeeAddr,
				TxInputs:     convertUTXOsToTxInputs(feeUtxos),
			},
		},
		txOutputs.Outputs,
		certificateData,
	)
	if err != nil {
		return nil, err
	}

	if len(txRaw) > maxTxSize {
		return nil, fmt.Errorf("%w: (size, max) = (%d, %d)",
			errTxSizeTooBig, len(txRaw), maxTxSize)
	}

	return &core.GeneratedBatchTxData{
		TxRaw:             txRaw,
		TxHash:            txHash,
		IsStakeSignNeeded: certificateData != nil,
		BatchType:         eth.BatchTypeNormal,
	}, nil
}

func (cco *CardanoChainOperations) shouldConsolidate(err error) bool {
	return errors.Is(err, cardanowallet.ErrUTXOsLimitReached) || errors.Is(err, errTxSizeTooBig)
}

func (cco *CardanoChainOperations) generateConsolidationTransaction(
	data *batchInitialData,
) (*core.GeneratedBatchTxData, error) {
	multisigUtxos, feeUtxos, err := cco.getUTXOsForConsolidation(data.MultisigAddr, data.FeeAddr)
	if err != nil {
		return nil, err
	}

	multisigTxOutput, err := getTxOutputFromSumMap(data.MultisigAddr, getSumMapFromTxInputOutput(multisigUtxos))
	if err != nil {
		return nil, err
	}

	slotNumber, err := cco.getSlotNumber()
	if err != nil {
		return nil, err
	}

	cco.logger.Info("Creating consolidation tx", "consolidationTxID", data.BatchNonceID,
		"magic", cco.config.NetworkMagic, "binary", cco.cardanoCliBinary,
		"slot", slotNumber, "multisig", len(multisigUtxos), "fee", len(feeUtxos))

	// Create Tx
	txRaw, txHash, err := cardano.CreateTx(
		cco.cardanoCliBinary,
		uint(cco.config.NetworkMagic),
		data.ProtocolParams,
		slotNumber+cco.config.TTLSlotNumberInc,
		data.Metadata,
		cardano.TxInputInfos{
			MultiSig: &cardano.TxInputInfo{
				PolicyScript: data.MultisigPolicyScript,
				Address:      data.MultisigAddr,
				TxInputs:     convertUTXOsToTxInputs(multisigUtxos),
			},
			MultiSigFee: &cardano.TxInputInfo{
				PolicyScript: data.FeePolicyScript,
				Address:      data.FeeAddr,
				TxInputs:     convertUTXOsToTxInputs(feeUtxos),
			},
		},
		[]cardanowallet.TxOutput{multisigTxOutput},
		nil,
	)
	if err != nil {
		return nil, err
	}

	if len(txRaw) > maxTxSize {
		return nil, fmt.Errorf("%w: (size, max) = (%d, %d)", errTxSizeTooBig, len(txRaw), maxTxSize)
	}

	return &core.GeneratedBatchTxData{
		BatchType: eth.BatchTypeConsolidation,
		TxRaw:     txRaw,
		TxHash:    txHash,
	}, nil
}

func (cco *CardanoChainOperations) getUTXOsForConsolidation(
	multisigAddress, multisigFeeAddress string,
) ([]*indexer.TxInputOutput, []*indexer.TxInputOutput, error) {
	multisigUtxos, err := cco.db.GetAllTxOutputs(multisigAddress, true)
	if err != nil {
		return nil, nil, err
	}

	feeUtxos, err := cco.db.GetAllTxOutputs(multisigFeeAddress, true)
	if err != nil {
		return nil, nil, err
	}

	knownTokens, err := cardano.GetKnownTokens(cco.config)
	if err != nil {
		return nil, nil, fmt.Errorf("failed to get known tokens: %w", err)
	}

	multisigUtxos = filterOutUtxosWithUnknownTokens(multisigUtxos, knownTokens...)
	feeUtxos = filterOutUtxosWithUnknownTokens(feeUtxos)

	if len(feeUtxos) == 0 {
		return nil, nil, fmt.Errorf("fee multisig does not have any utxo: %s", multisigFeeAddress)
	}

	cco.logger.Debug("UTXOs retrieved",
		"multisig", multisigAddress, "utxos", multisigUtxos, "fee", multisigFeeAddress, "utxos", feeUtxos)

	// do not take more than maxFeeUtxoCount
	feeUtxos = feeUtxos[:min(int(cco.config.MaxFeeUtxoCount), len(feeUtxos))] //nolint:gosec
	// do not take more than maxUtxoCount - length of chosen fee utxos
	maxUtxosCnt := min(getMaxUtxoCount(cco.config, len(feeUtxos)), len(multisigUtxos))
	multisigUtxos = multisigUtxos[:maxUtxosCnt]

	cco.logger.Debug("UTXOs chosen", "multisig", multisigUtxos, "fee", feeUtxos)

	return multisigUtxos, feeUtxos, nil
}

func (cco *CardanoChainOperations) getUTXOsForNormalBatch(
	multisigAddress, multisigFeeAddress string, protocolParams []byte, txOutputs cardano.TxOutputs,
	refundUtxos []*indexer.TxInputOutput,
) ([]*indexer.TxInputOutput, []*indexer.TxInputOutput, error) {
	multisigUtxos, err := cco.db.GetAllTxOutputs(multisigAddress, true)
	if err != nil {
		return nil, nil, fmt.Errorf("failed to retrieve tx outputs for multisig address: %w", err)
	}

	feeUtxos, err := cco.db.GetAllTxOutputs(multisigFeeAddress, true)
	if err != nil {
		return nil, nil, fmt.Errorf("failed to retrieve tx outputs for fee address: %w", err)
	}

	knownTokens, err := cardano.GetKnownTokens(cco.config)
	if err != nil {
		return nil, nil, fmt.Errorf("failed to get known tokens: %w", err)
	}

	multisigUtxos = filterOutUtxosWithUnknownTokens(multisigUtxos, knownTokens...)
	feeUtxos = filterOutUtxosWithUnknownTokens(feeUtxos)

	cco.logger.Debug("UTXOs retrieved",
		"multisig", multisigAddress, "utxos", multisigUtxos, "fee", multisigFeeAddress, "utxos", feeUtxos)

	if len(feeUtxos) == 0 {
		return nil, nil, fmt.Errorf("fee multisig does not have any utxo: %s", multisigFeeAddress)
	}

	feeUtxos = feeUtxos[:min(cco.config.MaxFeeUtxoCount, uint(len(feeUtxos)))] // do not take more than MaxFeeUtxoCount

	desiredSum := txOutputs.Sum

	// desiredSum should be reduced by amount of refund utxos
	for _, utxo := range refundUtxos {
		desiredSum[cardanowallet.AdaTokenName] -= utxo.Output.Amount
		for _, token := range utxo.Output.Tokens {
			desiredSum[token.TokenName()] -= token.Amount
		}
	}

	minUtxoLovelaceAmount, err := calculateMinUtxoLovelaceAmount(
		cco.cardanoCliBinary, protocolParams, multisigAddress, multisigUtxos, txOutputs.Outputs)
	if err != nil {
		return nil, nil, err
	}

	multisigUtxos, err = getNeededUtxos(
		multisigUtxos,
		desiredSum,
		minUtxoLovelaceAmount,
		getMaxUtxoCount(cco.config, len(feeUtxos)+len(refundUtxos)),
		int(cco.config.TakeAtLeastUtxoCount), //nolint:gosec
	)
	if err != nil {
		return nil, nil, err
	}

	multisigUtxos = append(multisigUtxos, refundUtxos...) // add refund UTXOs to multisig UTXOs

	cco.logger.Debug("UTXOs chosen", "multisig", multisigUtxos, "fee", feeUtxos, "refund count", len(refundUtxos))

	return multisigUtxos, feeUtxos, nil
}

func (cco *CardanoChainOperations) getSlotNumber() (uint64, error) {
	data, err := cco.db.GetLatestBlockPoint()
	if err != nil {
		return 0, err
	}

	slot := uint64(0)
	if data != nil {
		slot = data.BlockSlot
	}

	newSlot, err := getNumberWithRoundingThreshold(
		slot, cco.config.SlotRoundingThreshold, cco.config.NoBatchPeriodPercent)
	if err != nil {
		return 0, err
	}

	cco.logger.Debug("calculate slotNumber with rounding", "slot", slot, "newSlot", newSlot)

	return newSlot, nil
}

func (cco *CardanoChainOperations) getValidatorsChainData(
	ctx context.Context, bridgeSmartContract eth.IBridgeSmartContract, chainID string,
) ([]eth.ValidatorChainData, error) {
	validatorsData, err := bridgeSmartContract.GetValidatorsChainData(ctx, chainID)
	if err != nil {
		return nil, err
	}

	for _, data := range validatorsData {
		if cardano.AreVerifyingKeysTheSame(cco.wallet, data) {
			return validatorsData, nil
		}
	}

	return nil, fmt.Errorf(
		"verifying keys of current batcher wasn't found in validators data queried from smart contract")
}

func (cco *CardanoChainOperations) createBatchInitialData(
	ctx context.Context,
	bridgeSmartContract eth.IBridgeSmartContract,
	chainID string,
	batchNonceID uint64,
) (*batchInitialData, error) {
	validatorsData, err := cco.getValidatorsChainData(ctx, bridgeSmartContract, chainID)
	if err != nil {
		return nil, err
	}

	metadata, err := common.MarshalMetadata(common.MetadataEncodingTypeJSON, common.BatchExecutedMetadata{
		BridgingTxType: common.BridgingTxTypeBatchExecution,
		BatchNonceID:   batchNonceID,
	})
	if err != nil {
		return nil, err
	}

	protocolParams, err := cco.txProvider.GetProtocolParameters(ctx)
	if err != nil {
		return nil, err
	}

	keyHashes, err := cardano.NewApexKeyHashes(validatorsData)
	if err != nil {
		return nil, err
	}

	policyScripts := cardano.NewApexPolicyScripts(keyHashes)

	addresses, err := cardano.NewApexAddresses(cco.cardanoCliBinary, uint(cco.config.NetworkMagic), policyScripts)
	if err != nil {
		return nil, err
	}

	return &batchInitialData{
		BatchNonceID:           batchNonceID,
		Metadata:               metadata,
		ProtocolParams:         protocolParams,
		MultisigPolicyScript:   policyScripts.Multisig.Payment,
		FeePolicyScript:        policyScripts.Fee.Payment,
		MultisigAddr:           addresses.Multisig.Payment,
		FeeAddr:                addresses.Fee.Payment,
		MultisigStakeKeyHashes: keyHashes.Multisig.Stake,
	}, nil
}

<<<<<<< HEAD
func (cco *CardanoChainOperations) getUtxosFromRefundTransactions(
	confirmedTxs []eth.ConfirmedTransaction,
) ([][]*indexer.TxInputOutput, error) {
	utxosPerConfirmedTxs := make([][]*indexer.TxInputOutput, len(confirmedTxs))

	for i, ct := range confirmedTxs {
		if len(ct.OutputIndexes) == 0 {
			continue
		}

		indexes, err := common.UnpackNumbersToBytes[[]common.TxOutputIndex](ct.OutputIndexes)
		if err != nil {
			// this error could happen only if there is a bug in the smart contract (or oracle sent wrong values)
			cco.logger.Warn("failed to unpack output indexes",
				"err", err, "indxs", hex.EncodeToString(ct.OutputIndexes))

			continue
		}

		utxosPerConfirmedTxs[i] = make([]*indexer.TxInputOutput, len(indexes))

		for j, indx := range indexes {
			txInput := indexer.TxInput{
				Hash:  ct.ObservedTransactionHash,
				Index: uint32(indx),
			}

			// for now return error
			txOutput, err := cco.db.GetTxOutput(txInput)
			if err != nil {
				return nil, fmt.Errorf("failed to get tx output for %v: %w", txInput, err)
			}

			utxosPerConfirmedTxs[i][j] = &indexer.TxInputOutput{
				Input:  txInput,
				Output: txOutput,
			}
		}
	}

	return utxosPerConfirmedTxs, nil
}

func (cco *CardanoChainOperations) getStakingDelegateCertificate(
	data *batchInitialData, tx *eth.ConfirmedTransaction,
) (*cardano.CertificatesWithScript, uint64, error) {
	// Generate policy script
	quorumCount := int(common.GetRequiredSignaturesForConsensus(uint64(len(data.MultisigStakeKeyHashes)))) //nolint:gosec
	policyScript := cardanowallet.NewPolicyScript(data.MultisigStakeKeyHashes, quorumCount,
		cardanowallet.WithAfter(uint64(tx.BridgeAddrIndex)))

	// Generate certificates
	keyRegDepositAmount, err := extractStakeKeyDepositAmount(data.ProtocolParams)
	if err != nil {
		return nil, 0, err
	}
=======
func (cco *CardanoChainOperations) getCertificateData(
	data *batchInitialData, confirmedTransactions []eth.ConfirmedTransaction,
) (*cardano.CertificatesData, error) {
	var (
		certificates       []*cardano.CertificatesWithScript
		keyRegistrationFee uint64
	)
>>>>>>> 7b024a73

	for _, tx := range confirmedTransactions {
		if tx.TransactionType == uint8(common.StakeDelConfirmedTxType) {
			certificate, depositAmount, err := getStakingDelegateCertificate(
				cco.cardanoCliBinary, uint(cco.config.NetworkMagic), data, &tx)
			if errors.Is(err, errSkipConfirmedTx) {
				cco.logger.Error("Staking delegation transaction skipped",
					"tx", eth.ConfirmedTransactionsWrapper{Txs: []eth.ConfirmedTransaction{tx}}, "err", err)

				continue
			} else if err != nil {
				return nil, err
			}

			certificates = append(certificates, certificate)

			keyRegistrationFee += depositAmount
		}
	}

	if len(certificates) > 0 {
		return &cardano.CertificatesData{
			Certificates:    certificates,
			RegistrationFee: keyRegistrationFee,
		}, nil
	}

	return nil, nil
}

func getMaxUtxoCount(config *cardano.CardanoChainConfig, prevUtxosCnt int) int {
	return max(int(config.MaxUtxoCount)-prevUtxosCnt, 0) //nolint:gosec
}<|MERGE_RESOLUTION|>--- conflicted
+++ resolved
@@ -508,7 +508,6 @@
 	}, nil
 }
 
-<<<<<<< HEAD
 func (cco *CardanoChainOperations) getUtxosFromRefundTransactions(
 	confirmedTxs []eth.ConfirmedTransaction,
 ) ([][]*indexer.TxInputOutput, error) {
@@ -552,20 +551,6 @@
 	return utxosPerConfirmedTxs, nil
 }
 
-func (cco *CardanoChainOperations) getStakingDelegateCertificate(
-	data *batchInitialData, tx *eth.ConfirmedTransaction,
-) (*cardano.CertificatesWithScript, uint64, error) {
-	// Generate policy script
-	quorumCount := int(common.GetRequiredSignaturesForConsensus(uint64(len(data.MultisigStakeKeyHashes)))) //nolint:gosec
-	policyScript := cardanowallet.NewPolicyScript(data.MultisigStakeKeyHashes, quorumCount,
-		cardanowallet.WithAfter(uint64(tx.BridgeAddrIndex)))
-
-	// Generate certificates
-	keyRegDepositAmount, err := extractStakeKeyDepositAmount(data.ProtocolParams)
-	if err != nil {
-		return nil, 0, err
-	}
-=======
 func (cco *CardanoChainOperations) getCertificateData(
 	data *batchInitialData, confirmedTransactions []eth.ConfirmedTransaction,
 ) (*cardano.CertificatesData, error) {
@@ -573,7 +558,6 @@
 		certificates       []*cardano.CertificatesWithScript
 		keyRegistrationFee uint64
 	)
->>>>>>> 7b024a73
 
 	for _, tx := range confirmedTransactions {
 		if tx.TransactionType == uint8(common.StakeDelConfirmedTxType) {
