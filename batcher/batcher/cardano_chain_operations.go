--- conflicted
+++ resolved
@@ -163,46 +163,13 @@
 func (cco *CardanoChainOperations) generateBatchTransaction(
 	data *batchInitialData, confirmedTransactions []eth.ConfirmedTransaction,
 ) (*core.GeneratedBatchTxData, error) {
-<<<<<<< HEAD
-	validatorsData, err := cco.getCardanoData(ctx, bridgeSmartContract, chainID)
-	if err != nil {
-		return nil, err
-	}
-
-	metadata, err := cardano.CreateBatchMetaData(batchNonceID)
-	if err != nil {
-		return nil, err
-	}
-
-	protocolParams, err := cco.txProvider.GetProtocolParameters(ctx)
-	if err != nil {
-		return nil, err
-	}
-
-	multisigPolicyScript, multisigFeePolicyScript, err := cardano.GetPolicyScripts(validatorsData)
-	if err != nil {
-		return nil, err
-	}
-
-	multisigAddress, multisigFeeAddress, err := cardano.GetMultisigAddresses(
-		cco.cardanoCliBinary, uint(cco.config.NetworkMagic), multisigPolicyScript, multisigFeePolicyScript)
-	if err != nil {
-		return nil, err
-	}
-
 	txOutputs, err := getOutputs(confirmedTransactions, cco.config, cco.logger)
 	if err != nil {
 		return nil, err
 	}
 
 	multisigUtxos, feeUtxos, err := cco.getUTXOsForNormalBatch(
-		multisigAddress, multisigFeeAddress, protocolParams, txOutputs)
-=======
-	txOutputs := getOutputs(confirmedTransactions, cco.config.NetworkID, cco.logger)
-
-	multisigUtxos, feeUtxos, err := cco.getUTXOs(
-		data.MultisigAddress, data.MultisigFeeAddress, txOutputs)
->>>>>>> c45c6e53
+		data.MultisigAddress, data.MultisigFeeAddress, data.ProtocolParams, txOutputs)
 	if err != nil {
 		return nil, err
 	}
@@ -212,25 +179,15 @@
 		return nil, err
 	}
 
-<<<<<<< HEAD
-	cco.logger.Info("Creating batch tx", "batchID", batchNonceID,
+	cco.logger.Info("Creating batch tx", "batchID", data.BatchNonceID,
 		"magic", cco.config.NetworkMagic, "binary", cco.cardanoCliBinary,
-=======
-	cco.logger.Info("Creating batch tx", "batchID", data.BatchNonceID,
-		"magic", cco.config.TestNetMagic, "binary", cco.cardanoCliBinary,
->>>>>>> c45c6e53
 		"slot", slotNumber, "multisig", len(multisigUtxos), "fee", len(feeUtxos), "outputs", len(txOutputs.Outputs))
 
 	// Create Tx
 	txRaw, txHash, err := cardano.CreateTx(
 		cco.cardanoCliBinary,
-<<<<<<< HEAD
 		uint(cco.config.NetworkMagic),
-		protocolParams,
-=======
-		uint(cco.config.TestNetMagic),
 		data.ProtocolParams,
->>>>>>> c45c6e53
 		slotNumber+cco.config.TTLSlotNumberInc,
 		data.Metadata,
 		cardano.TxInputInfos{
@@ -269,42 +226,12 @@
 func (cco *CardanoChainOperations) generateConsolidationTransaction(
 	data *batchInitialData,
 ) (*core.GeneratedBatchTxData, error) {
-<<<<<<< HEAD
-	validatorsData, err := cco.getCardanoData(ctx, bridgeSmartContract, chainID)
-	if err != nil {
-		return nil, err
-	}
-
-	metadata, err := cardano.CreateBatchMetaData(batchNonceID)
-	if err != nil {
-		return nil, err
-	}
-
-	protocolParams, err := cco.txProvider.GetProtocolParameters(ctx)
-	if err != nil {
-		return nil, err
-	}
-
-	multisigPolicyScript, multisigFeePolicyScript, err := cardano.GetPolicyScripts(validatorsData)
-	if err != nil {
-		return nil, err
-	}
-
-	multisigAddress, multisigFeeAddress, err := cardano.GetMultisigAddresses(
-		cco.cardanoCliBinary, uint(cco.config.NetworkMagic), multisigPolicyScript, multisigFeePolicyScript)
-	if err != nil {
-		return nil, err
-	}
-
-	multisigUtxos, feeUtxos, err := cco.getUTXOsForConsolidation(multisigAddress, multisigFeeAddress)
-=======
 	multisigUtxos, feeUtxos, err := cco.getUTXOsForConsolidation(data.MultisigAddress, data.MultisigFeeAddress)
->>>>>>> c45c6e53
-	if err != nil {
-		return nil, err
-	}
-
-	multisigTxOutput, err := getTxOutputFromSumMap(multisigAddress, getSumMapFromTxInputOutput(multisigUtxos))
+	if err != nil {
+		return nil, err
+	}
+
+	multisigTxOutput, err := getTxOutputFromSumMap(data.MultisigAddress, getSumMapFromTxInputOutput(multisigUtxos))
 	if err != nil {
 		return nil, err
 	}
@@ -314,25 +241,15 @@
 		return nil, err
 	}
 
-<<<<<<< HEAD
-	cco.logger.Info("Creating consolidation tx", "consolidationTxID", batchNonceID,
+	cco.logger.Info("Creating consolidation tx", "consolidationTxID", data.BatchNonceID,
 		"magic", cco.config.NetworkMagic, "binary", cco.cardanoCliBinary,
-=======
-	cco.logger.Info("Creating consolidation tx", "consolidationTxID", data.BatchNonceID,
-		"magic", cco.config.TestNetMagic, "binary", cco.cardanoCliBinary,
->>>>>>> c45c6e53
 		"slot", slotNumber, "multisig", len(multisigUtxos), "fee", len(feeUtxos))
 
 	// Create Tx
 	txRaw, txHash, err := cardano.CreateTx(
 		cco.cardanoCliBinary,
-<<<<<<< HEAD
 		uint(cco.config.NetworkMagic),
-		protocolParams,
-=======
-		uint(cco.config.TestNetMagic),
 		data.ProtocolParams,
->>>>>>> c45c6e53
 		slotNumber+cco.config.TTLSlotNumberInc,
 		data.Metadata,
 		cardano.TxInputInfos{
@@ -347,13 +264,7 @@
 				TxInputs:     convertUTXOsToTxInputs(feeUtxos),
 			},
 		},
-<<<<<<< HEAD
 		[]cardanowallet.TxOutput{multisigTxOutput},
-=======
-		[]cardanowallet.TxOutput{
-			cardanowallet.NewTxOutput(data.MultisigAddress, totalMultisigAmount),
-		},
->>>>>>> c45c6e53
 	)
 	if err != nil {
 		return nil, err
@@ -459,6 +370,59 @@
 
 	return multisigUtxos, feeUtxos, nil
 }
+
+func (cco *CardanoChainOperations) getSlotNumber() (uint64, error) {
+	data, err := cco.db.GetLatestBlockPoint()
+	if err != nil {
+		return 0, err
+	}
+
+	slot := uint64(0)
+	if data != nil {
+		slot = data.BlockSlot
+	}
+
+	newSlot, err := getNumberWithRoundingThreshold(
+		slot, cco.config.SlotRoundingThreshold, cco.config.NoBatchPeriodPercent)
+	if err != nil {
+		return 0, err
+	}
+
+	cco.logger.Debug("calculate slotNumber with rounding", "slot", slot, "newSlot", newSlot)
+
+	return newSlot, nil
+}
+
+func (cco *CardanoChainOperations) getCardanoData(
+	ctx context.Context, bridgeSmartContract eth.IBridgeSmartContract, chainID string,
+) ([]eth.ValidatorChainData, error) {
+	validatorsData, err := bridgeSmartContract.GetValidatorsChainData(ctx, chainID)
+	if err != nil {
+		return nil, err
+	}
+
+	hasVerificationKey, hasFeeVerificationKey := false, false
+
+	for _, validator := range validatorsData {
+		hasVerificationKey = hasVerificationKey || bytes.Equal(cco.wallet.MultiSig.VerificationKey,
+			cardanowallet.PadKeyToSize(validator.Key[0].Bytes()))
+		hasFeeVerificationKey = hasFeeVerificationKey || bytes.Equal(cco.wallet.MultiSigFee.VerificationKey,
+			cardanowallet.PadKeyToSize(validator.Key[1].Bytes()))
+	}
+
+	if !hasVerificationKey {
+		return nil, fmt.Errorf(
+			"verifying key of current batcher wasn't found in validators data queried from smart contract")
+	}
+
+	if !hasFeeVerificationKey {
+		return nil, fmt.Errorf(
+			"verifying fee key of current batcher wasn't found in validators data queried from smart contract")
+	}
+
+	return validatorsData, nil
+}
+
 func (cco *CardanoChainOperations) createBatchInitialData(
 	ctx context.Context,
 	bridgeSmartContract eth.IBridgeSmartContract,
@@ -489,7 +453,7 @@
 	}
 
 	multisigAddress, multisigFeeAddress, err := cardano.GetMultisigAddresses(
-		cco.cardanoCliBinary, uint(cco.config.TestNetMagic), multisigPolicyScript, multisigFeePolicyScript)
+		cco.cardanoCliBinary, uint(cco.config.NetworkMagic), multisigPolicyScript, multisigFeePolicyScript)
 	if err != nil {
 		return nil, err
 	}
@@ -503,56 +467,4 @@
 		MultisigAddress:         multisigAddress,
 		MultisigFeeAddress:      multisigFeeAddress,
 	}, nil
-}
-
-func (cco *CardanoChainOperations) getSlotNumber() (uint64, error) {
-	data, err := cco.db.GetLatestBlockPoint()
-	if err != nil {
-		return 0, err
-	}
-
-	slot := uint64(0)
-	if data != nil {
-		slot = data.BlockSlot
-	}
-
-	newSlot, err := getNumberWithRoundingThreshold(
-		slot, cco.config.SlotRoundingThreshold, cco.config.NoBatchPeriodPercent)
-	if err != nil {
-		return 0, err
-	}
-
-	cco.logger.Debug("calculate slotNumber with rounding", "slot", slot, "newSlot", newSlot)
-
-	return newSlot, nil
-}
-
-func (cco *CardanoChainOperations) getCardanoData(
-	ctx context.Context, bridgeSmartContract eth.IBridgeSmartContract, chainID string,
-) ([]eth.ValidatorChainData, error) {
-	validatorsData, err := bridgeSmartContract.GetValidatorsChainData(ctx, chainID)
-	if err != nil {
-		return nil, err
-	}
-
-	hasVerificationKey, hasFeeVerificationKey := false, false
-
-	for _, validator := range validatorsData {
-		hasVerificationKey = hasVerificationKey || bytes.Equal(cco.wallet.MultiSig.VerificationKey,
-			cardanowallet.PadKeyToSize(validator.Key[0].Bytes()))
-		hasFeeVerificationKey = hasFeeVerificationKey || bytes.Equal(cco.wallet.MultiSigFee.VerificationKey,
-			cardanowallet.PadKeyToSize(validator.Key[1].Bytes()))
-	}
-
-	if !hasVerificationKey {
-		return nil, fmt.Errorf(
-			"verifying key of current batcher wasn't found in validators data queried from smart contract")
-	}
-
-	if !hasFeeVerificationKey {
-		return nil, fmt.Errorf(
-			"verifying fee key of current batcher wasn't found in validators data queried from smart contract")
-	}
-
-	return validatorsData, nil
 }