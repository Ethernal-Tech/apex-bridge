package cardanotx

import (
	"github.com/Ethernal-Tech/apex-bridge/common"
	cardanowallet "github.com/Ethernal-Tech/cardano-infrastructure/wallet"
)

// CreateTx creates tx and returns cbor of raw transaction data, tx hash and error
func CreateTx(
	cardanoCliBinary string,
	testNetMagic uint,
	protocolParams []byte,
	timeToLive uint64,
	metadataBytes []byte,
	txInputInfos TxInputInfos,
	outputs []cardanowallet.TxOutput,
) ([]byte, string, error) {
	outputsAmount := cardanowallet.GetOutputsSum(outputs)
	multisigOutput, multiSigIndex := getOutputForAddress(outputs, txInputInfos.MultiSig.Address)
	feeOutput, feeIndex := getOutputForAddress(outputs, txInputInfos.MultiSigFee.Address)

	builder, err := cardanowallet.NewTxBuilder(cardanoCliBinary)
	if err != nil {
		return nil, "", err
	}

	defer builder.Dispose()

	builder.SetProtocolParameters(protocolParams).SetTimeToLive(timeToLive).
		SetMetaData(metadataBytes).SetTestNetMagic(testNetMagic).AddOutputs(outputs...)

	// add multisigFee output
	if feeIndex == -1 {
		feeIndex = len(outputs)

		builder.AddOutputs(cardanowallet.TxOutput{
			Addr: txInputInfos.MultiSigFee.Address,
		})
	}

	multisigChangeTxOutput, err := cardanowallet.CreateTxOutputChange(
		multisigOutput, txInputInfos.MultiSig.Sum, outputsAmount)
	if err != nil {
		return nil, "", err
	}

	// add multisig output if change is not zero
	if multisigChangeTxOutput.Amount > 0 || len(multisigChangeTxOutput.Tokens) > 0 {
		if multiSigIndex == -1 {
			builder.AddOutputs(multisigChangeTxOutput)
		} else {
			builder.ReplaceOutput(multiSigIndex, multisigChangeTxOutput)
		}
	} else if multiSigIndex >= 0 {
		// we need to decrement feeIndex if it was after multisig in outputs
		if feeIndex > multiSigIndex {
			feeIndex--
		}

		builder.RemoveOutput(multiSigIndex)
	}

	builder.AddInputsWithScript(txInputInfos.MultiSig.PolicyScript, txInputInfos.MultiSig.Inputs...).
		AddInputsWithScript(txInputInfos.MultiSigFee.PolicyScript, txInputInfos.MultiSigFee.Inputs...)

	fee, err := builder.CalculateFee(0)
	if err != nil {
		return nil, "", err
	}

	builder.SetFee(fee)

	feeChangeTxOutput, err := cardanowallet.CreateTxOutputChange(
		feeOutput, txInputInfos.MultiSigFee.Sum, map[string]uint64{
			cardanowallet.AdaTokenName: fee,
		})
	if err != nil {
		return nil, "", err
	}

	// update multisigFee amount if needed (feeAmountFinal > 0) or remove it from output
	if feeChangeTxOutput.Amount > 0 || len(feeChangeTxOutput.Tokens) > 0 {
		builder.ReplaceOutput(feeIndex, feeChangeTxOutput)
	} else {
		builder.RemoveOutput(feeIndex)
	}

	return builder.Build()
}

<<<<<<< HEAD
func CreateBatchMetaData(v uint64) ([]byte, error) {
	return common.MarshalMetadata(common.MetadataEncodingTypeJSON, common.BatchExecutedMetadata{
		BridgingTxType: common.BridgingTxTypeBatchExecution,
		BatchNonceID:   v,
	})
}

func getOutputForAddress(outputs []cardanowallet.TxOutput, addr string) (cardanowallet.TxOutput, int) {
=======
func isAddressInOutputs(outputs []cardanowallet.TxOutput, addr string) (int, uint64) {
>>>>>>> c45c6e53
	for i, x := range outputs {
		if x.Addr == addr {
			return x, i
		}
	}

	return cardanowallet.TxOutput{
		Addr: addr,
	}, -1
}

func GetAddressFromPolicyScript(
	cardanoCliBinary string, testNetMagic uint, ps *cardanowallet.PolicyScript,
) (string, error) {
	return cardanowallet.NewCliUtils(cardanoCliBinary).GetPolicyScriptAddress(testNetMagic, ps)
}<|MERGE_RESOLUTION|>--- conflicted
+++ resolved
@@ -1,7 +1,6 @@
 package cardanotx
 
 import (
-	"github.com/Ethernal-Tech/apex-bridge/common"
 	cardanowallet "github.com/Ethernal-Tech/cardano-infrastructure/wallet"
 )
 
@@ -88,18 +87,7 @@
 	return builder.Build()
 }
 
-<<<<<<< HEAD
-func CreateBatchMetaData(v uint64) ([]byte, error) {
-	return common.MarshalMetadata(common.MetadataEncodingTypeJSON, common.BatchExecutedMetadata{
-		BridgingTxType: common.BridgingTxTypeBatchExecution,
-		BatchNonceID:   v,
-	})
-}
-
 func getOutputForAddress(outputs []cardanowallet.TxOutput, addr string) (cardanowallet.TxOutput, int) {
-=======
-func isAddressInOutputs(outputs []cardanowallet.TxOutput, addr string) (int, uint64) {
->>>>>>> c45c6e53
 	for i, x := range outputs {
 		if x.Addr == addr {
 			return x, i
