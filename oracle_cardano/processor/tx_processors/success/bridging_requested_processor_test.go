package successtxprocessors

import (
	"fmt"
	"math/big"
	"strings"
	"testing"

	brAddrManager "github.com/Ethernal-Tech/apex-bridge/bridging_addresses_manager"
	cardanotx "github.com/Ethernal-Tech/apex-bridge/cardano"
	"github.com/Ethernal-Tech/apex-bridge/common"
	"github.com/Ethernal-Tech/apex-bridge/oracle_cardano/core"
	cCore "github.com/Ethernal-Tech/apex-bridge/oracle_common/core"
	"github.com/Ethernal-Tech/cardano-infrastructure/indexer"
	"github.com/Ethernal-Tech/cardano-infrastructure/sendtx"
	"github.com/Ethernal-Tech/cardano-infrastructure/wallet"
	"github.com/hashicorp/go-hclog"
	"github.com/stretchr/testify/require"
)

func TestBridgingRequestedProcessor(t *testing.T) {
	const (
		utxoMinValue          = 1000000
		minFeeForBridging     = 1000010
		feeAddrBridgingAmount = uint64(1000001)
		primeBridgingAddr     = "addr_test1vq6xsx99frfepnsjuhzac48vl9s2lc9awkvfknkgs89srqqslj660"
		primeBridgingFeeAddr  = "addr_test1vqqj5apwf5npsmudw0ranypkj9jw98t25wk4h83jy5mwypswekttt"
		vectorBridgingAddr    = "addr_test1w2h482rf4gf44ek0rekamxksulazkr64yf2fhmm7f5gxjpsdm4zsg"
		vectorBridgingFeeAddr = "addr_test1vzv206r2s6c5y3rr9eexxnlppz8lm048empp8zvtwjkn9cqleec9x"
		nexusBridgingAddr     = "0xA4d1233A67776575425Ab185f6a9251aa00fEA25"
		validTestAddress      = "addr_test1vz68kkm248u5yze6cphql743lv3y34z65njw3x4j8vfcqwg0shpwd"
	)

	maxAmountAllowedToBridge := new(big.Int).SetUint64(100000000)
	testChainID := "test"

	proc := NewBridgingRequestedProcessor(hclog.NewNullLogger())

	brAddrManagerMock := &brAddrManager.BridgingAddressesManagerMock{}
	brAddrManagerMock.On("GetAllPaymentAddresses", common.ChainIDIntPrime).Return([]string{primeBridgingAddr}, nil)
	brAddrManagerMock.On("GetPaymentAddressFromIndex", common.ChainIDIntPrime, uint8(0)).Return(primeBridgingAddr, true)
	brAddrManagerMock.On("GetFeeMultisigAddress", common.ChainIDIntPrime).Return(primeBridgingFeeAddr)
	brAddrManagerMock.On("GetAllPaymentAddresses", common.ChainIDIntVector).Return([]string{vectorBridgingAddr}, nil)
	brAddrManagerMock.On("GetFeeMultisigAddress", common.ChainIDIntVector).Return(vectorBridgingFeeAddr)

	appConfig := &cCore.AppConfig{
		BridgingAddressesManager: brAddrManagerMock,
		CardanoChains: map[string]*cCore.CardanoChainConfig{
			common.ChainIDStrPrime: {
				CardanoChainConfig: cardanotx.CardanoChainConfig{
					NetworkID:     wallet.TestNetNetwork,
					UtxoMinAmount: utxoMinValue,
				},
				MinFeeForBridging:     minFeeForBridging,
				FeeAddrBridgingAmount: feeAddrBridgingAmount,
			},
			common.ChainIDStrVector: {
				CardanoChainConfig: cardanotx.CardanoChainConfig{
					NetworkID:     wallet.TestNetNetwork,
					UtxoMinAmount: utxoMinValue,
				},
				MinFeeForBridging:     minFeeForBridging,
				FeeAddrBridgingAmount: feeAddrBridgingAmount,
			},
		},
		BridgingSettings: cCore.BridgingSettings{
			MaxReceiversPerBridgingRequest: 3,
			MaxAmountAllowedToBridge:       maxAmountAllowedToBridge,
			AllowedDirections: map[string][]string{
				common.ChainIDStrPrime:  {common.ChainIDStrVector, common.ChainIDStrNexus, testChainID},
				common.ChainIDStrVector: {common.ChainIDStrPrime},
				common.ChainIDStrNexus:  {common.ChainIDStrPrime},
				testChainID:             {common.ChainIDStrPrime},
			},
		},
	}
	appConfig.FillOut()

	t.Run("ValidateAndAddClaim empty tx", func(t *testing.T) {
		claims := &cCore.BridgeClaims{}

		appConfig := getAppConfig(false)

		refundRequestProcessorMock := &core.CardanoTxSuccessRefundProcessorMock{}
		refundRequestProcessorMock.On(
			"HandleBridgingProcessorError", claims, &core.CardanoTx{}, appConfig).Return(nil)

		proc := NewBridgingRequestedProcessor(
			refundRequestProcessorMock, hclog.NewNullLogger())

		err := proc.ValidateAndAddClaim(claims, &core.CardanoTx{}, appConfig)
		require.Error(t, err)
		require.ErrorContains(t, err, "failed to unmarshal metadata, err: EOF")
	})

	t.Run("ValidateAndAddClaim empty tx with refund", func(t *testing.T) {
		claims := &cCore.BridgeClaims{}

		appConfig := getAppConfig(true)

		refundRequestProcessorMock := &core.CardanoTxSuccessRefundProcessorMock{}
		refundRequestProcessorMock.On(
			"HandleBridgingProcessorError", claims, &core.CardanoTx{}, appConfig).Return(nil)

		proc := NewBridgingRequestedProcessor(refundRequestProcessorMock, hclog.NewNullLogger())

		err := proc.ValidateAndAddClaim(claims, &core.CardanoTx{}, appConfig)
		require.NoError(t, err)
	})

	t.Run("ValidateAndAddClaim empty tx with refund err", func(t *testing.T) {
		claims := &cCore.BridgeClaims{}

		appConfig := getAppConfig(true)
		refundRequestProcessorMock := &core.CardanoTxSuccessRefundProcessorMock{}
		refundRequestProcessorMock.On(
			"HandleBridgingProcessorError", claims, &core.CardanoTx{}, appConfig).Return(
			fmt.Errorf("test err"))

		proc := NewBridgingRequestedProcessor(refundRequestProcessorMock, hclog.NewNullLogger())

		err := proc.ValidateAndAddClaim(claims, &core.CardanoTx{}, appConfig)
		require.Error(t, err)
		require.ErrorContains(t, err, "test err")
	})

	t.Run("ValidateAndAddClaim irrelevant metadata", func(t *testing.T) {
		irrelevantMetadata, err := common.SimulateRealMetadata(common.MetadataEncodingTypeCbor, common.BaseMetadata{
			BridgingTxType: common.BridgingTxTypeBatchExecution,
		})
		require.NoError(t, err)
		require.NotNil(t, irrelevantMetadata)

		claims := &cCore.BridgeClaims{}

		appConfig := getAppConfig(false)
		refundRequestProcessorMock := &core.CardanoTxSuccessRefundProcessorMock{}
		refundRequestProcessorMock.On(
			"HandleBridgingProcessorError", claims, &core.CardanoTx{}, appConfig).Return(nil)

		proc := NewBridgingRequestedProcessor(refundRequestProcessorMock, hclog.NewNullLogger())

		err = proc.ValidateAndAddClaim(claims, &core.CardanoTx{
			Tx: indexer.Tx{
				Metadata: irrelevantMetadata,
			},
		}, appConfig)
		require.Error(t, err)
		require.ErrorContains(t, err, "ValidateAndAddClaim called for irrelevant tx")
	})
	t.Run("ValidateAndAddClaim irrelevant metadata with refund", func(t *testing.T) {
		irrelevantMetadata, err := common.SimulateRealMetadata(common.MetadataEncodingTypeCbor, common.BaseMetadata{
			BridgingTxType: common.BridgingTxTypeBatchExecution,
		})
		require.NoError(t, err)
		require.NotNil(t, irrelevantMetadata)

		claims := &cCore.BridgeClaims{}
		cardanoTx := &core.CardanoTx{
			Tx: indexer.Tx{
				Metadata: irrelevantMetadata,
			},
		}

		appConfig := getAppConfig(true)
		refundRequestProcessorMock := &core.CardanoTxSuccessRefundProcessorMock{}
		refundRequestProcessorMock.On(
			"HandleBridgingProcessorError", claims, cardanoTx, appConfig).Return(nil)

		proc := NewBridgingRequestedProcessor(refundRequestProcessorMock, hclog.NewNullLogger())

		refundRequestProcessorMock.On("ValidateAndAddClaim", claims, &core.CardanoTx{
			Tx: indexer.Tx{
				Metadata: irrelevantMetadata,
			},
		}, appConfig).Return(nil)

		err = proc.ValidateAndAddClaim(claims, cardanoTx, appConfig)
		require.NoError(t, err)
	})

	t.Run("ValidateAndAddClaim insufficient metadata", func(t *testing.T) {
		relevantButNotFullMetadata, err := common.SimulateRealMetadata(common.MetadataEncodingTypeCbor, common.BaseMetadata{
			BridgingTxType: common.BridgingTxTypeBridgingRequest,
		})
		require.NoError(t, err)
		require.NotNil(t, relevantButNotFullMetadata)

		claims := &cCore.BridgeClaims{}

		cardanoTx := &core.CardanoTx{
			Tx: indexer.Tx{
				Metadata: relevantButNotFullMetadata,
			},
		}

		appConfig := getAppConfig(false)
		refundRequestProcessorMock := &core.CardanoTxSuccessRefundProcessorMock{
			SuccessProc: &core.CardanoTxSuccessProcessorMock{},
		}
		refundRequestProcessorMock.On(
			"HandleBridgingProcessorError", claims, cardanoTx, appConfig).Return(nil)
		refundRequestProcessorMock.On(
			"HandleBridgingProcessorPreValidate", cardanoTx, appConfig).Return(nil)

		proc := NewBridgingRequestedProcessor(refundRequestProcessorMock, hclog.NewNullLogger())

		err = proc.ValidateAndAddClaim(claims, cardanoTx, appConfig)
		require.Error(t, err)
		require.ErrorContains(t, err, "unsupported chain id found in tx")
	})

	t.Run("ValidateAndAddClaim insufficient metadata with refund", func(t *testing.T) {
		relevantButNotFullMetadata, err := common.SimulateRealMetadata(common.MetadataEncodingTypeCbor, common.BaseMetadata{
			BridgingTxType: common.BridgingTxTypeBridgingRequest,
		})
		require.NoError(t, err)
		require.NotNil(t, relevantButNotFullMetadata)

		claims := &cCore.BridgeClaims{}
		cardanoTx := &core.CardanoTx{
			Tx: indexer.Tx{
				Metadata: relevantButNotFullMetadata,
			},
		}

		appConfig := getAppConfig(true)
		refundRequestProcessorMock := &core.CardanoTxSuccessRefundProcessorMock{
			SuccessProc: &core.CardanoTxSuccessProcessorMock{},
		}
		refundRequestProcessorMock.On(
			"HandleBridgingProcessorError", claims, cardanoTx, appConfig).Return(nil)
		refundRequestProcessorMock.On(
			"HandleBridgingProcessorPreValidate", cardanoTx, appConfig).Return(nil)

		proc := NewBridgingRequestedProcessor(refundRequestProcessorMock, hclog.NewNullLogger())

		err = proc.ValidateAndAddClaim(claims, cardanoTx, appConfig)
		require.NoError(t, err)
	})

	//nolint:dupl
	t.Run("ValidateAndAddClaim - transaction direction not allowed", func(t *testing.T) {
		transactionDirectionNotSupportedMetadata, err := common.SimulateRealMetadata(common.MetadataEncodingTypeCbor, common.BridgingRequestMetadata{
			BridgingTxType:     sendtx.BridgingRequestType(common.BridgingTxTypeBridgingRequest),
			DestinationChainID: "invalid",
			SenderAddr:         sendtx.AddrToMetaDataAddr("addr1"),
			Transactions:       []sendtx.BridgingRequestMetadataTransaction{},
		})
		require.NoError(t, err)
		require.NotNil(t, transactionDirectionNotSupportedMetadata)

		claims := &cCore.BridgeClaims{}
		txOutputs := []*indexer.TxOutput{
			{Address: "addr1", Amount: 1},
			{Address: "addr2", Amount: 2},
			{Address: primeBridgingAddr, Amount: 3},
			{Address: primeBridgingFeeAddr, Amount: 4},
		}
		err = proc.ValidateAndAddClaim(claims, &core.CardanoTx{
			Tx: indexer.Tx{
				Metadata: transactionDirectionNotSupportedMetadata,
				Outputs:  txOutputs,
			},
			OriginChainID: common.ChainIDStrPrime,
		}, appConfig)
		require.Error(t, err)
		require.ErrorContains(t, err, "transaction direction not allowed")
	})

	t.Run("ValidateAndAddClaim - destination chain not registered", func(t *testing.T) {
		destinationChainNonRegisteredMetadata, err := common.SimulateRealMetadata(common.MetadataEncodingTypeCbor, common.BridgingRequestMetadata{
			BridgingTxType:     sendtx.BridgingRequestType(common.BridgingTxTypeBridgingRequest),
			DestinationChainID: testChainID,
			SenderAddr:         sendtx.AddrToMetaDataAddr("addr1"),
			Transactions:       []sendtx.BridgingRequestMetadataTransaction{},
		})
		require.NoError(t, err)
		require.NotNil(t, destinationChainNonRegisteredMetadata)

		claims := &cCore.BridgeClaims{}
		txOutputs := []*indexer.TxOutput{
			{Address: "addr1", Amount: 1},
			{Address: "addr2", Amount: 2},
			{Address: primeBridgingAddr, Amount: 3},
			{Address: primeBridgingFeeAddr, Amount: 4},
		}

		tx := indexer.Tx{
			Metadata: destinationChainNonRegisteredMetadata,
			Outputs:  txOutputs,
		}

		cardanoTx := &core.CardanoTx{
			Tx:            tx,
			OriginChainID: common.ChainIDStrPrime,
		}

		appConfig := getAppConfig(false)
		refundRequestProcessorMock := &core.CardanoTxSuccessRefundProcessorMock{
			SuccessProc: &core.CardanoTxSuccessProcessorMock{},
		}
		refundRequestProcessorMock.On(
			"HandleBridgingProcessorError", claims, cardanoTx, appConfig).Return(nil)
		refundRequestProcessorMock.On(
			"HandleBridgingProcessorPreValidate", cardanoTx, appConfig).Return(nil)

		proc := NewBridgingRequestedProcessor(refundRequestProcessorMock, hclog.NewNullLogger())

		err = proc.ValidateAndAddClaim(claims, cardanoTx, appConfig)
		require.Error(t, err)
		require.ErrorContains(t, err, "destination chain not registered")
	})

<<<<<<< HEAD
	t.Run("ValidateAndAddClaim origin chain not registered", func(t *testing.T) {
		metadata, err := common.SimulateRealMetadata(common.MetadataEncodingTypeCbor, common.BridgingRequestMetadata{
=======
	t.Run("ValidateAndAddClaim - unsupported chain id found in tx", func(t *testing.T) {
		originChainNonRegisteredMetadata, err := common.SimulateRealMetadata(common.MetadataEncodingTypeCbor, common.BridgingRequestMetadata{
			BridgingTxType:     sendtx.BridgingRequestType(common.BridgingTxTypeBridgingRequest),
			DestinationChainID: common.ChainIDStrPrime,
			SenderAddr:         sendtx.AddrToMetaDataAddr("addr1"),
			Transactions:       []sendtx.BridgingRequestMetadataTransaction{},
		})
		require.NoError(t, err)
		require.NotNil(t, originChainNonRegisteredMetadata)

		claims := &cCore.BridgeClaims{}
		txOutputs := []*indexer.TxOutput{
			{Address: "addr1", Amount: 1},
			{Address: "addr2", Amount: 2},
			{Address: primeBridgingAddr, Amount: 3},
			{Address: primeBridgingFeeAddr, Amount: 4},
		}
		err = proc.ValidateAndAddClaim(claims, &core.CardanoTx{
			Tx: indexer.Tx{
				Metadata: originChainNonRegisteredMetadata,
				Outputs:  txOutputs,
			},
			OriginChainID: testChainID,
		}, appConfig)
		require.Error(t, err)
		require.ErrorContains(t, err, "unsupported chain id found in tx")
	})

	t.Run("ValidateAndAddClaim origin chain not registered", func(t *testing.T) {
		originChainNonRegisteredMetadata, err := common.SimulateRealMetadata(common.MetadataEncodingTypeCbor, common.BridgingRequestMetadata{
>>>>>>> 7ac6207d
			BridgingTxType:     sendtx.BridgingRequestType(common.BridgingTxTypeBridgingRequest),
			DestinationChainID: common.ChainIDStrVector,
			SenderAddr:         sendtx.AddrToMetaDataAddr("addr1"),
			Transactions:       []sendtx.BridgingRequestMetadataTransaction{},
		})
		require.NoError(t, err)
<<<<<<< HEAD
		require.NotNil(t, metadata)
=======
		require.NotNil(t, originChainNonRegisteredMetadata)
>>>>>>> 7ac6207d

		claims := &cCore.BridgeClaims{}
		txOutputs := []*indexer.TxOutput{
			{Address: "addr1", Amount: 1},
			{Address: "addr2", Amount: 2},
			{Address: primeBridgingAddr, Amount: 3},
			{Address: primeBridgingFeeAddr, Amount: 4},
		}
<<<<<<< HEAD

		tx := indexer.Tx{
			Metadata: metadata,
			Outputs:  txOutputs,
		}

		cardanoTx := &core.CardanoTx{
			Tx:            tx,
=======
		err = proc.ValidateAndAddClaim(claims, &core.CardanoTx{
			Tx: indexer.Tx{
				Metadata: originChainNonRegisteredMetadata,
				Outputs:  txOutputs,
			},
>>>>>>> 7ac6207d
			OriginChainID: "invalid",
		}

		appConfig := getAppConfig(false)
		refundRequestProcessorMock := &core.CardanoTxSuccessRefundProcessorMock{
			SuccessProc: &core.CardanoTxSuccessProcessorMock{},
		}
		refundRequestProcessorMock.On(
			"HandleBridgingProcessorError", claims, cardanoTx, appConfig).Return(nil)
		refundRequestProcessorMock.On(
			"HandleBridgingProcessorPreValidate", cardanoTx, appConfig).Return(nil)

		proc := NewBridgingRequestedProcessor(refundRequestProcessorMock, hclog.NewNullLogger())

		err = proc.ValidateAndAddClaim(claims, cardanoTx, appConfig)
		require.Error(t, err)
		require.ErrorContains(t, err, "unsupported chain id found in tx")
	})

	t.Run("ValidateAndAddClaim forbidden transaction direction", func(t *testing.T) {
<<<<<<< HEAD
		metadata, err := common.SimulateRealMetadata(common.MetadataEncodingTypeCbor, common.BridgingRequestMetadata{
=======
		transactionDirectionNotSupportedMetadata, err := common.SimulateRealMetadata(common.MetadataEncodingTypeCbor, common.BridgingRequestMetadata{
>>>>>>> 7ac6207d
			BridgingTxType:     sendtx.BridgingRequestType(common.BridgingTxTypeBridgingRequest),
			DestinationChainID: common.ChainIDStrNexus,
			SenderAddr:         sendtx.AddrToMetaDataAddr("addr1"),
			Transactions:       []sendtx.BridgingRequestMetadataTransaction{},
		})
		require.NoError(t, err)
<<<<<<< HEAD
		require.NotNil(t, metadata)
=======
		require.NotNil(t, transactionDirectionNotSupportedMetadata)
>>>>>>> 7ac6207d

		claims := &cCore.BridgeClaims{}
		txOutputs := []*indexer.TxOutput{
			{Address: "addr1", Amount: 1},
			{Address: "addr2", Amount: 2},
			{Address: vectorBridgingAddr, Amount: 3},
			{Address: vectorBridgingAddr, Amount: 4},
		}
<<<<<<< HEAD

		tx := indexer.Tx{
			Metadata: metadata,
			Outputs:  txOutputs,
		}

		cardanoTx := &core.CardanoTx{
			Tx:            tx,
=======
		err = proc.ValidateAndAddClaim(claims, &core.CardanoTx{
			Tx: indexer.Tx{
				Metadata: transactionDirectionNotSupportedMetadata,
				Outputs:  txOutputs,
			},
>>>>>>> 7ac6207d
			OriginChainID: common.ChainIDStrVector,
		}

		appConfig := getAppConfig(false)
		refundRequestProcessorMock := &core.CardanoTxSuccessRefundProcessorMock{
			SuccessProc: &core.CardanoTxSuccessProcessorMock{},
		}
		refundRequestProcessorMock.On(
			"HandleBridgingProcessorError", claims, cardanoTx, appConfig).Return(nil)
		refundRequestProcessorMock.On(
			"HandleBridgingProcessorPreValidate", cardanoTx, appConfig).Return(nil)

		proc := NewBridgingRequestedProcessor(refundRequestProcessorMock, hclog.NewNullLogger())

		err = proc.ValidateAndAddClaim(claims, cardanoTx, appConfig)
		require.Error(t, err)
		require.ErrorContains(t, err, "transaction direction not allowed")
	})

	t.Run("ValidateAndAddClaim bridging addr not in utxos", func(t *testing.T) {
		bridgingAddrNotFoundInUtxosMetadata, err := common.SimulateRealMetadata(common.MetadataEncodingTypeCbor, common.BridgingRequestMetadata{
			BridgingTxType:     sendtx.BridgingRequestType(common.BridgingTxTypeBridgingRequest),
			DestinationChainID: common.ChainIDStrVector,
			SenderAddr:         sendtx.AddrToMetaDataAddr("addr1"),
			Transactions:       []sendtx.BridgingRequestMetadataTransaction{},
		})
		require.NoError(t, err)
		require.NotNil(t, bridgingAddrNotFoundInUtxosMetadata)

		claims := &cCore.BridgeClaims{}
		txOutputs := []*indexer.TxOutput{
			{Address: "addr1", Amount: 1},
			{Address: "addr2", Amount: 2},
		}

		tx := indexer.Tx{
			Metadata: bridgingAddrNotFoundInUtxosMetadata,
			Outputs:  txOutputs,
		}

		cardanoTx := &core.CardanoTx{
			Tx:            tx,
			OriginChainID: common.ChainIDStrPrime,
		}

		appConfig := getAppConfig(false)
		refundRequestProcessorMock := &core.CardanoTxSuccessRefundProcessorMock{
			SuccessProc: &core.CardanoTxSuccessProcessorMock{},
		}
		refundRequestProcessorMock.On(
			"HandleBridgingProcessorError", claims, cardanoTx, appConfig).Return(nil)
		refundRequestProcessorMock.On(
			"HandleBridgingProcessorPreValidate", cardanoTx, appConfig).Return(nil)

		proc := NewBridgingRequestedProcessor(refundRequestProcessorMock, hclog.NewNullLogger())

		err = proc.ValidateAndAddClaim(claims, cardanoTx, appConfig)
		require.Error(t, err)
		require.ErrorContains(t, err, fmt.Sprintf("none of bridging addresses on %s", common.ChainIDStrPrime))
	})

	t.Run("ValidateAndAddClaim multiple utxos to bridging addr", func(t *testing.T) {
		multipleUtxosToBridgingAddrMetadata, err := common.SimulateRealMetadata(common.MetadataEncodingTypeCbor, common.BridgingRequestMetadata{
			BridgingTxType:     sendtx.BridgingRequestType(common.BridgingTxTypeBridgingRequest),
			DestinationChainID: common.ChainIDStrVector,
			SenderAddr:         sendtx.AddrToMetaDataAddr("addr1"),
			Transactions:       []sendtx.BridgingRequestMetadataTransaction{},
		})
		require.NoError(t, err)
		require.NotNil(t, multipleUtxosToBridgingAddrMetadata)

		claims := &cCore.BridgeClaims{}
		txOutputs := []*indexer.TxOutput{
			{Address: primeBridgingAddr, Amount: 1},
			{Address: primeBridgingAddr, Amount: 2},
		}

		tx := indexer.Tx{
			Metadata: multipleUtxosToBridgingAddrMetadata,
			Outputs:  txOutputs,
		}

		cardanoTx := &core.CardanoTx{
			Tx:            tx,
			OriginChainID: common.ChainIDStrPrime,
		}

		appConfig := getAppConfig(false)
		refundRequestProcessorMock := &core.CardanoTxSuccessRefundProcessorMock{
			SuccessProc: &core.CardanoTxSuccessProcessorMock{},
		}
		refundRequestProcessorMock.On(
			"HandleBridgingProcessorError", claims, cardanoTx, appConfig).Return(nil)
		refundRequestProcessorMock.On(
			"HandleBridgingProcessorPreValidate", cardanoTx, appConfig).Return(nil)

		proc := NewBridgingRequestedProcessor(refundRequestProcessorMock, hclog.NewNullLogger())

		err = proc.ValidateAndAddClaim(claims, cardanoTx, appConfig)
		require.Error(t, err)
		require.ErrorContains(t, err, "found multiple tx outputs to the bridging address")
	})

	t.Run("ValidateAndAddClaim unknown tokens", func(t *testing.T) {
		metadata, err := common.SimulateRealMetadata(common.MetadataEncodingTypeCbor, common.BridgingRequestMetadata{
			BridgingTxType:     sendtx.BridgingRequestType(common.BridgingTxTypeBridgingRequest),
			DestinationChainID: common.ChainIDStrVector,
			SenderAddr:         sendtx.AddrToMetaDataAddr("addr1"),
			Transactions:       []sendtx.BridgingRequestMetadataTransaction{},
		})
		require.NoError(t, err)
		require.NotNil(t, metadata)

		claims := &cCore.BridgeClaims{}
		txOutputs := []*indexer.TxOutput{
			{Address: primeBridgingAddr, Amount: 1, Tokens: []indexer.TokenAmount{
				{
					PolicyID: "111",
					Name:     "222",
					Amount:   utxoMinValue,
				},
			}},
		}

		tx := indexer.Tx{
			Metadata: metadata,
			Outputs:  txOutputs,
		}

		cardanoTx := &core.CardanoTx{
			Tx:            tx,
			OriginChainID: common.ChainIDStrPrime,
		}

		appConfig := getAppConfig(false)
		refundRequestProcessorMock := &core.CardanoTxSuccessRefundProcessorMock{
			SuccessProc: &core.CardanoTxSuccessProcessorMock{},
		}
		refundRequestProcessorMock.On(
			"HandleBridgingProcessorError", claims, cardanoTx, appConfig).Return(nil)
		refundRequestProcessorMock.On(
			"HandleBridgingProcessorPreValidate", cardanoTx, appConfig).Return(nil)

		proc := NewBridgingRequestedProcessor(refundRequestProcessorMock, hclog.NewNullLogger())

		err = proc.ValidateAndAddClaim(claims, cardanoTx, appConfig)
		require.Error(t, err)
		require.ErrorContains(t, err, "unknown tokens")
	})

	t.Run("ValidateAndAddClaim number of receivers greater than maximum allowed", func(t *testing.T) {
		feeAddrNotInReceiversMetadata, err := common.SimulateRealMetadata(common.MetadataEncodingTypeCbor, common.BridgingRequestMetadata{
			BridgingTxType:     sendtx.BridgingRequestType(common.BridgingTxTypeBridgingRequest),
			DestinationChainID: common.ChainIDStrVector,
			SenderAddr:         sendtx.AddrToMetaDataAddr("addr1"),
			Transactions: []sendtx.BridgingRequestMetadataTransaction{
				{Address: sendtx.AddrToMetaDataAddr(vectorBridgingFeeAddr), Amount: 2},
				{Address: sendtx.AddrToMetaDataAddr(vectorBridgingFeeAddr), Amount: 2},
				{Address: sendtx.AddrToMetaDataAddr(vectorBridgingFeeAddr), Amount: 2},
				{Address: sendtx.AddrToMetaDataAddr(vectorBridgingFeeAddr), Amount: 2},
			},
		})
		require.NoError(t, err)
		require.NotNil(t, feeAddrNotInReceiversMetadata)

		claims := &cCore.BridgeClaims{}
		txOutputs := []*indexer.TxOutput{
			{Address: primeBridgingAddr, Amount: 1},
		}

		tx := indexer.Tx{
			Metadata: feeAddrNotInReceiversMetadata,
			Outputs:  txOutputs,
		}

		cardanoTx := &core.CardanoTx{
			Tx:            tx,
			OriginChainID: common.ChainIDStrPrime,
		}

		appConfig := getAppConfig(false)
		refundRequestProcessorMock := &core.CardanoTxSuccessRefundProcessorMock{
			SuccessProc: &core.CardanoTxSuccessProcessorMock{},
		}
		refundRequestProcessorMock.On(
			"HandleBridgingProcessorError", claims, cardanoTx, appConfig).Return(nil)
		refundRequestProcessorMock.On(
			"HandleBridgingProcessorPreValidate", cardanoTx, appConfig).Return(nil)

		proc := NewBridgingRequestedProcessor(refundRequestProcessorMock, hclog.NewNullLogger())

		err = proc.ValidateAndAddClaim(claims, cardanoTx, appConfig)
		require.Error(t, err)
		require.ErrorContains(t, err, "number of receivers in metadata greater than maximum allowed")
	})

	t.Run("ValidateAndAddClaim fee amount is too low", func(t *testing.T) {
		feeAddrNotInReceiversMetadata, err := common.SimulateRealMetadata(common.MetadataEncodingTypeCbor, common.BridgingRequestMetadata{
			BridgingTxType:     sendtx.BridgingRequestType(common.BridgingTxTypeBridgingRequest),
			DestinationChainID: common.ChainIDStrVector,
			SenderAddr:         sendtx.AddrToMetaDataAddr("addr1"),
			Transactions: []sendtx.BridgingRequestMetadataTransaction{
				{Address: sendtx.AddrToMetaDataAddr(validTestAddress), Amount: utxoMinValue},
			},
			BridgingFee: minFeeForBridging - 1,
		})
		require.NoError(t, err)
		require.NotNil(t, feeAddrNotInReceiversMetadata)

		claims := &cCore.BridgeClaims{}
		txOutputs := []*indexer.TxOutput{
			{Address: primeBridgingAddr, Amount: utxoMinValue},
		}

		tx := indexer.Tx{
			Metadata: feeAddrNotInReceiversMetadata,
			Outputs:  txOutputs,
		}

		cardanoTx := &core.CardanoTx{
			Tx:            tx,
			OriginChainID: common.ChainIDStrPrime,
		}

		appConfig := getAppConfig(false)
		refundRequestProcessorMock := &core.CardanoTxSuccessRefundProcessorMock{
			SuccessProc: &core.CardanoTxSuccessProcessorMock{},
		}
		refundRequestProcessorMock.On(
			"HandleBridgingProcessorError", claims, cardanoTx, appConfig).Return(nil)
		refundRequestProcessorMock.On(
			"HandleBridgingProcessorPreValidate", cardanoTx, appConfig).Return(nil)

		proc := NewBridgingRequestedProcessor(refundRequestProcessorMock, hclog.NewNullLogger())

		err = proc.ValidateAndAddClaim(claims, cardanoTx, appConfig)
		require.Error(t, err)
		require.ErrorContains(t, err, "bridging fee in metadata receivers is less than minimum")
	})

	t.Run("ValidateAndAddClaim fee amount is specified in receivers", func(t *testing.T) {
		metadata, err := common.SimulateRealMetadata(common.MetadataEncodingTypeCbor, common.BridgingRequestMetadata{
			BridgingTxType:     sendtx.BridgingRequestType(common.BridgingTxTypeBridgingRequest),
			DestinationChainID: common.ChainIDStrVector,
			SenderAddr:         sendtx.AddrToMetaDataAddr("addr1"),
			Transactions: []sendtx.BridgingRequestMetadataTransaction{
				{Address: sendtx.AddrToMetaDataAddr(validTestAddress), Amount: utxoMinValue},
				{Address: sendtx.AddrToMetaDataAddr(vectorBridgingFeeAddr), Amount: minFeeForBridging},
			},
			BridgingFee: 100,
		})
		require.NoError(t, err)
		require.NotNil(t, metadata)

		claims := &cCore.BridgeClaims{}
		txOutputs := []*indexer.TxOutput{
			{Address: primeBridgingAddr, Amount: utxoMinValue + minFeeForBridging + 100},
		}
		cardanoTx := &core.CardanoTx{
			Tx: indexer.Tx{
				Metadata: metadata,
				Outputs:  txOutputs,
			},
			OriginChainID: common.ChainIDStrPrime,
		}

		appConfig := getAppConfig(false)
		refundRequestProcessorMock := &core.CardanoTxSuccessRefundProcessorMock{
			SuccessProc: &core.CardanoTxSuccessProcessorMock{},
		}
		refundRequestProcessorMock.On(
			"HandleBridgingProcessorError", claims, cardanoTx, appConfig).Return(nil)
		refundRequestProcessorMock.On(
			"HandleBridgingProcessorPreValidate", cardanoTx, appConfig).Return(nil)

		proc := NewBridgingRequestedProcessor(refundRequestProcessorMock, hclog.NewNullLogger())

		err = proc.ValidateAndAddClaim(claims, cardanoTx, appConfig)
		require.NoError(t, err)
	})

	t.Run("ValidateAndAddClaim utxo value below minimum in receivers in metadata", func(t *testing.T) {
		utxoValueBelowMinInReceiversMetadata, err := common.SimulateRealMetadata(common.MetadataEncodingTypeCbor, common.BridgingRequestMetadata{
			BridgingTxType:     sendtx.BridgingRequestType(common.BridgingTxTypeBridgingRequest),
			DestinationChainID: common.ChainIDStrVector,
			SenderAddr:         sendtx.AddrToMetaDataAddr("addr1"),
			Transactions: []sendtx.BridgingRequestMetadataTransaction{
				{Address: sendtx.AddrToMetaDataAddr(validTestAddress), Amount: utxoMinValue},
				{Address: sendtx.AddrToMetaDataAddr(vectorBridgingFeeAddr), Amount: 2},
			},
		})
		require.NoError(t, err)
		require.NotNil(t, utxoValueBelowMinInReceiversMetadata)

		claims := &cCore.BridgeClaims{}
		txOutputs := []*indexer.TxOutput{
			{Address: primeBridgingAddr, Amount: utxoMinValue},
		}

		tx := indexer.Tx{
			Metadata: utxoValueBelowMinInReceiversMetadata,
			Outputs:  txOutputs,
		}

		cardanoTx := &core.CardanoTx{
			Tx:            tx,
			OriginChainID: common.ChainIDStrPrime,
		}

		appConfig := getAppConfig(false)
		refundRequestProcessorMock := &core.CardanoTxSuccessRefundProcessorMock{
			SuccessProc: &core.CardanoTxSuccessProcessorMock{},
		}
		refundRequestProcessorMock.On(
			"HandleBridgingProcessorError", claims, cardanoTx, appConfig).Return(nil)
		refundRequestProcessorMock.On(
			"HandleBridgingProcessorPreValidate", cardanoTx, appConfig).Return(nil)

		proc := NewBridgingRequestedProcessor(refundRequestProcessorMock, hclog.NewNullLogger())

		err = proc.ValidateAndAddClaim(claims, cardanoTx, appConfig)
		require.Error(t, err)
		require.ErrorContains(t, err, "found a utxo value below minimum value in metadata receivers")
	})

	//nolint:dupl
	t.Run("ValidateAndAddClaim invalid receiver addr in metadata 1", func(t *testing.T) {
		invalidAddrInReceiversMetadata, err := common.SimulateRealMetadata(common.MetadataEncodingTypeCbor, common.BridgingRequestMetadata{
			BridgingTxType:     sendtx.BridgingRequestType(common.BridgingTxTypeBridgingRequest),
			DestinationChainID: common.ChainIDStrVector,
			SenderAddr:         sendtx.AddrToMetaDataAddr("addr1"),
			Transactions: []sendtx.BridgingRequestMetadataTransaction{
				{Address: sendtx.AddrToMetaDataAddr(vectorBridgingFeeAddr), Amount: utxoMinValue},
				{Address: sendtx.AddrToMetaDataAddr(
					"addr_test1vq6xsx99frfepnsjuhzac48vl9s2lc9awkvfknkgs89srqqslj661"), Amount: utxoMinValue},
			},
		})
		require.NoError(t, err)
		require.NotNil(t, invalidAddrInReceiversMetadata)

		claims := &cCore.BridgeClaims{}
		txOutputs := []*indexer.TxOutput{
			{Address: primeBridgingAddr, Amount: utxoMinValue},
		}

		tx := indexer.Tx{
			Metadata: invalidAddrInReceiversMetadata,
			Outputs:  txOutputs,
		}

		cardanoTx := &core.CardanoTx{
			Tx:            tx,
			OriginChainID: common.ChainIDStrPrime,
		}

		appConfig := getAppConfig(false)
		refundRequestProcessorMock := &core.CardanoTxSuccessRefundProcessorMock{
			SuccessProc: &core.CardanoTxSuccessProcessorMock{},
		}
		refundRequestProcessorMock.On(
			"HandleBridgingProcessorError", claims, cardanoTx, appConfig).Return(nil)
		refundRequestProcessorMock.On(
			"HandleBridgingProcessorPreValidate", cardanoTx, appConfig).Return(nil)

		proc := NewBridgingRequestedProcessor(refundRequestProcessorMock, hclog.NewNullLogger())

		err = proc.ValidateAndAddClaim(claims, cardanoTx, appConfig)
		require.Error(t, err)
		require.ErrorContains(t, err, "found an invalid receiver addr in metadata")
	})

	//nolint:dupl
	t.Run("ValidateAndAddClaim invalid receiver addr in metadata 2", func(t *testing.T) {
		invalidAddrInReceiversMetadata, err := common.SimulateRealMetadata(common.MetadataEncodingTypeCbor, common.BridgingRequestMetadata{
			BridgingTxType:     sendtx.BridgingRequestType(common.BridgingTxTypeBridgingRequest),
			DestinationChainID: common.ChainIDStrVector,
			SenderAddr:         sendtx.AddrToMetaDataAddr("addr1"),
			Transactions: []sendtx.BridgingRequestMetadataTransaction{
				{Address: sendtx.AddrToMetaDataAddr(vectorBridgingFeeAddr), Amount: utxoMinValue},
				{Address: sendtx.AddrToMetaDataAddr(
					"stake_test1urrzuuwrq6lfq82y9u642qzcwvkljshn0743hs0rpd5wz8s2pe23d"), Amount: utxoMinValue},
			},
		})
		require.NoError(t, err)
		require.NotNil(t, invalidAddrInReceiversMetadata)

		claims := &cCore.BridgeClaims{}
		txOutputs := []*indexer.TxOutput{
			{Address: primeBridgingAddr, Amount: utxoMinValue},
		}

		tx := indexer.Tx{
			Metadata: invalidAddrInReceiversMetadata,
			Outputs:  txOutputs,
		}

		cardanoTx := &core.CardanoTx{
			Tx:            tx,
			OriginChainID: common.ChainIDStrPrime,
		}

		appConfig := getAppConfig(false)
		refundRequestProcessorMock := &core.CardanoTxSuccessRefundProcessorMock{
			SuccessProc: &core.CardanoTxSuccessProcessorMock{},
		}
		refundRequestProcessorMock.On(
			"HandleBridgingProcessorError", claims, cardanoTx, appConfig).Return(nil)
		refundRequestProcessorMock.On(
			"HandleBridgingProcessorPreValidate", cardanoTx, appConfig).Return(nil)

		proc := NewBridgingRequestedProcessor(refundRequestProcessorMock, hclog.NewNullLogger())

		err = proc.ValidateAndAddClaim(claims, cardanoTx, appConfig)
		require.Error(t, err)
		require.ErrorContains(t, err, "found an invalid receiver addr in metadata")
	})

	t.Run("ValidateAndAddClaim receivers amounts and multisig amount missmatch less", func(t *testing.T) {
		invalidAddrInReceiversMetadata, err := common.SimulateRealMetadata(common.MetadataEncodingTypeCbor, common.BridgingRequestMetadata{
			BridgingTxType:     sendtx.BridgingRequestType(common.BridgingTxTypeBridgingRequest),
			DestinationChainID: common.ChainIDStrVector,
			SenderAddr:         sendtx.AddrToMetaDataAddr("addr1"),
			Transactions: []sendtx.BridgingRequestMetadataTransaction{
				{Address: sendtx.AddrToMetaDataAddr(vectorBridgingFeeAddr), Amount: minFeeForBridging},
				{Address: sendtx.AddrToMetaDataAddr(validTestAddress), Amount: utxoMinValue},
			},
		})
		require.NoError(t, err)
		require.NotNil(t, invalidAddrInReceiversMetadata)

		claims := &cCore.BridgeClaims{}
		txOutputs := []*indexer.TxOutput{
			{Address: primeBridgingAddr, Amount: utxoMinValue + 1},
		}

		tx := indexer.Tx{
			Metadata: invalidAddrInReceiversMetadata,
			Outputs:  txOutputs,
		}

		cardanoTx := &core.CardanoTx{
			Tx:            tx,
			OriginChainID: common.ChainIDStrPrime,
		}

		appConfig := getAppConfig(false)
		refundRequestProcessorMock := &core.CardanoTxSuccessRefundProcessorMock{
			SuccessProc: &core.CardanoTxSuccessProcessorMock{},
		}
		refundRequestProcessorMock.On(
			"HandleBridgingProcessorError", claims, cardanoTx, appConfig).Return(nil)
		refundRequestProcessorMock.On(
			"HandleBridgingProcessorPreValidate", cardanoTx, appConfig).Return(nil)

		proc := NewBridgingRequestedProcessor(refundRequestProcessorMock, hclog.NewNullLogger())

		err = proc.ValidateAndAddClaim(claims, cardanoTx, appConfig)
		require.Error(t, err)
		require.ErrorContains(t, err, "multisig amount is not equal to sum of receiver amounts + fee")
	})

	t.Run("ValidateAndAddClaim receivers amounts and multisig amount missmatch more", func(t *testing.T) {
		invalidAddrInReceiversMetadata, err := common.SimulateRealMetadata(common.MetadataEncodingTypeCbor, common.BridgingRequestMetadata{
			BridgingTxType:     sendtx.BridgingRequestType(common.BridgingTxTypeBridgingRequest),
			DestinationChainID: common.ChainIDStrVector,
			SenderAddr:         sendtx.AddrToMetaDataAddr("addr1"),
			Transactions: []sendtx.BridgingRequestMetadataTransaction{
				{Address: sendtx.AddrToMetaDataAddr(vectorBridgingFeeAddr), Amount: minFeeForBridging},
				{Address: sendtx.AddrToMetaDataAddr(validTestAddress), Amount: utxoMinValue},
			},
		})
		require.NoError(t, err)
		require.NotNil(t, invalidAddrInReceiversMetadata)

		claims := &cCore.BridgeClaims{}
		txOutputs := []*indexer.TxOutput{
			{Address: primeBridgingAddr, Amount: utxoMinValue*2 + 1},
		}

		tx := indexer.Tx{
			Metadata: invalidAddrInReceiversMetadata,
			Outputs:  txOutputs,
		}

		cardanoTx := &core.CardanoTx{
			Tx:            tx,
			OriginChainID: common.ChainIDStrPrime,
		}

		appConfig := getAppConfig(false)
		refundRequestProcessorMock := &core.CardanoTxSuccessRefundProcessorMock{
			SuccessProc: &core.CardanoTxSuccessProcessorMock{},
		}
		refundRequestProcessorMock.On(
			"HandleBridgingProcessorError", claims, cardanoTx, appConfig).Return(nil)
		refundRequestProcessorMock.On(
			"HandleBridgingProcessorPreValidate", cardanoTx, appConfig).Return(nil)

		proc := NewBridgingRequestedProcessor(refundRequestProcessorMock, hclog.NewNullLogger())

		err = proc.ValidateAndAddClaim(claims, cardanoTx, appConfig)
		require.Error(t, err)
		require.ErrorContains(t, err, "multisig amount is not equal to sum of receiver amounts + fee")
	})

	t.Run("ValidateAndAddClaim fee in receivers less than minimum", func(t *testing.T) {
		feeInReceiversLessThanMinMetadata, err := common.SimulateRealMetadata(common.MetadataEncodingTypeCbor, common.BridgingRequestMetadata{
			BridgingTxType:     sendtx.BridgingRequestType(common.BridgingTxTypeBridgingRequest),
			DestinationChainID: common.ChainIDStrVector,
			SenderAddr:         sendtx.AddrToMetaDataAddr("addr1"),
			Transactions: []sendtx.BridgingRequestMetadataTransaction{
				{Address: sendtx.AddrToMetaDataAddr(vectorBridgingFeeAddr), Amount: minFeeForBridging - 1},
			},
		})
		require.NoError(t, err)
		require.NotNil(t, feeInReceiversLessThanMinMetadata)

		claims := &cCore.BridgeClaims{}
		txOutputs := []*indexer.TxOutput{
			{Address: primeBridgingAddr, Amount: minFeeForBridging - 1},
		}

		tx := indexer.Tx{
			Metadata: feeInReceiversLessThanMinMetadata,
			Outputs:  txOutputs,
		}

		cardanoTx := &core.CardanoTx{
			Tx:            tx,
			OriginChainID: common.ChainIDStrPrime,
		}

		appConfig := getAppConfig(false)
		refundRequestProcessorMock := &core.CardanoTxSuccessRefundProcessorMock{
			SuccessProc: &core.CardanoTxSuccessProcessorMock{},
		}
		refundRequestProcessorMock.On(
			"HandleBridgingProcessorError", claims, cardanoTx, appConfig).Return(nil)
		refundRequestProcessorMock.On(
			"HandleBridgingProcessorPreValidate", cardanoTx, appConfig).Return(nil)

		proc := NewBridgingRequestedProcessor(refundRequestProcessorMock, hclog.NewNullLogger())

		err = proc.ValidateAndAddClaim(claims, cardanoTx, appConfig)
		require.Error(t, err)
		require.ErrorContains(t, err, "bridging fee in metadata receivers is less than minimum")
	})

	t.Run("ValidateAndAddClaim more than allowed", func(t *testing.T) {
		const destinationChainID = common.ChainIDStrVector

		txHash := [32]byte(common.NewHashFromHexString("0x2244FF"))
		receivers := []sendtx.BridgingRequestMetadataTransaction{
			{Address: sendtx.AddrToMetaDataAddr(vectorBridgingFeeAddr), Amount: minFeeForBridging},
			{Address: sendtx.AddrToMetaDataAddr(validTestAddress), Amount: maxAmountAllowedToBridge.Uint64() + 1},
		}

		validMetadata, err := common.SimulateRealMetadata(common.MetadataEncodingTypeCbor, common.BridgingRequestMetadata{
			BridgingTxType:     sendtx.BridgingRequestType(common.BridgingTxTypeBridgingRequest),
			DestinationChainID: destinationChainID,
			SenderAddr:         sendtx.AddrToMetaDataAddr("addr1"),
			Transactions:       receivers,
		})
		require.NoError(t, err)
		require.NotNil(t, validMetadata)

		claims := &cCore.BridgeClaims{}
		txOutputs := []*indexer.TxOutput{
			{Address: primeBridgingAddr, Amount: minFeeForBridging + maxAmountAllowedToBridge.Uint64() + 1},
		}

		tx := indexer.Tx{
			Hash:     txHash,
			Metadata: validMetadata,
			Outputs:  txOutputs,
		}

		cardanoTx := &core.CardanoTx{
			Tx:            tx,
			OriginChainID: common.ChainIDStrPrime,
		}

		appConfig := getAppConfig(false)
		refundRequestProcessorMock := &core.CardanoTxSuccessRefundProcessorMock{
			SuccessProc: &core.CardanoTxSuccessProcessorMock{},
		}
		refundRequestProcessorMock.On(
			"HandleBridgingProcessorError", claims, cardanoTx, appConfig).Return(nil)
		refundRequestProcessorMock.On(
			"HandleBridgingProcessorPreValidate", cardanoTx, appConfig).Return(nil)

		proc := NewBridgingRequestedProcessor(refundRequestProcessorMock, hclog.NewNullLogger())

		err = proc.ValidateAndAddClaim(claims, cardanoTx, appConfig)
		require.Error(t, err)
		require.ErrorContains(t, err, "sum of receiver amounts + fee")
		require.ErrorContains(t, err, "greater than maximum allowed")
	})

	t.Run("ValidateAndAddClaim valid", func(t *testing.T) {
		const destinationChainID = common.ChainIDStrVector

		txHash := [32]byte(common.NewHashFromHexString("0x2244FF"))
		receivers := []sendtx.BridgingRequestMetadataTransaction{
			{Address: sendtx.AddrToMetaDataAddr(vectorBridgingFeeAddr), Amount: minFeeForBridging},
			{Address: sendtx.AddrToMetaDataAddr(validTestAddress), Amount: utxoMinValue},
		}

		validMetadata, err := common.SimulateRealMetadata(common.MetadataEncodingTypeCbor, common.BridgingRequestMetadata{
			BridgingTxType:     sendtx.BridgingRequestType(common.BridgingTxTypeBridgingRequest),
			DestinationChainID: destinationChainID,
			SenderAddr:         sendtx.AddrToMetaDataAddr("addr1"),
			Transactions:       receivers,
		})
		require.NoError(t, err)
		require.NotNil(t, validMetadata)

		claims := &cCore.BridgeClaims{}
		txOutputs := []*indexer.TxOutput{
			{Address: primeBridgingAddr, Amount: minFeeForBridging + utxoMinValue},
		}

		cardanoTx := &core.CardanoTx{
			Tx: indexer.Tx{
				Hash:     txHash,
				Metadata: validMetadata,
				Outputs:  txOutputs,
			},
			OriginChainID: common.ChainIDStrPrime,
		}

		appConfig := getAppConfig(false)
		refundRequestProcessorMock := &core.CardanoTxSuccessRefundProcessorMock{
			SuccessProc: &core.CardanoTxSuccessProcessorMock{},
		}
		refundRequestProcessorMock.On(
			"HandleBridgingProcessorPreValidate", cardanoTx, appConfig).Return(nil)

		proc := NewBridgingRequestedProcessor(refundRequestProcessorMock, hclog.NewNullLogger())

		err = proc.ValidateAndAddClaim(claims, cardanoTx, appConfig)
		require.NoError(t, err)
		require.True(t, claims.Count() == 1)
		require.Len(t, claims.BridgingRequestClaims, 1)
		require.Equal(t, txHash, claims.BridgingRequestClaims[0].ObservedTransactionHash)
		require.Equal(t, destinationChainID, common.ToStrChainID(claims.BridgingRequestClaims[0].DestinationChainId))
		require.Len(t, claims.BridgingRequestClaims[0].Receivers, len(receivers))
		require.Equal(t, strings.Join(receivers[1].Address, ""),
			claims.BridgingRequestClaims[0].Receivers[0].DestinationAddress)
		require.Equal(t, receivers[1].Amount, claims.BridgingRequestClaims[0].Receivers[0].Amount.Uint64())
		require.Equal(t, strings.Join(receivers[0].Address, ""),
			claims.BridgingRequestClaims[0].Receivers[1].DestinationAddress)
		require.Equal(t, feeAddrBridgingAmount, claims.BridgingRequestClaims[0].Receivers[1].Amount.Uint64())
	})
}<|MERGE_RESOLUTION|>--- conflicted
+++ resolved
@@ -276,7 +276,7 @@
 			Transactions:       []sendtx.BridgingRequestMetadataTransaction{},
 		})
 		require.NoError(t, err)
-		require.NotNil(t, destinationChainNonRegisteredMetadata)
+		require.NotNil(t, transactionDirectionNotSupportedMetadata)
 
 		claims := &cCore.BridgeClaims{}
 		txOutputs := []*indexer.TxOutput{
@@ -285,46 +285,27 @@
 			{Address: primeBridgingAddr, Amount: 3},
 			{Address: primeBridgingFeeAddr, Amount: 4},
 		}
-
-		tx := indexer.Tx{
-			Metadata: destinationChainNonRegisteredMetadata,
-			Outputs:  txOutputs,
-		}
-
-		cardanoTx := &core.CardanoTx{
-			Tx:            tx,
-			OriginChainID: common.ChainIDStrPrime,
-		}
-
-		appConfig := getAppConfig(false)
-		refundRequestProcessorMock := &core.CardanoTxSuccessRefundProcessorMock{
-			SuccessProc: &core.CardanoTxSuccessProcessorMock{},
-		}
-		refundRequestProcessorMock.On(
-			"HandleBridgingProcessorError", claims, cardanoTx, appConfig).Return(nil)
-		refundRequestProcessorMock.On(
-			"HandleBridgingProcessorPreValidate", cardanoTx, appConfig).Return(nil)
-
-		proc := NewBridgingRequestedProcessor(refundRequestProcessorMock, hclog.NewNullLogger())
-
-		err = proc.ValidateAndAddClaim(claims, cardanoTx, appConfig)
-		require.Error(t, err)
-		require.ErrorContains(t, err, "destination chain not registered")
-	})
-
-<<<<<<< HEAD
-	t.Run("ValidateAndAddClaim origin chain not registered", func(t *testing.T) {
-		metadata, err := common.SimulateRealMetadata(common.MetadataEncodingTypeCbor, common.BridgingRequestMetadata{
-=======
-	t.Run("ValidateAndAddClaim - unsupported chain id found in tx", func(t *testing.T) {
-		originChainNonRegisteredMetadata, err := common.SimulateRealMetadata(common.MetadataEncodingTypeCbor, common.BridgingRequestMetadata{
-			BridgingTxType:     sendtx.BridgingRequestType(common.BridgingTxTypeBridgingRequest),
-			DestinationChainID: common.ChainIDStrPrime,
+		
+		err = proc.ValidateAndAddClaim(claims, &core.CardanoTx{
+			Tx: indexer.Tx{
+				Metadata: transactionDirectionNotSupportedMetadata,
+				Outputs:  txOutputs,
+			},
+			OriginChainID: common.ChainIDStrPrime,
+		}, appConfig)
+		require.Error(t, err)
+		require.ErrorContains(t, err, "transaction direction not allowed")
+	})
+
+	t.Run("ValidateAndAddClaim - destination chain not registered", func(t *testing.T) {
+		destinationChainNonRegisteredMetadata, err := common.SimulateRealMetadata(common.MetadataEncodingTypeCbor, common.BridgingRequestMetadata{
+			BridgingTxType:     sendtx.BridgingRequestType(common.BridgingTxTypeBridgingRequest),
+			DestinationChainID: testChainID,
 			SenderAddr:         sendtx.AddrToMetaDataAddr("addr1"),
 			Transactions:       []sendtx.BridgingRequestMetadataTransaction{},
 		})
 		require.NoError(t, err)
-		require.NotNil(t, originChainNonRegisteredMetadata)
+		require.NotNil(t, destinationChainNonRegisteredMetadata)
 
 		claims := &cCore.BridgeClaims{}
 		txOutputs := []*indexer.TxOutput{
@@ -333,31 +314,42 @@
 			{Address: primeBridgingAddr, Amount: 3},
 			{Address: primeBridgingFeeAddr, Amount: 4},
 		}
-		err = proc.ValidateAndAddClaim(claims, &core.CardanoTx{
-			Tx: indexer.Tx{
-				Metadata: originChainNonRegisteredMetadata,
-				Outputs:  txOutputs,
-			},
-			OriginChainID: testChainID,
-		}, appConfig)
-		require.Error(t, err)
-		require.ErrorContains(t, err, "unsupported chain id found in tx")
-	})
-
-	t.Run("ValidateAndAddClaim origin chain not registered", func(t *testing.T) {
+
+		tx := indexer.Tx{
+			Metadata: destinationChainNonRegisteredMetadata,
+			Outputs:  txOutputs,
+		}
+
+		cardanoTx := &core.CardanoTx{
+			Tx:            tx,
+			OriginChainID: common.ChainIDStrPrime,
+		}
+
+		appConfig := getAppConfig(false)
+		refundRequestProcessorMock := &core.CardanoTxSuccessRefundProcessorMock{
+			SuccessProc: &core.CardanoTxSuccessProcessorMock{},
+		}
+		refundRequestProcessorMock.On(
+			"HandleBridgingProcessorError", claims, cardanoTx, appConfig).Return(nil)
+		refundRequestProcessorMock.On(
+			"HandleBridgingProcessorPreValidate", cardanoTx, appConfig).Return(nil)
+
+		proc := NewBridgingRequestedProcessor(refundRequestProcessorMock, hclog.NewNullLogger())
+
+		err = proc.ValidateAndAddClaim(claims, cardanoTx, appConfig)
+		require.Error(t, err)
+		require.ErrorContains(t, err, "destination chain not registered")
+	})
+
+	t.Run("ValidateAndAddClaim - unsupported chain id found in tx", func(t *testing.T) {
 		originChainNonRegisteredMetadata, err := common.SimulateRealMetadata(common.MetadataEncodingTypeCbor, common.BridgingRequestMetadata{
->>>>>>> 7ac6207d
-			BridgingTxType:     sendtx.BridgingRequestType(common.BridgingTxTypeBridgingRequest),
-			DestinationChainID: common.ChainIDStrVector,
+			BridgingTxType:     sendtx.BridgingRequestType(common.BridgingTxTypeBridgingRequest),
+			DestinationChainID: common.ChainIDStrPrime,
 			SenderAddr:         sendtx.AddrToMetaDataAddr("addr1"),
 			Transactions:       []sendtx.BridgingRequestMetadataTransaction{},
 		})
 		require.NoError(t, err)
-<<<<<<< HEAD
-		require.NotNil(t, metadata)
-=======
 		require.NotNil(t, originChainNonRegisteredMetadata)
->>>>>>> 7ac6207d
 
 		claims := &cCore.BridgeClaims{}
 		txOutputs := []*indexer.TxOutput{
@@ -366,22 +358,39 @@
 			{Address: primeBridgingAddr, Amount: 3},
 			{Address: primeBridgingFeeAddr, Amount: 4},
 		}
-<<<<<<< HEAD
-
-		tx := indexer.Tx{
-			Metadata: metadata,
-			Outputs:  txOutputs,
-		}
-
-		cardanoTx := &core.CardanoTx{
-			Tx:            tx,
-=======
 		err = proc.ValidateAndAddClaim(claims, &core.CardanoTx{
 			Tx: indexer.Tx{
 				Metadata: originChainNonRegisteredMetadata,
 				Outputs:  txOutputs,
 			},
->>>>>>> 7ac6207d
+			OriginChainID: testChainID,
+		}, appConfig)
+		require.Error(t, err)
+		require.ErrorContains(t, err, "unsupported chain id found in tx")
+	})
+
+	t.Run("ValidateAndAddClaim origin chain not registered", func(t *testing.T) {
+		originChainNonRegisteredMetadata, err := common.SimulateRealMetadata(common.MetadataEncodingTypeCbor, common.BridgingRequestMetadata{
+			BridgingTxType:     sendtx.BridgingRequestType(common.BridgingTxTypeBridgingRequest),
+			DestinationChainID: common.ChainIDStrVector,
+			SenderAddr:         sendtx.AddrToMetaDataAddr("addr1"),
+			Transactions:       []sendtx.BridgingRequestMetadataTransaction{},
+		})
+		require.NoError(t, err)
+		require.NotNil(t, originChainNonRegisteredMetadata)
+
+		claims := &cCore.BridgeClaims{}
+		txOutputs := []*indexer.TxOutput{
+			{Address: "addr1", Amount: 1},
+			{Address: "addr2", Amount: 2},
+			{Address: primeBridgingAddr, Amount: 3},
+			{Address: primeBridgingFeeAddr, Amount: 4},
+		}
+		err = proc.ValidateAndAddClaim(claims, &core.CardanoTx{
+			Tx: indexer.Tx{
+				Metadata: originChainNonRegisteredMetadata,
+				Outputs:  txOutputs,
+			},
 			OriginChainID: "invalid",
 		}
 
@@ -402,22 +411,14 @@
 	})
 
 	t.Run("ValidateAndAddClaim forbidden transaction direction", func(t *testing.T) {
-<<<<<<< HEAD
-		metadata, err := common.SimulateRealMetadata(common.MetadataEncodingTypeCbor, common.BridgingRequestMetadata{
-=======
 		transactionDirectionNotSupportedMetadata, err := common.SimulateRealMetadata(common.MetadataEncodingTypeCbor, common.BridgingRequestMetadata{
->>>>>>> 7ac6207d
 			BridgingTxType:     sendtx.BridgingRequestType(common.BridgingTxTypeBridgingRequest),
 			DestinationChainID: common.ChainIDStrNexus,
 			SenderAddr:         sendtx.AddrToMetaDataAddr("addr1"),
 			Transactions:       []sendtx.BridgingRequestMetadataTransaction{},
 		})
 		require.NoError(t, err)
-<<<<<<< HEAD
-		require.NotNil(t, metadata)
-=======
 		require.NotNil(t, transactionDirectionNotSupportedMetadata)
->>>>>>> 7ac6207d
 
 		claims := &cCore.BridgeClaims{}
 		txOutputs := []*indexer.TxOutput{
@@ -426,22 +427,11 @@
 			{Address: vectorBridgingAddr, Amount: 3},
 			{Address: vectorBridgingAddr, Amount: 4},
 		}
-<<<<<<< HEAD
-
-		tx := indexer.Tx{
-			Metadata: metadata,
-			Outputs:  txOutputs,
-		}
-
-		cardanoTx := &core.CardanoTx{
-			Tx:            tx,
-=======
 		err = proc.ValidateAndAddClaim(claims, &core.CardanoTx{
 			Tx: indexer.Tx{
 				Metadata: transactionDirectionNotSupportedMetadata,
 				Outputs:  txOutputs,
 			},
->>>>>>> 7ac6207d
 			OriginChainID: common.ChainIDStrVector,
 		}
 
