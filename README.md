# Apex Bridge componentes written in Go

# How to go get private repo
```shell
$ git config url."git@github.com:Ethernal-Tech/cardano-infrastructure.git".insteadOf "https://github.com/Ethernal-Tech/cardano-infrastructure"
$ GOPRIVATE=github.com/Ethernal-Tech/cardano-infrastructure go get github.com/Ethernal-Tech/cardano-infrastructure
```

# How to generate go binding for smart contract(s)
- Let's say we will place smart contract repositories in the directory `/home/igor/development/ethernal/apex-bridge/`
- Clone them:
```shell
   git clone https://github.com/Ethernal-Tech/apex-bridge-smartcontracts/   
```
```shell
   git clone https://github.com/Ethernal-Tech/apex-evm-gateway
```
- Build them:
```shell
cd apex-bridge-smartcontracts && npm i && npx hardhat compile && cd ..
```
```shell
cd apex-evm-gateway && npm i && npx hardhat compile && cd ..
```
- Generate bridge bindings with the command:
```shell
BASEPATH=/home/igor/development/ethernal/apex-bridge/apex-bridge-smartcontracts/
solcjs --base-path "${BASEPATH}" --include-path "${BASEPATH}node_modules" -p \
       --abi ${BASEPATH}contracts/Bridge.sol -o ./contractbinding/contractbuild --optimize
abigen --abi ./contractbinding/contractbuild/contracts_Bridge_sol_Bridge.abi --pkg main \
       --type BridgeContract --out ./contractbinding/BridgeContract.go --pkg contractbinding
```
- Generate nexus bindings with the command:
```shell
BASEPATH=/home/igor/development/ethernal/apex-bridge/apex-evm-gateway/
solcjs --base-path "${BASEPATH}" --include-path "${BASEPATH}node_modules" -p \
       --abi ${BASEPATH}contracts/Gateway.sol -o ./contractbinding/contractbuild --optimize
abigen --abi ./contractbinding/contractbuild/contracts_Gateway_sol_Gateway.abi --pkg main \
       --type Gateway --out ./contractbinding/GatewayContract.go --pkg contractbinding
```

# How to generate blade secrets
```shell
$ blade secrets init --insecure --data-dir ./blade-secrets
```

# How to generate cardano keys for cardano batcher(s)
```shell
$ go run ./main.go wallet-create --chain prime --validator-data-dir /home/bbs/cardano --show-pk
```
- instead of using `--validator-data-dir`, it is possible to set the blade configuration file with `--validator-config /path_to_config/config.json`
- It's possible to use the `--type stake` flag if we want a wallet that includes the stake signing key as well

# How to generate bls keys for evm batcher(s)
```shell
$ go run ./main.go wallet-create --chain nexus --validator-data-dir /home/bbs/cardano --type evm --show-pk
```
- instead of using `--validator-data-dir`, it is possible to set the blade configuration file with 
`--validator-config path_to_config/config.json`

# How to generate ecdsa keys for evm relayer(s)
```shell
$ go run ./main.go wallet-create --chain nexus --validator-data-dir /home/bbs/cardano --type relayer-evm --show-pk
```
- instead of using `--validator-data-dir`, it is possible to set the blade configuration file with 
`--validator-config path_to_config/config.json`

# How to generate key for blade admin
```shell
$ go run ./main.go wallet-create blade --type admin --key KEY --config CONFIG_PATTH
```

# How to generate key for blade proxy admin
```shell
$ go run ./main.go wallet-create blade --type proxy --key KEY --config CONFIG_PATTH
```

# How to register chain for validator
```shell
$ go run ./main.go register-chain \
        --chain prime \
        --type 0 \
        --validator-data-dir /home/bbs/blade \
        --token-supply 20000000 \
        --wrapped-token-supply 0 \
        --bridge-url https://polygon-mumbai.blockpi.network/v1/rpc/public \
        --bridge-addr 0x8F371EeFe210ad18a2Ce45d51B48E56aBa1a58A9        
```
- instead of `--validator-data-dir` it is possible to set blade configuration file with `--validator-config /path/config.json`.

# How to create multisig address
```shell
$ go run ./main.go create-address \
        --network-id network_ID \
        --testnet-magic 3311 \
        --bridge-url http://127.0.0.1:12013 \
        --bridge-addr 0xABEF000000000000000000000000000000000000 \
        --bridge-key BRIDGE_ADMIN_PRIVATE_KEY \
        --chain prime
```
- optional `--show-policy-script` flag
- instead of `--bridge-key` it is possible to set key secret manager configuration file with `--key-config /path/config.json`.

# How to generate config files
All options
``` shell
$ go run ./main.go generate-configs \
        --validator-data-dir <path to bridge chain data directory when using local secrets manager> \
        --validator-config <path to bridge chain secrets manager config file> \        
        --output-dir <path to config jsons output directory> \
        --output-validator-components-file-name <validator components config json output file name>.json \
        --output-relayer-file-name <relayer config json output file name>.json \
        --prime-network-address <address of prime network> \
        --prime-network-id <network id of prime network> \
        --prime-network-magic <network magic of prime network> \
        --prime-ogmios-url <ogmios URL for prime network> \
        --prime-blockfrost-url <blockfrost URL for prime network> \
        --prime-blockfrost-api-key <blockfrost API key for prime network> \
        --prime-socket-path <socket path for prime network> \
        --prime-ttl-slot-inc <ttl slot increment for prime> \
        --prime-slot-rounding-threshold <prime slot rounding threshold> \
        --prime-starting-block <slot:hash> \
        --prime-utxo-min-amount <minimal UTXO value for prime> \
        --prime-min-fee-for-bridging <minimal bridging fee for prime> \
        --prime-block-confirmation-count <block confirmation count for prime> \
        --vector-network-address <address of vector network> \
        --vector-network-magic <network magic of vector network> \
        --vector-network-id <network id of vector network> \
        --vector-blockfrost-url <blockfrost URL for vector network> \
        --vector-ogmios-url <ogmios URL for vector network> \
        --vector-blockfrost-api-key <blockfrost API key for vector network> \
        --vector-socket-path <socket path for vector network> \
        --vector-ttl-slot-inc <ttl slot increment for vector> \
        --vector-slot-rounding-threshold <vector slot rounding threshold> \
        --vector-starting-block <slot:hash> \
        --vector-utxo-min-amount <minimal UTXO value for vector> \
        --vector-min-fee-for-bridging<minimal bridging fee for vector> \
        --vector-block-confirmation-count <block confirmation count for vector> \
        --nexus-node-url <nexus node URL> \
        --nexus-ttl-block-inc <nexus ttl block increment> \
        --nexus-block-rounding-threshold <nexus block rounding threshold> \
        --nexus-starting-block <block number> \
        --nexus-min-fee-for-bridging <minimal bridging fee for nexus> \
        --bridge-node-url <node URL of bridge chain> \
        --bridge-sc-address <bridging smart contract address on bridge chain> \
        --relayer-data-dir <relayer data dir for secrets> \
        --relayer-config <relayer secrets config file path> \
        --dbs-path <path to where databases will be stored> \
        --logs-path <path to where logs will be stored> \
        --api-port <port at which API should run> \
        --api-keys <api key 1> \
        --api-keys <api key 2> \
        --empty-blocks-threshold <maximum number of empty blocks for blocks submitter to skip>
```
optionally, the --telemetry <prometheusip:port,datadogip:port> flag can be used if telemetry is desired

Minimal example
``` shell
$ go run ./main.go generate-configs \
        --validator-data-dir ./blade-dir \
        --relayer-data-dir ./blade-dir \
        --prime-network-address localhost:13001 \
        --prime-network-magic 142 \
        --prime-ogmios-url https://prime.ogmios.com \
        --vector-network-address localhost:23001 \
        --vector-network-magic 242 \
        --vector-ogmios-url https://vector.ogmios.com \
        --nexus-node-url localhost:5500 \
        --bridge-node-url https://bridge.com \
        --bridge-sc-address 0x816402271eE6D9078Fc8Cb537aDBDD58219485BB \
        --api-keys test_api_key_1
```

Skyline minimal example
``` shell
$ apex-bridge generate-configs skyline \
        --validator-data-dir ./blade-dir \
        --relayer-data-dir ./blade-dir \
        --prime-network-address localhost:13001 \
        --prime-network-magic 142 \
        --prime-ogmios-url https://prime.ogmios.com \
        --cardano-network-address localhost:23001 \
        --cardano-ogmios-url https://vector.ogmios.com \
        --bridge-node-url https://bridge.com \
        --bridge-sc-address 0x816402271eE6D9078Fc8Cb537aDBDD58219485BB \
        --prime-cardano-token-name 29f8873beb52e126f207a2dfd50f7cff556806b5b4cba9834a7b26a8.4b6173685f546f6b656e \
        --cardano-prime-token-name 29f8873beb52e126f207a2dfd50f7cff556806b5b4cba9834a7b26a8.Route3 \
        --api-keys test_api_key_1
```

# Example of sending a transaction from the prime to the vector
```shell
$ apex-bridge sendtx \
        --key PRIME_WALLET_PRIVATE_KEY \
        --testnet-src 3311 \
        --addr-multisig-src addr_test1wrz24vv4tvfqsywkxn36rv5zagys2d7euafcgt50gmpgqpq4ju9uv \
        --ogmios-src http://ogmios.prime.testnet.apexfusion.org:1337 \
        --ogmios-dst http://ogmios.vector.testnet.apexfusion.org:1337 \
        --chain-src prime \
        --chain-dst vector \
        --receiver vector_test1v25acu09yv4z2jc026ss5hhgfu5nunfp9z7gkamae43t6fc8gx3pf:1_000_000 \
        --fee 1_100_000
```
- there is an optional `--stake-key` flag

# Example of sending a transaction from the vector to the prime
```shell
$ apex-bridge sendtx \
        --key VECTOR_WALLET_PRIVATE_KEY \
        --testnet-src 1127 \
        --addr-multisig-src vector_test1w2h482rf4gf44ek0rekamxksulazkr64yf2fhmm7f5gxjpsdm4zsg \
        --ogmios-src http://ogmios.vector.testnet.apexfusion.org:1337 \
        --ogmios-dst http://ogmios.prime.testnet.apexfusion.org:1337 \
        --chain-src vector \
        --chain-dst prime \
        --receiver addr_test1vrlt3wnp3hxermfyhfp2x9lu5u32275lf0yh3nvxkpjv7qgxl9f8y:1_234_567 \
        --fee 1_100_000 \
        --network-id-src 2
```
- there is an optional `--stake-key` flag

# Example of sending a transaction from the prime to the nexus
```shell
$ apex-bridge sendtx \
        --key PRIME_WALLET_PRIVATE_KEY \
        --ogmios-src http://ogmios.prime.testnet.apexfusion.org:1337 \
        --addr-multisig-src addr_test1wrz24vv4tvfqsywkxn36rv5zagys2d7euafcgt50gmpgqpq4ju9uv \
        --testnet-src 3311 \
        --chain-src prime \
        --chain-dst nexus \
        --receiver 0x4BC4892F8B01B9aFc99BCB827c39646EE78bCF06:1_000_000 \
        --fee 1_100_000 \
        --nexus-url https://testnet.af.route3.dev/json-rpc/p2-c
```
- there is an optional `--stake-key` flag

# Example of sending a transaction from the nexus to the prime
```shell
$ apex-bridge sendtx \
        --tx-type evm \
        --key NEXUS_WALLET_PRIVATE_KEY \
        --nexus-url https://testnet.af.route3.dev/json-rpc/p2-c \
        --gateway-addr GATEWAY_PROXY_ADDRESS \
        --chain-src nexus \
        --chain-dst prime \
        --receiver addr_test1vrlt3wnp3hxermfyhfp2x9lu5u32275lf0yh3nvxkpjv7qgxl9f8y:1000000000000000000 \
        --fee 1000010000000000000 \
        --ogmios-dst http://ogmios.prime.testnet.apexfusion.org:1337
```
- there is an optional `--stake-key` flag

# Example of sending a skyline transaction from the cardano to the prime
```shell
$ apex-bridge sendtx skyline \
        --key CARDANO_WALLET_PRIVATE_KEY \
        --ogmios-src http://ogmios.cardano.testnet.apexfusion.org:1337 \
        --ogmios-dst http://ogmios.prime.testnet.apexfusion.org:1337 \
        --addr-multisig-src addr_test1wrz24vv4tvfqsywkxn36rv5zagys2d7euafcgt50gmpgqpq4ju9uv \
        --testnet-src 3311 \
        --network-id-src 1 \
        --chain-src cardano \
        --chain-dst prime \
        --receiver addr_test1vrlt3wnp3hxermfyhfp2x9lu5u32275lf0yh3nvxkpjv7qgxl9f8y:1_234_567 \
        --fee 1_100_000 \
        --dst-token-name 72f3d1e6c885e4d0bdcf5250513778dbaa851c0b4bfe3ed4e1bcceb0.4b6173685f546f6b656e

```
- optional `--src-token-name` which can be used instead of `--dst-token-name`
- there is an optional `--stake-key` flag

# How to Deploy Nexus Smart Contracts
Default example (bls keys are retrieved from bridge and gateway address is updated on the bridge):
```shell
$ apex-bridge deploy-evm \
        --url http://127.0.0.1:12001 \
        --key NEXUS_OR_EVM_PRIVATE_KEY \
        --dir /tmp \
        --clone \
        --bridge-url http://127.0.0.1:12013 \
        --bridge-addr 0xABEF000000000000000000000000000000000000 \
        --bridge-key BRIDGE_ADMIN_WALLET_PRIVATE_KEY \
```
- instead of `--key` and `--bridge-key` it is possible to set key secret manager configuration file with `--key-config /path/config.json`.
- `--key` for bridge SC is the key of `ProxyContractsAdmin`, and for nexus is the key of owner/initial deployer
-- `BRIDGE_ADMIN_WALLET_PRIVATE_KEY` is the wallet used with `--blade-admin` when starting blade

Example with explicit bls keys:
```shell
$ apex-bridge deploy-evm \
        --url http://127.0.0.1:12001 \
        --key 1841ffaeb5015fa5547e42a2524214e9b55deda3cc26676ff9823bca98b25c94 \
        --dir /tmp \
        --clone \
        --bls-key 0x.... \
        --bls-key 0x.... \
        --bls-key 0x.... \
        --bls-key 0x.... \        
```
- optional `--min-fee`, min-fee value can be specified for the Gateway contract
- optional `--min-bridging-amount` - for the Gateway contract, new min-bridging-amount can be defined
- instead of `--key` it is possible to set key secret manager configuration file with `--key-config /path/config.json`.

# How to upgrade bridge/gateway contracts
```shell
$ apex-bridge deploy-evm upgrade \
        --url http://127.0.0.1:12001 \
        --key NEXUS_OR_EVM_PRIVATE_KEY \
        --dir /tmp \
        --clone \
        --branch main \
        --repo https://github.com/Ethernal-Tech/apex-bridge-smartcontracts \
        --contract Admin:0xABEF000000000000000000000000000000000006
```
- optional `--dynamic-tx`
- `--key` for bridge SC is the key of `ProxyContractsAdmin`, and for nexus is the key of owner/initial deployer
- instead of `--key` it is possible to set key secret manager configuration file with `--key-config /path/config.json`.

# How to Set validators data on Nexus Smart Contracts
Default example (bls keys are retrieved from bridge):
```shell
$ apex-bridge deploy-evm set-validators-chain-data \
        --url http://127.0.0.1:12001 \
        --key NEXUS_OR_EVM_PRIVATE_KEY \
        --dir /tmp \
        --clone \
        --bridge-url http://127.0.0.1:12013 \
        --bridge-addr 0xABEF000000000000000000000000000000000000 \
        --validators-proxy-addr 0x157E8D7DA7A2282aDe8678390A4ad6ba83B0FD9E \
```
- `--key` for bridge SC is the key of `ProxyContractsAdmin`, and for nexus is the key of owner/initial deployer
- instead of `--key` it is possible to set key secret manager configuration file with `--key-config /path/config.json`.

Example with explicit bls keys:
```shell
$ apex-bridge deploy-evm set-validators-chain-data \
        --url http://127.0.0.1:12001 \
        --key 1841ffaeb5015fa5547e42a2524214e9b55deda3cc26676ff9823bca98b25c94 \
        --dir /tmp \
        --clone \
        --bls-key 0x.... \
        --bls-key 0x.... \
        --bls-key 0x.... \
        --bls-key 0x.... \
        --validators-proxy-addr 0x157E8D7DA7A2282aDe8678390A4ad6ba83B0FD9E \
```
- `--key` for bridge SC is the key of `ProxyContractsAdmin`, and for nexus is the key of owner/initial deployer
- instead of `--key` it is possible to set key secret manager configuration file with `--key-config /path/config.json`.

# Bridge admin commands
```shell
$ apex-bridge bridge-admin get-chain-token-quantity \
        --bridge-url http://localhost:12013 \
        --chain prime --chain nexus --chain vector
```

```shell
$ apex-bridge bridge-admin update-chain-token-quantity \
        --bridge-url http://localhost:12013 \
        --chain nexus --amount 300 \
        --key 922769e22b70614d4172fc899126785841f4de7d7c009fc338923ce50683023d
```
<<<<<<< HEAD
- optional `--is-wrapped-token` bool flag
=======
>>>>>>> d219ea68
- instead of `--key` it is possible to set key secret manager configuration file with `--key-config /path/config.json`.

```shell
$ apex-bridge bridge-admin set-min-amounts \
        --url http://127.0.0.1:12001 \
        --key 922769e22b70614d4172fc899126785841f4de7d7c009fc338923ce50683023d \
        --contract-addr 0xeefcd00000000000000000000000000000000013 \
        --min-fee 200 \
        --min-bridging-amount 100 
```
- instead of `--key` it is possible to set key secret manager configuration file with `--key-config /path/config.json`.


```shell
$ apex-bridge bridge-admin defund \
        --bridge-url http://localhost:12013 \
        --chain nexus \
        --key 922769e22b70614d4172fc899126785841f4de7d7c009fc338923ce50683023d \
        --amount 100 \
        --native-token-amount 200 \
        --addr 0xeefcd00000000000000000000000000000000000
```
<<<<<<< HEAD
=======
- there is optional `--native-token-amount` flag
>>>>>>> d219ea68
- instead of `--key` it is possible to set key secret manager configuration file with `--key-config /path/config.json`.

```shell
$ apex-bridge bridge-admin set-additional-data \
        --bridge-url http://localhost:12013 \
        --bridge-key 922769e22b70614d4172fc899126785841f4de7d7c009fc338923ce50683023d \
        --chain nexus \
        --bridging-addr 0xeefcd00000000000000000000000000000000022 \
        --fee-addr 0xeefcd00000000000000000000000000000000021
```
- instead of `--bridge-key` it is possible to set key secret manager configuration file with `--key-config /path/config.json`.

```shell
$ apex-bridge bridge-admin get-validators-data \
        --bridge-url http://localhost:12013 \
        --bridge-addr 0xeefcd00000000000000000000000000000000022 \
        --config ./config.json
```

```shell
$ apex-bridge bridge-admin mint-native-token \
        --key PRIME_WALLET_PRIVATE_KEY \
        --ogmios http://ogmios.prime.testnet.apexfusion.org:1337 \
        --network-id 1 \
        --testnet-magic 3311 \
        --token-name testt \
        --amount 10
```
- optional `--stake-key` and `--show-policy-script` flags

```shell
$ apex-bridge bridge-admin get-bridging-addresses-balances \
        --config ./config.json \
        --indexer-dbs-path /e2e-bridge-data-tmp-Test_OnlyRunApexBridge_WithNexusAndVector/validator_1/bridging-dbs/validatorcomponents \
        --prime-wallet-addr addr_test1wrapsqy073nhdx7tz4j54q4aanhzqqgfpydftysvqyqw50cgz9hpl \
        --vector-wallet-addr vector_test1wffkxzsjpdnkn4vzk7v8wgygcqvztn8ndmte8294rp2l2uqgnp993 \
        --nexus-wallet-addr 0x2ac7dEB534901E63FBd5CEC49929B8830F3FaFF4
```

```shell
$ apex-bridge bridge-admin get-bridging-addresses-balances skyline \
        --config ./config.json \
        --indexer-dbs-path /e2e-bridge-data-tmp-Test_OnlyRunSkylineBridge/validator_1/bridging-dbs/validatorcomponents \
        --prime-wallet-addr addr_test1wpg8ayttfkr2gvj47p2qkekhrx7w0ecjfdedh6ewrzjhnyg0t7rzg \
        --cardano-wallet-addr addr_test1wrzslpc4stfp78r774k96gxgv4nl2nluc84nv8xkdm0pv7cp4j05f
```<|MERGE_RESOLUTION|>--- conflicted
+++ resolved
@@ -359,10 +359,7 @@
         --chain nexus --amount 300 \
         --key 922769e22b70614d4172fc899126785841f4de7d7c009fc338923ce50683023d
 ```
-<<<<<<< HEAD
 - optional `--is-wrapped-token` bool flag
-=======
->>>>>>> d219ea68
 - instead of `--key` it is possible to set key secret manager configuration file with `--key-config /path/config.json`.
 
 ```shell
@@ -385,10 +382,6 @@
         --native-token-amount 200 \
         --addr 0xeefcd00000000000000000000000000000000000
 ```
-<<<<<<< HEAD
-=======
-- there is optional `--native-token-amount` flag
->>>>>>> d219ea68
 - instead of `--key` it is possible to set key secret manager configuration file with `--key-config /path/config.json`.
 
 ```shell
