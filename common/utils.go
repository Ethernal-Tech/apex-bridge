package common

import (
	"context"
	"encoding/hex"
	"errors"
	"math/big"
	"net"
	"net/url"
	"strconv"
	"strings"
	"time"

	"github.com/ethereum/go-ethereum/common"
	"github.com/sethvargo/go-retry"
	"golang.org/x/crypto/sha3"
)

func IsValidHTTPURL(input string) bool {
	u, err := url.Parse(input)
	if err != nil || (u.Scheme != "http" && u.Scheme != "https") || u.Host == "" {
		return false
	}

	return IsValidNetworkAddress(u.Host)
}

func IsValidNetworkAddress(input string) bool {
	host, port, err := net.SplitHostPort(input)
	if err != nil {
		// If there's an error, it might be because the port is not included, so treat the input as the host
		if !strings.Contains(err.Error(), "missing port in address") {
			return false
		}

		host = input
	} else if portVal, err := strconv.ParseInt(port, 10, 32); err != nil || portVal < 0 {
		return false
	}

	// Check if host is a valid IP address
	if net.ParseIP(host) != nil {
		return true
	}

	// Check if the host is a valid domain name by trying to resolve it
	_, err = net.LookupHost(host)

	return err == nil
}

func HexToAddress(s string) common.Address {
	return common.HexToAddress(s)
}

func DecodeHex(s string) ([]byte, error) {
	if strings.HasPrefix(s, "0x") || strings.HasPrefix(s, "0X") {
		s = s[2:]
	}

	return hex.DecodeString(s)
}

func GetRequiredSignaturesForConsensus(cnt uint64) uint64 {
	return (cnt*2 + 2) / 3
}

// the context is cancelled or expired.
func RetryForever(ctx context.Context, interval time.Duration, fn func(context.Context) error) error {
	err := retry.Do(ctx, retry.NewConstant(interval), func(context.Context) error {
		// Execute function and end retries if no error or context done
		err := fn(ctx)
		if IsContextDoneErr(err) {
			return err
		}

		if err == nil {
			return nil
		}

		// Retry on all other errors
		return retry.RetryableError(err)
	})

	return err
}

// IsContextDoneErr returns true if the error is due to the context being cancelled
// or expired. This is useful for determining if a function should retry.
func IsContextDoneErr(err error) bool {
	return errors.Is(err, context.Canceled) || errors.Is(err, context.DeadlineExceeded)
}

// SplitString splits large string into slice of substrings
func SplitString(s string, mxlen int) (res []string) {
	for i := 0; i < len(s); i += mxlen {
		res = append(res, s[i:min(i+mxlen, len(s))])
	}

	return res
}

// MulPercentage multuple value with percentage and divide with 100
func MulPercentage(value *big.Int, percentage uint64) *big.Int {
	res := new(big.Int).Mul(value, new(big.Int).SetUint64(percentage))

	return res.Div(res, big.NewInt(100))
}

// SafeSubtract subtracts safely two uint64 value and return default value if we have overflow
func SafeSubtract(a, b, def uint64) uint64 {
	if a >= b {
		return a - b
	}

	return def
}

<<<<<<< HEAD
func MustHashToBytes32(hash string) (res [32]byte) {
	return indexer.NewHashFromHexString(hash)
}

type IsRecoverableErrorFn func(err error) bool

var ErrExecutionTimeout = errors.New("timeout while trying to execute with retry")

// ExecuteWithRetry attempts to execute the provided executeFn function multiple times
// if the call fails with a recoverable error. It retries up to numRetries times.
func ExecuteWithRetry(ctx context.Context,
	numRetries int, waitTime time.Duration,
	executeFn func(ctx context.Context) (bool, error),
	isRecoverableError ...IsRecoverableErrorFn,
) error {
	for count := 0; count < numRetries; count++ {
		stop, err := executeFn(ctx)
		if err != nil {
			if len(isRecoverableError) == 0 || !isRecoverableError[0](err) {
				return err
			}
		} else if stop {
			return nil
		}

		select {
		case <-ctx.Done():
			return ctx.Err()
		case <-time.After(waitTime):
		}
	}

	return ErrExecutionTimeout
=======
// Keccak256 calculates the Keccak256
func Keccak256(v ...[]byte) ([]byte, error) {
	h := sha3.NewLegacyKeccak256()

	for _, i := range v {
		_, err := h.Write(i)
		if err != nil {
			return nil, err
		}
	}

	return h.Sum(nil), nil
}

const (
	DfmDecimals = 6
	WeiDecimals = 18
)

func DfmToWei(dfm *big.Int) *big.Int {
	wei := new(big.Int).Set(dfm)
	base := big.NewInt(10)

	return wei.Mul(wei, base.Exp(base, big.NewInt(WeiDecimals-DfmDecimals), nil))
}

func WeiToDfm(wei *big.Int) *big.Int {
	dfm := new(big.Int).Set(wei)
	base := big.NewInt(10)
	dfm.Div(dfm, base.Exp(base, big.NewInt(WeiDecimals-DfmDecimals), nil))

	return dfm
}

func WeiToDfmCeil(wei *big.Int) *big.Int {
	dfm := new(big.Int).Set(wei)
	base := big.NewInt(10)
	mod := new(big.Int)
	dfm.DivMod(dfm, base.Exp(base, big.NewInt(WeiDecimals-DfmDecimals), nil), mod)

	if mod.BitLen() > 0 { // for zero big.Int BitLen() == 0
		dfm.Add(dfm, big.NewInt(1))
	}

	return dfm
>>>>>>> 9d39dd3c
}<|MERGE_RESOLUTION|>--- conflicted
+++ resolved
@@ -116,41 +116,6 @@
 	return def
 }
 
-<<<<<<< HEAD
-func MustHashToBytes32(hash string) (res [32]byte) {
-	return indexer.NewHashFromHexString(hash)
-}
-
-type IsRecoverableErrorFn func(err error) bool
-
-var ErrExecutionTimeout = errors.New("timeout while trying to execute with retry")
-
-// ExecuteWithRetry attempts to execute the provided executeFn function multiple times
-// if the call fails with a recoverable error. It retries up to numRetries times.
-func ExecuteWithRetry(ctx context.Context,
-	numRetries int, waitTime time.Duration,
-	executeFn func(ctx context.Context) (bool, error),
-	isRecoverableError ...IsRecoverableErrorFn,
-) error {
-	for count := 0; count < numRetries; count++ {
-		stop, err := executeFn(ctx)
-		if err != nil {
-			if len(isRecoverableError) == 0 || !isRecoverableError[0](err) {
-				return err
-			}
-		} else if stop {
-			return nil
-		}
-
-		select {
-		case <-ctx.Done():
-			return ctx.Err()
-		case <-time.After(waitTime):
-		}
-	}
-
-	return ErrExecutionTimeout
-=======
 // Keccak256 calculates the Keccak256
 func Keccak256(v ...[]byte) ([]byte, error) {
 	h := sha3.NewLegacyKeccak256()
@@ -196,5 +161,35 @@
 	}
 
 	return dfm
->>>>>>> 9d39dd3c
+}
+
+type IsRecoverableErrorFn func(err error) bool
+
+var ErrExecutionTimeout = errors.New("timeout while trying to execute with retry")
+
+// ExecuteWithRetry attempts to execute the provided executeFn function multiple times
+// if the call fails with a recoverable error. It retries up to numRetries times.
+func ExecuteWithRetry(ctx context.Context,
+	numRetries int, waitTime time.Duration,
+	executeFn func(ctx context.Context) (bool, error),
+	isRecoverableError ...IsRecoverableErrorFn,
+) error {
+	for count := 0; count < numRetries; count++ {
+		stop, err := executeFn(ctx)
+		if err != nil {
+			if len(isRecoverableError) == 0 || !isRecoverableError[0](err) {
+				return err
+			}
+		} else if stop {
+			return nil
+		}
+
+		select {
+		case <-ctx.Done():
+			return ctx.Err()
+		case <-time.After(waitTime):
+		}
+	}
+
+	return ErrExecutionTimeout
 }