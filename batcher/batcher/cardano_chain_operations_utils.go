package batcher

import (
	"encoding/json"
	"errors"
	"sort"

	cardano "github.com/Ethernal-Tech/apex-bridge/cardano"
	"github.com/Ethernal-Tech/apex-bridge/common"
	"github.com/Ethernal-Tech/apex-bridge/eth"
	"github.com/Ethernal-Tech/cardano-infrastructure/indexer"
	txsend "github.com/Ethernal-Tech/cardano-infrastructure/sendtx"
	cardanowallet "github.com/Ethernal-Tech/cardano-infrastructure/wallet"
	"github.com/hashicorp/go-hclog"
)

func getStakingDelegateCertificate(
	cardanoCliBinary string, networkMagic uint,
	data *batchInitialData, tx *eth.ConfirmedTransaction,
) (*cardano.CertificatesWithScript, uint64, error) {
	// Generate policy script
	quorumCount := int(common.GetRequiredSignaturesForConsensus(uint64(len(data.MultisigStakeKeyHashes)))) //nolint:gosec
	policyScript := cardanowallet.NewPolicyScript(data.MultisigStakeKeyHashes, quorumCount,
		cardanowallet.WithAfter(uint64(tx.BridgeAddrIndex)))
	cliUtils := cardanowallet.NewCliUtils(cardanoCliBinary)

	multisigStakeAddress, err := cliUtils.GetPolicyScriptRewardAddress(networkMagic, policyScript)
	if err != nil {
		return nil, 0, err
	}

	// Generate certificates
	keyRegDepositAmount, err := extractStakeKeyDepositAmount(data.ProtocolParams)
	if err != nil {
		return nil, 0, err
	}

	registrationCert, err := cliUtils.CreateRegistrationCertificate(multisigStakeAddress, keyRegDepositAmount)
	if err != nil {
		return nil, 0, errors.Join(errSkipConfirmedTx, err)
	}

	delegationCert, err := cliUtils.CreateDelegationCertificate(multisigStakeAddress, tx.StakePoolId)
	if err != nil {
		return nil, 0, errors.Join(errSkipConfirmedTx, err)
	}

	return &cardano.CertificatesWithScript{
		PolicyScript: policyScript,
		Certificates: []cardanowallet.ICertificate{registrationCert, delegationCert},
	}, keyRegDepositAmount, nil
}

func getOutputs(
	txs []eth.ConfirmedTransaction, cardanoConfig *cardano.CardanoChainConfig, logger hclog.Logger,
) (cardano.TxOutputs, error) {
	receiversMap := map[string]cardanowallet.TxOutput{}

	for _, transaction := range txs {
		// stake delegation tx are not processed in this way
		if transaction.TransactionType == uint8(common.StakeDelConfirmedTxType) {
			continue
		}

		for _, receiver := range transaction.Receivers {
			data := receiversMap[receiver.DestinationAddress]
			data.Amount += receiver.Amount.Uint64()

			if receiver.AmountWrapped != nil && receiver.AmountWrapped.Sign() > 0 {
				if len(data.Tokens) == 0 {
					var (
						err   error
						token cardanowallet.Token
					)

					if (transaction.TransactionType == uint8(common.DefundConfirmedTxType)) ||
						(transaction.TransactionType == uint8(common.RefundConfirmedTxType)) {
						token, err = cardano.GetNativeTokenFromConfig(cardanoConfig.NativeTokens[0])
						if err != nil {
							return cardano.TxOutputs{}, err
						}
					} else {
						token, err = cardanoConfig.GetNativeToken(
							common.ToStrChainID(transaction.SourceChainId))
						if err != nil {
							return cardano.TxOutputs{}, err
						}
					}

					data.Tokens = []cardanowallet.TokenAmount{
						cardanowallet.NewTokenAmount(token, receiver.AmountWrapped.Uint64()),
					}
				} else {
					data.Tokens[0].Amount += receiver.AmountWrapped.Uint64()
				}
			}

			receiversMap[receiver.DestinationAddress] = data
		}
	}

	result := cardano.TxOutputs{
		Outputs: make([]cardanowallet.TxOutput, 0, len(receiversMap)),
		Sum:     map[string]uint64{},
	}

	for addr, txOut := range receiversMap {
		if txOut.Amount == 0 {
			logger.Warn("skipped output with zero amount", "addr", addr)

			continue
		} else if !cardano.IsValidOutputAddress(addr, cardanoConfig.NetworkID) {
			logger.Warn("skipped output because it is invalid", "addr", addr)

			continue
		}

		txOut.Addr = addr

		result.Outputs = append(result.Outputs, txOut)

		result.Sum[cardanowallet.AdaTokenName] += txOut.Amount

		for _, token := range txOut.Tokens {
			result.Sum[token.TokenName()] += token.Amount
		}
	}

	// sort outputs because all batchers should have same order of outputs
	sort.Slice(result.Outputs, func(i, j int) bool {
		return result.Outputs[i].Addr < result.Outputs[j].Addr
	})

	return result, nil
}

func getNeededUtxos(
	txInputOutputs []*indexer.TxInputOutput,
	desiredAmounts map[string]uint64,
	minUtxoLovelaceAmount uint64,
	maxUtxoCount int,
	takeAtLeastUtxoCount int,
) ([]*indexer.TxInputOutput, error) {
	inputUtxos := make([]cardanowallet.Utxo, len(txInputOutputs))

	for i, utxo := range txInputOutputs {
		inputUtxos[i] = cardanowallet.Utxo{
			Hash:   utxo.Input.Hash.String(),
			Index:  utxo.Input.Index,
			Amount: utxo.Output.Amount,
			Tokens: make([]cardanowallet.TokenAmount, len(utxo.Output.Tokens)),
		}
		for j, token := range utxo.Output.Tokens {
			inputUtxos[i].Tokens[j] = cardanowallet.NewTokenAmount(
				cardanowallet.NewToken(token.PolicyID, token.Name), token.Amount)
		}
	}

	// Change outputs require minUtxoLovelace (protocol rule)
	// Exact spends without change are rare (especially with tokens)
	desiredAmounts[cardanowallet.AdaTokenName] += minUtxoLovelaceAmount

	outputUTXOs, err := txsend.GetUTXOsForAmounts(
		inputUtxos, desiredAmounts, maxUtxoCount, takeAtLeastUtxoCount)
	if err != nil {
		return nil, err
	}

	usedUtxoMap := map[string]bool{}
	for _, utxo := range outputUTXOs.Inputs {
		usedUtxoMap[utxo.String()] = true
	}

	chosenUTXOs := make([]*indexer.TxInputOutput, 0, len(outputUTXOs.Inputs))

	for _, utxo := range txInputOutputs {
		if usedUtxoMap[utxo.Input.String()] {
			chosenUTXOs = append(chosenUTXOs, utxo)
		}
	}

	return chosenUTXOs, nil
}

func filterOutUtxosWithUnknownTokens(
	utxos []*indexer.TxInputOutput, excludingTokens ...cardanowallet.Token,
) []*indexer.TxInputOutput {
	result := make([]*indexer.TxInputOutput, 0, len(utxos))

	for _, utxo := range utxos {
		if !cardano.UtxoContainsUnknownTokens(utxo.Output, excludingTokens...) {
			result = append(result, utxo)
		}
	}

	return result
}

func getSumMapFromTxInputOutput(utxos []*indexer.TxInputOutput) map[string]uint64 {
	totalSum := map[string]uint64{}

	for _, utxo := range utxos {
		totalSum[cardanowallet.AdaTokenName] += utxo.Output.Amount

		for _, token := range utxo.Output.Tokens {
			totalSum[token.TokenName()] += token.Amount
		}
	}

	return totalSum
}

func getTxOutputFromSumMap(addr string, sumMap map[string]uint64) (cardanowallet.TxOutput, error) {
	if len(sumMap) == 0 {
		return cardanowallet.NewTxOutput(addr, 0), nil
	}

	tokens := make([]cardanowallet.TokenAmount, 0, len(sumMap)-1)

	for tokenName, amount := range sumMap {
		if tokenName != cardanowallet.AdaTokenName {
			newToken, err := cardanowallet.NewTokenWithFullNameTry(tokenName)
			if err != nil {
				return cardanowallet.TxOutput{}, err
			}

			tokens = append(tokens, cardanowallet.NewTokenAmount(newToken, amount))
		}
	}

	sort.Slice(tokens, func(i, j int) bool {
		return tokens[i].TokenName() < tokens[j].TokenName()
	})

	return cardanowallet.NewTxOutput(addr, sumMap[cardanowallet.AdaTokenName], tokens...), nil
}

func subtractTxOutputsFromSumMap(
	sumMap map[string]uint64, txOutputs []cardanowallet.TxOutput,
) map[string]uint64 {
	updateTokenInMap := func(tokenName string, amount uint64) {
		if existingAmount, exists := sumMap[tokenName]; exists {
			if existingAmount > amount {
				sumMap[tokenName] = existingAmount - amount
			} else {
				delete(sumMap, tokenName)
			}
		}
	}

	for _, out := range txOutputs {
		updateTokenInMap(cardanowallet.AdaTokenName, out.Amount)

		for _, token := range out.Tokens {
			updateTokenInMap(token.TokenName(), token.Amount)
		}
	}

	return sumMap
}

func calculateMinUtxoLovelaceAmount(
	cardanoCliBinary string, protocolParams []byte,
	addr string, txInputOutputs []*indexer.TxInputOutput, txOutputs []cardanowallet.TxOutput,
) (uint64, error) {
	sumMap := subtractTxOutputsFromSumMap(getSumMapFromTxInputOutput(txInputOutputs), txOutputs)

	tokens, err := cardanowallet.GetTokensFromSumMap(sumMap)
	if err != nil {
		return 0, err
	}

	txBuilder, err := cardanowallet.NewTxBuilder(cardanoCliBinary)
	if err != nil {
		return 0, err
	}

	defer txBuilder.Dispose()

	minUtxo, err := txBuilder.SetProtocolParameters(protocolParams).CalculateMinUtxo(cardanowallet.TxOutput{
		Addr:   addr,
		Amount: sumMap[cardanowallet.AdaTokenName],
		Tokens: tokens,
	})
	if err != nil {
		return 0, err
	}

	return minUtxo, nil
}

func convertUTXOsToTxInputs(utxos []*indexer.TxInputOutput) (result cardanowallet.TxInputs) {
	result.Inputs = make([]cardanowallet.TxInput, len(utxos))
	result.Sum = make(map[string]uint64)

	for i, utxo := range utxos {
		result.Inputs[i] = cardanowallet.TxInput{
			Hash:  utxo.Input.Hash.String(),
			Index: utxo.Input.Index,
		}

		result.Sum[cardanowallet.AdaTokenName] += utxo.Output.Amount

		for _, token := range utxo.Output.Tokens {
			result.Sum[token.TokenName()] += token.Amount
		}
	}

	return result
}

func extractStakeKeyDepositAmount(protocolParams []byte) (uint64, error) {
	var params cardanowallet.ProtocolParameters

	if err := json.Unmarshal(protocolParams, &params); err != nil {
		return 0, err
	}

<<<<<<< HEAD
	// Extract stakeAddressDeposit value
	if stakeDeposit, exists := params[StakeDepositFieldName]; exists {
		// Handle different number types that JSON might unmarshal to
		switch v := stakeDeposit.(type) {
		case float64:
			return uint64(v), nil
		case uint64:
			return v, nil
		case int:
			if v < 0 {
				return 0, fmt.Errorf("cannot convert negative int %d to uint64", v)
			}

			return uint64(v), nil
		case string:
			// If it's a string, try to parse it as a number
			var result uint64
			_, err := fmt.Sscanf(v, "%d", &result)

			return result, err
		default:
			return 0, fmt.Errorf("%s has unexpected type: %T", StakeDepositFieldName, stakeDeposit)
		}
	}

	return 0, fmt.Errorf("%s field not found in protocol parameters", StakeDepositFieldName)
}

type AddressConsolidation struct {
	Address      string
	AddressIndex uint8
	UtxoCount    int
	Share        float64
	Assigned     int
	Remainder    float64
	IsFee        bool
}

type AddressConsolidationData struct {
	Address      string
	AddressIndex uint8
	UtxoCount    int
	IsFee        bool
	Utxos        []*indexer.TxInputOutput
}

// Chose inputs for consolidation proportionally depending of how many there are for every address
// and the max number allowed.
func allocateInputsForConsolidation(inputs []AddressConsolidationData, maxUtxoCount int) []AddressConsolidationData {
	total := 0
	for _, input := range inputs {
		total += input.UtxoCount
	}

	n := len(inputs)
	alloc := make([]AddressConsolidation, n)
	result := make([]AddressConsolidationData, n)

	if total <= maxUtxoCount {
		for i, input := range inputs {
			result[i] = AddressConsolidationData{
				Address:      input.Address,
				AddressIndex: input.AddressIndex,
				UtxoCount:    input.UtxoCount,
				IsFee:        input.IsFee,
			}
		}

		return result
	}

	assigned := 0

	// First, assign the integer part of the proportional share
	for i, input := range inputs {
		share := (float64(input.UtxoCount) / float64(total)) * float64(maxUtxoCount)
		alloc[i] = AddressConsolidation{
			Address:      input.Address,
			AddressIndex: input.AddressIndex,
			UtxoCount:    input.UtxoCount,
			Share:        share,
			Assigned:     int(share),
			Remainder:    share - float64(int(share)),
			IsFee:        input.IsFee,
		}
		assigned += alloc[i].Assigned
	}

	// Assign remaining utxos using the largest remainders
	remaining := maxUtxoCount - assigned
	if remaining > 0 {
		sort.SliceStable(alloc, func(i, j int) bool {
			return alloc[i].Remainder > alloc[j].Remainder
		})

		for i := 0; i < remaining; i++ {
			alloc[i%len(alloc)].Assigned += 1
		}
	}

	// Prepare the result
	maxIndex := 0
	maxAssigned := 0
	feeIndex := -1

	for i, input := range alloc {
		result[i] = AddressConsolidationData{
			Address:      input.Address,
			AddressIndex: input.AddressIndex,
			UtxoCount:    input.Assigned,
			IsFee:        input.IsFee,
		}

		if !input.IsFee && input.Assigned > maxAssigned {
			maxIndex = i
			maxAssigned = input.Assigned
		}

		if input.IsFee && input.Assigned == 0 {
			feeIndex = i
		}
	}

	if feeIndex != -1 {
		for {
			if result[feeIndex].UtxoCount < inputs[0].UtxoCount {
				result[maxIndex].UtxoCount -= 1
				result[feeIndex].UtxoCount += 1
			} else {
				break
			}

			// TODO: Not sure how to update this, it's not the best way to do it
			// Should we have the PotentialFeeDefault + MinUtxoAmountDefault?
			if calcualteUtxoSum(inputs[0].Utxos[:result[feeIndex].UtxoCount]) >= 2*common.MinUtxoAmountDefault {
				break
			}
		}
	}

	return result
}

func calcualteUtxoSum(inputs []*indexer.TxInputOutput) uint64 {
	sum := uint64(0)
	for _, input := range inputs {
		sum += input.Output.Amount
	}

	return sum
=======
	return params.StakeAddressDeposit, nil
>>>>>>> 97ea9cac
}<|MERGE_RESOLUTION|>--- conflicted
+++ resolved
@@ -316,33 +316,7 @@
 		return 0, err
 	}
 
-<<<<<<< HEAD
-	// Extract stakeAddressDeposit value
-	if stakeDeposit, exists := params[StakeDepositFieldName]; exists {
-		// Handle different number types that JSON might unmarshal to
-		switch v := stakeDeposit.(type) {
-		case float64:
-			return uint64(v), nil
-		case uint64:
-			return v, nil
-		case int:
-			if v < 0 {
-				return 0, fmt.Errorf("cannot convert negative int %d to uint64", v)
-			}
-
-			return uint64(v), nil
-		case string:
-			// If it's a string, try to parse it as a number
-			var result uint64
-			_, err := fmt.Sscanf(v, "%d", &result)
-
-			return result, err
-		default:
-			return 0, fmt.Errorf("%s has unexpected type: %T", StakeDepositFieldName, stakeDeposit)
-		}
-	}
-
-	return 0, fmt.Errorf("%s field not found in protocol parameters", StakeDepositFieldName)
+	return params.StakeAddressDeposit, nil
 }
 
 type AddressConsolidation struct {
@@ -467,7 +441,4 @@
 	}
 
 	return sum
-=======
-	return params.StakeAddressDeposit, nil
->>>>>>> 97ea9cac
 }