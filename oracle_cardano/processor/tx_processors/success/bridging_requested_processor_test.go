--- conflicted
+++ resolved
@@ -32,39 +32,6 @@
 
 	maxAmountAllowedToBridge := new(big.Int).SetUint64(100000000)
 
-<<<<<<< HEAD
-	getAppConfig := func(refundEnabled bool) *cCore.AppConfig {
-		appConfig := &cCore.AppConfig{
-			CardanoChains: map[string]*cCore.CardanoChainConfig{
-				common.ChainIDStrPrime: {
-					CardanoChainConfig: cardanotx.CardanoChainConfig{
-						NetworkID:         wallet.TestNetNetwork,
-						UtxoMinAmount:     utxoMinValue,
-						MinFeeForBridging: minFeeForBridging,
-					},
-					BridgingAddresses: cCore.BridgingAddresses{
-						BridgingAddress: primeBridgingAddr,
-						FeeAddress:      primeBridgingFeeAddr,
-					},
-					FeeAddrBridgingAmount: feeAddrBridgingAmount,
-				},
-				common.ChainIDStrVector: {
-					CardanoChainConfig: cardanotx.CardanoChainConfig{
-						NetworkID:         wallet.TestNetNetwork,
-						UtxoMinAmount:     utxoMinValue,
-						MinFeeForBridging: minFeeForBridging,
-					},
-					BridgingAddresses: cCore.BridgingAddresses{
-						BridgingAddress: vectorBridgingAddr,
-						FeeAddress:      vectorBridgingFeeAddr,
-					},
-					FeeAddrBridgingAmount: feeAddrBridgingAmount,
-				},
-			},
-			BridgingSettings: cCore.BridgingSettings{
-				MaxReceiversPerBridgingRequest: 3,
-				MaxAmountAllowedToBridge:       maxAmountAllowedToBridge,
-=======
 	proc := NewBridgingRequestedProcessor(hclog.NewNullLogger())
 
 	brAddrManagerMock := &brAddrManager.BridgingAddressesManagerMock{}
@@ -92,15 +59,14 @@
 				},
 				MinFeeForBridging:     minFeeForBridging,
 				FeeAddrBridgingAmount: feeAddrBridgingAmount,
->>>>>>> 76c5d3c4
-			},
-
-			RefundEnabled: refundEnabled,
-		}
-		appConfig.FillOut()
-
-		return appConfig
+			},
+		},
+		BridgingSettings: cCore.BridgingSettings{
+			MaxReceiversPerBridgingRequest: 3,
+			MaxAmountAllowedToBridge:       maxAmountAllowedToBridge,
+		},
 	}
+	appConfig.FillOut()
 
 	t.Run("ValidateAndAddClaim empty tx", func(t *testing.T) {
 		claims := &cCore.BridgeClaims{}
@@ -236,7 +202,6 @@
 		require.ErrorContains(t, err, "unsupported chain id found in tx")
 	})
 
-<<<<<<< HEAD
 	t.Run("ValidateAndAddClaim insufficient metadata with refund", func(t *testing.T) {
 		relevantButNotFullMetadata, err := common.SimulateRealMetadata(common.MetadataEncodingTypeCbor, common.BaseMetadata{
 			BridgingTxType: common.BridgingTxTypeBridgingRequest,
@@ -266,11 +231,8 @@
 		require.NoError(t, err)
 	})
 
-	t.Run("ValidateAndAddClaim destination chain not registered", func(t *testing.T) {
-=======
 	//nolint:dupl
 	t.Run("ValidateAndAddClaim origin chain not registered", func(t *testing.T) {
->>>>>>> 76c5d3c4
 		destinationChainNonRegisteredMetadata, err := common.SimulateRealMetadata(common.MetadataEncodingTypeCbor, common.BridgingRequestMetadata{
 			BridgingTxType:     sendtx.BridgingRequestType(common.BridgingTxTypeBridgingRequest),
 			DestinationChainID: "invalid",
@@ -441,12 +403,7 @@
 
 		err = proc.ValidateAndAddClaim(claims, cardanoTx, appConfig)
 		require.Error(t, err)
-<<<<<<< HEAD
-		require.ErrorContains(t, err, "bridging address")
-		require.ErrorContains(t, err, "not found in tx outputs")
-=======
 		require.ErrorContains(t, err, fmt.Sprintf("none of bridging addresses on %s", common.ChainIDStrPrime))
->>>>>>> 76c5d3c4
 	})
 
 	t.Run("ValidateAndAddClaim multiple utxos to bridging addr", func(t *testing.T) {
