--- conflicted
+++ resolved
@@ -27,35 +27,21 @@
 
 	maxAmountAllowedToBridge := new(big.Int).SetUint64(100000000)
 
-<<<<<<< HEAD
 	getAppConfig := func(refundEnabled bool) *oCore.AppConfig {
 		config := &oCore.AppConfig{
 			CardanoChains: map[string]*oCore.CardanoChainConfig{
 				common.ChainIDStrPrime: {
-					NetworkID: wallet.TestNetNetwork,
 					BridgingAddresses: oCore.BridgingAddresses{
 						BridgingAddress: primeBridgingAddr,
 						FeeAddress:      primeBridgingFeeAddr,
 					},
-					UtxoMinAmount:     utxoMinValue,
-					MinFeeForBridging: minFeeForBridging,
+					CardanoChainConfig: cardanotx.CardanoChainConfig{
+						NetworkID:     wallet.TestNetNetwork,
+						UtxoMinAmount: utxoMinValue,
+					},
+					MinFeeForBridging:     minFeeForBridging,
+					FeeAddrBridgingAmount: feeAddrBridgingAmount,
 				},
-=======
-	proc := NewEthBridgingRequestedProcessor(hclog.NewNullLogger())
-	appConfig := &oCore.AppConfig{
-		CardanoChains: map[string]*oCore.CardanoChainConfig{
-			common.ChainIDStrPrime: {
-				BridgingAddresses: oCore.BridgingAddresses{
-					BridgingAddress: primeBridgingAddr,
-					FeeAddress:      primeBridgingFeeAddr,
-				},
-				CardanoChainConfig: cardanotx.CardanoChainConfig{
-					NetworkID:     wallet.TestNetNetwork,
-					UtxoMinAmount: utxoMinValue,
-				},
-				MinFeeForBridging:     minFeeForBridging,
-				FeeAddrBridgingAmount: feeAddrBridgingAmount,
->>>>>>> d564710f
 			},
 			EthChains: map[string]*oCore.EthChainConfig{
 				common.ChainIDStrNexus: {
@@ -658,24 +644,19 @@
 			Hash:          txHash,
 			Metadata:      validMetadata,
 			OriginChainID: common.ChainIDStrNexus,
-<<<<<<< HEAD
-			Value:         common.DfmToWei(new(big.Int).SetUint64(maxAmountAllowedToBridge.Uint64() + minFeeForBridging)),
-		}
-
-		appConfig := getAppConfig(false)
-		refundRequestProcessorMock := &core.EthTxSuccessRefundProcessorMock{}
-		refundRequestProcessorMock.On(
-			"HandleBridgingProcessorError", claims, ethTx, appConfig).Return(nil)
-		refundRequestProcessorMock.On(
-			"HandleBridgingProcessorPreValidate", ethTx, appConfig).Return(nil)
-
-		proc := NewEthBridgingRequestedProcessor(refundRequestProcessorMock, hclog.NewNullLogger())
-
-		err = proc.ValidateAndAddClaim(claims, ethTx, appConfig)
-=======
 			Value:         common.DfmToWei(new(big.Int).SetUint64(maxAmountAllowedToBridge.Uint64() + 1 + minFeeForBridging)),
-		}, appConfig)
->>>>>>> d564710f
+		}
+
+		appConfig := getAppConfig(false)
+		refundRequestProcessorMock := &core.EthTxSuccessRefundProcessorMock{}
+		refundRequestProcessorMock.On(
+			"HandleBridgingProcessorError", claims, ethTx, appConfig).Return(nil)
+		refundRequestProcessorMock.On(
+			"HandleBridgingProcessorPreValidate", ethTx, appConfig).Return(nil)
+
+		proc := NewEthBridgingRequestedProcessor(refundRequestProcessorMock, hclog.NewNullLogger())
+
+		err = proc.ValidateAndAddClaim(claims, ethTx, appConfig)
 		require.Error(t, err)
 		require.ErrorContains(t, err, "sum of receiver amounts + fee")
 		require.ErrorContains(t, err, "greater than maximum allowed")
