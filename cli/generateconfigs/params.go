package cligenerateconfigs

import (
	"encoding/json"
	"errors"
	"fmt"
	"math/big"
	"path/filepath"
	"strconv"
	"strings"
	"time"

	apiCore "github.com/Ethernal-Tech/apex-bridge/api/core"
	cardanotx "github.com/Ethernal-Tech/apex-bridge/cardano"
	"github.com/Ethernal-Tech/apex-bridge/common"
	oCore "github.com/Ethernal-Tech/apex-bridge/oracle_common/core"
	rCore "github.com/Ethernal-Tech/apex-bridge/relayer/core"
	"github.com/Ethernal-Tech/apex-bridge/telemetry"
	vcCore "github.com/Ethernal-Tech/apex-bridge/validatorcomponents/core"
	"github.com/Ethernal-Tech/cardano-infrastructure/logger"
	"github.com/Ethernal-Tech/cardano-infrastructure/wallet"
	"github.com/hashicorp/go-hclog"
	"github.com/spf13/cobra"
)

const (
	primeNetworkAddressFlag         = "prime-network-address"
	primeNetworkMagicFlag           = "prime-network-magic"
	primeNetworkIDFlag              = "prime-network-id"
	primeOgmiosURLFlag              = "prime-ogmios-url"
	primeBlockfrostURLFlag          = "prime-blockfrost-url"
	primeBlockfrostAPIKeyFlag       = "prime-blockfrost-api-key"
	primeSocketPathFlag             = "prime-socket-path"
	primeTTLSlotIncFlag             = "prime-ttl-slot-inc"
	primeSlotRoundingThresholdFlag  = "prime-slot-rounding-threshold"
	primeStartingBlockFlag          = "prime-starting-block"
	primeUtxoMinAmountFlag          = "prime-utxo-min-amount"
	primeMinFeeForBridgingFlag      = "prime-min-fee-for-bridging"
	primeBlockConfirmationCountFlag = "prime-block-confirmation-count"

	vectorNetworkAddressFlag         = "vector-network-address"
	vectorNetworkMagicFlag           = "vector-network-magic"
	vectorNetworkIDFlag              = "vector-network-id"
	vectorOgmiosURLFlag              = "vector-ogmios-url"
	vectorBlockfrostURLFlag          = "vector-blockfrost-url"
	vectorBlockfrostAPIKeyFlag       = "vector-blockfrost-api-key"
	vectorSocketPathFlag             = "vector-socket-path"
	vectorTTLSlotIncFlag             = "vector-ttl-slot-inc"
	vectorSlotRoundingThresholdFlag  = "vector-slot-rounding-threshold"
	vectorStartingBlockFlag          = "vector-starting-block"
	vectorUtxoMinAmountFlag          = "vector-utxo-min-amount"
	vectorMinFeeForBridgingFlag      = "vector-min-fee-for-bridging"
	vectorBlockConfirmationCountFlag = "vector-block-confirmation-count"

	bridgeNodeURLFlag   = "bridge-node-url"
	bridgeSCAddressFlag = "bridge-sc-address"

	validatorDataDirFlag = "validator-data-dir"
	validatorConfigFlag  = "validator-config"

	logsPathFlag = "logs-path"
	dbsPathFlag  = "dbs-path"

	apiPortFlag = "api-port"
	apiKeysFlag = "api-keys"

	outputDirFlag                         = "output-dir"
	outputValidatorComponentsFileNameFlag = "output-validator-components-file-name"
	outputRelayerFileNameFlag             = "output-relayer-file-name"

	telemetryFlag = "telemetry"

	nexusNodeURLFlag                = "nexus-node-url"
	nexusTTLBlockNumberIncFlag      = "nexus-ttl-block-inc"
	nexusBlockRoundingThresholdFlag = "nexus-block-rounding-threshold"
	nexusStartingBlockFlag          = "nexus-starting-block"
	nexusMinFeeForBridgingFlag      = "nexus-min-fee-for-bridging"
	relayerDataDirFlag              = "relayer-data-dir"
	relayerConfigPathFlag           = "relayer-config"

	emptyBlocksThresholdFlag = "empty-blocks-threshold"

	primeNetworkAddressFlagDesc         = "(mandatory) address of prime network"
	primeNetworkMagicFlagDesc           = "prime network magic (default 0)"
	primeNetworkIDFlagDesc              = "prime network id"
	primeOgmiosURLFlagDesc              = "ogmios URL for prime network"
	primeBlockfrostURLFlagDesc          = "blockfrost URL for prime network"
	primeBlockfrostAPIKeyFlagDesc       = "blockfrost API key for prime network" //nolint:gosec
	primeSocketPathFlagDesc             = "socket path for prime network"
	primeTTLSlotIncFlagDesc             = "TTL slot increment for prime"
	primeSlotRoundingThresholdFlagDesc  = "defines the upper limit used for rounding slot values for prime. Any slot value between 0 and `slotRoundingThreshold` will be rounded to `slotRoundingThreshold` etc" //nolint:lll
	primeStartingBlockFlagDesc          = "slot: hash of the block from where to start prime oracle / prime block submitter"                                                                                     //nolint:lll
	primeUtxoMinAmountFlagDesc          = "minimal UTXO value for prime"
	primeMinFeeForBridgingFlagDesc      = "minimal bridging fee for prime"
	primeBlockConfirmationCountFlagDesc = "block confirmation count for prime"

	vectorNetworkAddressFlagDesc         = "(mandatory) address of vector network"
	vectorNetworkMagicFlagDesc           = "vector network magic (default 0)"
	vectorNetworkIDFlagDesc              = "vector network id"
	vectorOgmiosURLFlagDesc              = "ogmios URL for vector network"
	vectorBlockfrostURLFlagDesc          = "blockfrost URL for vector network"
	vectorBlockfrostAPIKeyFlagDesc       = "blockfrost API key for vector network" //nolint:gosec
	vectorSocketPathFlagDesc             = "socket path for vector network"
	vectorTTLSlotIncFlagDesc             = "TTL slot increment for vector"
	vectorSlotRoundingThresholdFlagDesc  = "defines the upper limit used for rounding slot values for vector. Any slot value between 0 and `slotRoundingThreshold` will be rounded to `slotRoundingThreshold` etc" //nolint:lll
	vectorStartingBlockFlagDesc          = "slot: hash of the block from where to start vector oracle / vector block submitter"                                                                                    //nolint:lll
	vectorUtxoMinAmountFlagDesc          = "minimal UTXO value for vector"
	vectorMinFeeForBridgingFlagDesc      = "minimal bridging fee for vector"
	vectorBlockConfirmationCountFlagDesc = "block confirmation count for vector"

	bridgeNodeURLFlagDesc   = "(mandatory) node URL of bridge chain"
	bridgeSCAddressFlagDesc = "(mandatory) bridging smart contract address on bridge chain"

	validatorDataDirFlagDesc = "path to bridge chain data directory when using local secrets manager"
	validatorConfigFlagDesc  = "path to to bridge chain secrets manager config file"

	logsPathFlagDesc = "path to where logs will be stored"
	dbsPathFlagDesc  = "path to where databases will be stored"

	apiPortFlagDesc = "port at which API should run"
	apiKeysFlagDesc = "(mandatory) list of keys for API access"

	outputDirFlagDesc                         = "path to config jsons output directory"
	outputValidatorComponentsFileNameFlagDesc = "validator components config json output file name"
	outputRelayerFileNameFlagDesc             = "relayer config json output file name"

	telemetryFlagDesc = "prometheus_ip:port,datadog_ip:port"

	nexusNodeURLFlagDesc                = "nexus node URL"
	nexusTTLBlockNumberIncFlagDesc      = "TTL block increment for nexus"
	nexusBlockRoundingThresholdFlagDesc = "defines the upper limit used for rounding block values for nexus. Any block value between 0 and `blockRoundingThreshold` will be rounded to `blockRoundingThreshold` etc" //nolint:lll
	relayerDataDirFlagDesc              = "path to relayer secret directory when using local secrets manager"
	relayerConfigPathFlagDesc           = "path to relayer secrets manager config file"
	nexusStartingBlockFlagDesc          = "block from where to start nexus oracle / nexus block submitter"
	nexusMinFeeForBridgingFlagDesc      = "minimal bridging fee for nexus"

	emptyBlocksThresholdFlagDesc = "specifies the maximum number of empty blocks for blocks submitter to skip"

	defaultPrimeBlockConfirmationCount       = 10
	defaultVectorBlockConfirmationCount      = 10
	defaultNetworkMagic                      = uint32(wallet.MainNetProtocolMagic)
	defaultLogsPath                          = "./logs"
	defaultDBsPath                           = "./db"
	defaultAPIPort                           = 10000
	defaultOutputDir                         = "./"
	defaultOutputValidatorComponentsFileName = "config.json"
	defaultOutputRelayerFileName             = "relayer_config.json"
	defaultPrimeTTLSlotNumberInc             = 1800 + defaultPrimeBlockConfirmationCount*10 // BlockTimeSeconds
	defaultPrimeSlotRoundingThreshold        = 60
	defaultVectorTTLSlotNumberInc            = 1800 + defaultVectorBlockConfirmationCount*10 // BlockTimeSeconds
	defaultVectorSlotRoundingThreshold       = 60
	defaultNexusBlockConfirmationCount       = 1 // try zero also because nexus is instant finality chain
	defaultNexusSyncBatchSize                = 20
	defaultNexusPoolIntervalMiliseconds      = 1500
	defaultNexusNoBatchPeriodPercent         = 0.2
	defaultNoBatchPeriodPercent              = 0.0625
	defaultNexusTTLBlockRoundingThreshold    = 10
	defaultNexusTTLBlockNumberInc            = 20

	defaultMaxFeeUtxoCount      = 6
	defaultMaxUtxoCount         = 50
	defaultTakeAtLeastUtxoCount = 6

	defaultEmptyBlocksThreshold = 1000

	defaultNexusFeeAddrBridgingAmount = 1_000_000
)

var (
	defaultMaxAmountAllowedToBridge = new(big.Int).SetUint64(1_000_000_000_000)
)

type generateConfigsParams struct {
	primeNetworkAddress         string
	primeNetworkMagic           uint32
	primeNetworkID              uint32
	primeOgmiosURL              string
	primeBlockfrostURL          string
	primeBlockfrostAPIKey       string
	primeSocketPath             string
	primeTTLSlotInc             uint64
	primeSlotRoundingThreshold  uint64
	primeStartingBlock          string
	primeUtxoMinAmount          uint64
	primeMinFeeForBridging      uint64
	primeBlockConfirmationCount uint

	vectorNetworkAddress         string
	vectorNetworkMagic           uint32
	vectorNetworkID              uint32
	vectorOgmiosURL              string
	vectorBlockfrostURL          string
	vectorBlockfrostAPIKey       string
	vectorSocketPath             string
	vectorTTLSlotInc             uint64
	vectorSlotRoundingThreshold  uint64
	vectorStartingBlock          string
	vectorUtxoMinAmount          uint64
	vectorMinFeeForBridging      uint64
	vectorBlockConfirmationCount uint

	bridgeNodeURL   string
	bridgeSCAddress string

	validatorDataDir string
	validatorConfig  string

	logsPath string
	dbsPath  string

	apiPort uint32
	apiKeys []string

	outputDir                         string
	outputValidatorComponentsFileName string
	outputRelayerFileName             string

	telemetry string

	nexusNodeURL                string
	nexusTTLBlockNumberInc      uint64
	nexusBlockRoundingThreshold uint64
	nexusStartingBlock          uint64
	nexusMinFeeForBridging      uint64

	relayerDataDir    string
	relayerConfigPath string

	emptyBlocksThreshold uint
}

func (p *generateConfigsParams) validateFlags() error {
	if !common.IsValidNetworkAddress(p.primeNetworkAddress) {
		return fmt.Errorf("invalid %s: %s", primeNetworkAddressFlag, p.primeNetworkAddress)
	}

	if p.primeBlockfrostURL == "" && p.primeSocketPath == "" && p.primeOgmiosURL == "" {
		return fmt.Errorf("specify at least one of: %s, %s, %s",
			primeBlockfrostURLFlag, primeSocketPathFlag, primeOgmiosURLFlag)
	}

	if p.primeBlockfrostURL != "" && !common.IsValidHTTPURL(p.primeBlockfrostURL) {
		return fmt.Errorf("invalid prime blockfrost url: %s", p.primeBlockfrostURL)
	}

	if p.primeOgmiosURL != "" && !common.IsValidHTTPURL(p.primeOgmiosURL) {
		return fmt.Errorf("invalid prime ogmios url: %s", p.primeOgmiosURL)
	}

	if !common.IsValidNetworkAddress(p.vectorNetworkAddress) {
		return fmt.Errorf("invalid %s: %s", vectorNetworkAddressFlag, p.vectorNetworkAddress)
	}

	if p.vectorBlockfrostURL == "" && p.vectorSocketPath == "" && p.vectorOgmiosURL == "" {
		return fmt.Errorf("specify at least one of: %s, %s, %s",
			vectorBlockfrostURLFlag, vectorSocketPathFlag, vectorOgmiosURLFlag)
	}

	if p.vectorBlockfrostURL != "" && !common.IsValidHTTPURL(p.vectorBlockfrostURL) {
		return fmt.Errorf("invalid vector blockfrost url: %s", p.vectorBlockfrostURL)
	}

	if p.vectorOgmiosURL != "" && !common.IsValidHTTPURL(p.vectorOgmiosURL) {
		return fmt.Errorf("invalid vector ogmios url: %s", p.vectorOgmiosURL)
	}

	if !common.IsValidHTTPURL(p.bridgeNodeURL) {
		return fmt.Errorf("invalid %s: %s", bridgeNodeURLFlag, p.bridgeNodeURL)
	}

	if p.bridgeSCAddress == "" {
		return fmt.Errorf("missing %s", bridgeSCAddressFlag)
	}

	if p.validatorDataDir == "" && p.validatorConfig == "" {
		return fmt.Errorf("specify at least one of: %s, %s", validatorDataDirFlag, validatorConfigFlag)
	}

	if len(p.apiKeys) == 0 {
		return fmt.Errorf("specify at least one %s", apiKeysFlag)
	}

	if p.telemetry != "" {
		parts := strings.Split(p.telemetry, ",")
		if len(parts) < 1 || len(parts) > 2 || !common.IsValidNetworkAddress(strings.TrimSpace(parts[0])) ||
			(len(parts) == 2 && !common.IsValidNetworkAddress(strings.TrimSpace(parts[1]))) {
			return fmt.Errorf("invalid telemetry: %s", p.telemetry)
		}
	}

	if p.primeStartingBlock != "" {
		parts := strings.Split(p.primeStartingBlock, ":")
		if len(parts) != 2 || parts[0] == "" || parts[1] == "" {
			return fmt.Errorf("invalid prime starting block: %s", p.primeStartingBlock)
		}
	}

	if p.vectorStartingBlock != "" {
		parts := strings.Split(p.vectorStartingBlock, ":")
		if len(parts) != 2 || parts[0] == "" || parts[1] == "" {
			return fmt.Errorf("invalid vector starting block: %s", p.vectorStartingBlock)
		}
	}

	if p.primeMinFeeForBridging < p.primeUtxoMinAmount {
		return fmt.Errorf("prime minimal fee for bridging: %d should't be less than minimal UTXO amount: %d",
			p.primeMinFeeForBridging, p.primeUtxoMinAmount)
	}

	if p.vectorMinFeeForBridging < p.vectorUtxoMinAmount {
		return fmt.Errorf("vector minimal fee for bridging: %d should't be less than minimal UTXO amount: %d",
			p.vectorMinFeeForBridging, p.vectorUtxoMinAmount)
	}

	if !common.IsValidHTTPURL(p.nexusNodeURL) {
		return fmt.Errorf("invalid %s: %s", nexusNodeURLFlag, p.nexusNodeURL)
	}

	if p.relayerDataDir == "" && p.relayerConfigPath == "" {
		return fmt.Errorf("specify at least one of: %s, %s", relayerDataDirFlag, relayerConfigPathFlag)
	}

	return nil
}

func (p *generateConfigsParams) setFlags(cmd *cobra.Command) {
	cmd.Flags().StringVar(
		&p.primeNetworkAddress,
		primeNetworkAddressFlag,
		"",
		primeNetworkAddressFlagDesc,
	)
	cmd.Flags().Uint32Var(
		&p.primeNetworkMagic,
		primeNetworkMagicFlag,
		defaultNetworkMagic,
		primeNetworkMagicFlagDesc,
	)
	cmd.Flags().Uint32Var(
		&p.primeNetworkID,
		primeNetworkIDFlag,
		uint32(wallet.MainNetNetwork),
		primeNetworkIDFlagDesc,
	)
	cmd.Flags().StringVar(
		&p.primeOgmiosURL,
		primeOgmiosURLFlag,
		"",
		primeOgmiosURLFlagDesc,
	)
	cmd.Flags().StringVar(
		&p.primeBlockfrostURL,
		primeBlockfrostURLFlag,
		"",
		primeBlockfrostURLFlagDesc,
	)
	cmd.Flags().StringVar(
		&p.primeBlockfrostAPIKey,
		primeBlockfrostAPIKeyFlag,
		"",
		primeBlockfrostAPIKeyFlagDesc,
	)
	cmd.Flags().StringVar(
		&p.primeSocketPath,
		primeSocketPathFlag,
		"",
		primeSocketPathFlagDesc,
	)
	cmd.Flags().Uint64Var(
		&p.primeTTLSlotInc,
		primeTTLSlotIncFlag,
		defaultPrimeTTLSlotNumberInc,
		primeTTLSlotIncFlagDesc,
	)
	cmd.Flags().Uint64Var(
		&p.primeSlotRoundingThreshold,
		primeSlotRoundingThresholdFlag,
		defaultPrimeSlotRoundingThreshold,
		primeSlotRoundingThresholdFlagDesc,
	)
	cmd.Flags().StringVar(
		&p.primeStartingBlock,
		primeStartingBlockFlag,
		"",
		primeStartingBlockFlagDesc,
	)
	cmd.Flags().Uint64Var(
		&p.primeUtxoMinAmount,
		primeUtxoMinAmountFlag,
		common.MinUtxoAmountDefault,
		primeUtxoMinAmountFlagDesc,
	)
	cmd.Flags().Uint64Var(
		&p.primeMinFeeForBridging,
		primeMinFeeForBridgingFlag,
		common.MinFeeForBridgingDefault,
		primeMinFeeForBridgingFlagDesc,
	)
	cmd.Flags().UintVar(
		&p.primeBlockConfirmationCount,
		primeBlockConfirmationCountFlag,
		defaultPrimeBlockConfirmationCount,
		primeBlockConfirmationCountFlagDesc,
	)

	cmd.Flags().StringVar(
		&p.vectorNetworkAddress,
		vectorNetworkAddressFlag,
		"",
		vectorNetworkAddressFlagDesc,
	)
	cmd.Flags().Uint32Var(
		&p.vectorNetworkMagic,
		vectorNetworkMagicFlag,
		defaultNetworkMagic,
		vectorNetworkMagicFlagDesc,
	)
	cmd.Flags().Uint32Var(
		&p.vectorNetworkID,
		vectorNetworkIDFlag,
		uint32(wallet.VectorMainNetNetwork),
		vectorNetworkIDFlagDesc,
	)
	cmd.Flags().StringVar(
		&p.vectorOgmiosURL,
		vectorOgmiosURLFlag,
		"",
		vectorOgmiosURLFlagDesc,
	)
	cmd.Flags().StringVar(
		&p.vectorBlockfrostURL,
		vectorBlockfrostURLFlag,
		"",
		vectorBlockfrostURLFlagDesc,
	)
	cmd.Flags().StringVar(
		&p.vectorBlockfrostAPIKey,
		vectorBlockfrostAPIKeyFlag,
		"",
		vectorBlockfrostAPIKeyFlagDesc,
	)
	cmd.Flags().StringVar(
		&p.vectorSocketPath,
		vectorSocketPathFlag,
		"",
		vectorSocketPathFlagDesc,
	)
	cmd.Flags().Uint64Var(
		&p.vectorTTLSlotInc,
		vectorTTLSlotIncFlag,
		defaultVectorTTLSlotNumberInc,
		vectorTTLSlotIncFlagDesc,
	)
	cmd.Flags().Uint64Var(
		&p.vectorSlotRoundingThreshold,
		vectorSlotRoundingThresholdFlag,
		defaultVectorSlotRoundingThreshold,
		vectorSlotRoundingThresholdFlagDesc,
	)
	cmd.Flags().StringVar(
		&p.vectorStartingBlock,
		vectorStartingBlockFlag,
		"",
		vectorStartingBlockFlagDesc,
	)
	cmd.Flags().Uint64Var(
		&p.vectorUtxoMinAmount,
		vectorUtxoMinAmountFlag,
		common.MinUtxoAmountDefault,
		vectorUtxoMinAmountFlagDesc,
	)
	cmd.Flags().Uint64Var(
		&p.vectorMinFeeForBridging,
		vectorMinFeeForBridgingFlag,
		common.MinFeeForBridgingDefault,
		vectorMinFeeForBridgingFlagDesc,
	)
	cmd.Flags().UintVar(
		&p.vectorBlockConfirmationCount,
		vectorBlockConfirmationCountFlag,
		defaultVectorBlockConfirmationCount,
		vectorBlockConfirmationCountFlagDesc,
	)

	cmd.Flags().StringVar(
		&p.bridgeNodeURL,
		bridgeNodeURLFlag,
		"",
		bridgeNodeURLFlagDesc,
	)
	cmd.Flags().StringVar(
		&p.bridgeSCAddress,
		bridgeSCAddressFlag,
		"",
		bridgeSCAddressFlagDesc,
	)

	cmd.Flags().StringVar(
		&p.validatorDataDir,
		validatorDataDirFlag,
		"",
		validatorDataDirFlagDesc,
	)
	cmd.Flags().StringVar(
		&p.validatorConfig,
		validatorConfigFlag,
		"",
		validatorConfigFlagDesc,
	)

	cmd.Flags().StringVar(
		&p.logsPath,
		logsPathFlag,
		defaultLogsPath,
		logsPathFlagDesc,
	)
	cmd.Flags().StringVar(
		&p.dbsPath,
		dbsPathFlag,
		defaultDBsPath,
		dbsPathFlagDesc,
	)

	cmd.Flags().Uint32Var(
		&p.apiPort,
		apiPortFlag,
		defaultAPIPort,
		apiPortFlagDesc,
	)

	cmd.Flags().StringVar(
		&p.outputDir,
		outputDirFlag,
		defaultOutputDir,
		outputDirFlagDesc,
	)
	cmd.Flags().StringVar(
		&p.outputValidatorComponentsFileName,
		outputValidatorComponentsFileNameFlag,
		defaultOutputValidatorComponentsFileName,
		outputValidatorComponentsFileNameFlagDesc,
	)
	cmd.Flags().StringVar(
		&p.outputRelayerFileName,
		outputRelayerFileNameFlag,
		defaultOutputRelayerFileName,
		outputRelayerFileNameFlagDesc,
	)
	cmd.Flags().StringArrayVar(
		&p.apiKeys,
		apiKeysFlag,
		nil,
		apiKeysFlagDesc,
	)

	cmd.Flags().StringVar(
		&p.telemetry,
		telemetryFlag,
		"",
		telemetryFlagDesc,
	)

	cmd.Flags().StringVar(
		&p.nexusNodeURL,
		nexusNodeURLFlag,
		"",
		nexusNodeURLFlagDesc,
	)
	cmd.Flags().StringVar(
		&p.relayerDataDir,
		relayerDataDirFlag,
		"",
		relayerDataDirFlagDesc,
	)
	cmd.Flags().StringVar(
		&p.relayerConfigPath,
		relayerConfigPathFlag,
		"",
		relayerConfigPathFlagDesc,
	)
	cmd.Flags().Uint64Var(
		&p.nexusTTLBlockNumberInc,
		nexusTTLBlockNumberIncFlag,
		defaultNexusTTLBlockNumberInc,
		nexusTTLBlockNumberIncFlagDesc,
	)
	cmd.Flags().Uint64Var(
		&p.nexusBlockRoundingThreshold,
		nexusBlockRoundingThresholdFlag,
		defaultNexusTTLBlockRoundingThreshold,
		nexusBlockRoundingThresholdFlagDesc,
	)
	cmd.Flags().Uint64Var(
		&p.nexusStartingBlock,
		nexusStartingBlockFlag,
		0,
		nexusStartingBlockFlagDesc,
	)
	cmd.Flags().Uint64Var(
		&p.nexusMinFeeForBridging,
		nexusMinFeeForBridgingFlag,
		common.MinFeeForBridgingDefault,
		nexusMinFeeForBridgingFlagDesc,
	)

	cmd.Flags().UintVar(
		&p.emptyBlocksThreshold,
		emptyBlocksThresholdFlag,
		defaultEmptyBlocksThreshold,
		emptyBlocksThresholdFlagDesc,
	)

	cmd.MarkFlagsMutuallyExclusive(validatorDataDirFlag, validatorConfigFlag)
	cmd.MarkFlagsMutuallyExclusive(relayerDataDirFlag, relayerConfigPathFlag)
	cmd.MarkFlagsMutuallyExclusive(primeBlockfrostAPIKeyFlag, primeSocketPathFlag, primeOgmiosURLFlag)
	cmd.MarkFlagsMutuallyExclusive(vectorBlockfrostURLFlag, vectorSocketPathFlag, vectorOgmiosURLFlag)
}

func (p *generateConfigsParams) Execute(
	outputter common.OutputFormatter,
) (common.ICommandResult, error) {
	telemetryConfig := telemetry.TelemetryConfig{
		PullTime: time.Second * 10,
	}

	if p.telemetry != "" {
		parts := strings.Split(p.telemetry, ",")

		telemetryConfig.PrometheusAddr = strings.TrimSpace(parts[0])
		if len(parts) == 2 {
			telemetryConfig.DataDogAddr = strings.TrimSpace(parts[1])
		}
	}

	primeStartingSlot, primeStartingHash, err := parseStartingBlock(p.primeStartingBlock)
	if err != nil {
		return nil, err
	}

	vectorStartingSlot, vectorStartingHash, err := parseStartingBlock(p.vectorStartingBlock)
	if err != nil {
		return nil, err
	}

	vcConfig := &vcCore.AppConfig{
		RunMode:             common.ReactorMode,
		RefundEnabled:       false,
		ValidatorDataDir:    cleanPath(p.validatorDataDir),
		ValidatorConfigPath: cleanPath(p.validatorConfig),
		CardanoChains: map[string]*oCore.CardanoChainConfig{
			common.ChainIDStrPrime: {
				CardanoChainConfig: cardanotx.CardanoChainConfig{
					NetworkMagic:          p.primeNetworkMagic,
					NetworkID:             wallet.CardanoNetworkType(p.primeNetworkID),
					TTLSlotNumberInc:      p.primeTTLSlotInc,
					OgmiosURL:             p.primeOgmiosURL,
					BlockfrostURL:         p.primeBlockfrostURL,
					BlockfrostAPIKey:      p.primeBlockfrostAPIKey,
					SocketPath:            p.primeSocketPath,
					PotentialFee:          300000,
					SlotRoundingThreshold: p.primeSlotRoundingThreshold,
					NoBatchPeriodPercent:  defaultNoBatchPeriodPercent,
					UtxoMinAmount:         p.primeUtxoMinAmount,
					MaxFeeUtxoCount:       defaultMaxFeeUtxoCount,
					MaxUtxoCount:          defaultMaxUtxoCount,
					TakeAtLeastUtxoCount:  defaultTakeAtLeastUtxoCount,
				},
				NetworkAddress:           p.primeNetworkAddress,
				StartBlockHash:           primeStartingHash,
				StartSlot:                primeStartingSlot,
				ConfirmationBlockCount:   p.primeBlockConfirmationCount,
				OtherAddressesOfInterest: []string{},
				MinFeeForBridging:        p.primeMinFeeForBridging,
				FeeAddrBridgingAmount:    p.primeUtxoMinAmount,
<<<<<<< HEAD
=======
				CardanoChainConfig: cardanotx.CardanoChainConfig{
					NetworkMagic:          p.primeNetworkMagic,
					NetworkID:             wallet.CardanoNetworkType(p.primeNetworkID),
					TTLSlotNumberInc:      p.primeTTLSlotInc,
					OgmiosURL:             p.primeOgmiosURL,
					BlockfrostURL:         p.primeBlockfrostURL,
					BlockfrostAPIKey:      p.primeBlockfrostAPIKey,
					SocketPath:            p.primeSocketPath,
					PotentialFee:          300000,
					SlotRoundingThreshold: p.primeSlotRoundingThreshold,
					NoBatchPeriodPercent:  defaultNoBatchPeriodPercent,
					UtxoMinAmount:         p.primeUtxoMinAmount,
					MaxFeeUtxoCount:       defaultMaxFeeUtxoCount,
					MaxUtxoCount:          defaultMaxUtxoCount,
					TakeAtLeastUtxoCount:  defaultTakeAtLeastUtxoCount,
				},
>>>>>>> d564710f
			},
			common.ChainIDStrVector: {
				CardanoChainConfig: cardanotx.CardanoChainConfig{
					NetworkMagic:          p.vectorNetworkMagic,
					NetworkID:             wallet.CardanoNetworkType(p.vectorNetworkID),
					TTLSlotNumberInc:      p.vectorTTLSlotInc,
					OgmiosURL:             p.vectorOgmiosURL,
					BlockfrostURL:         p.vectorBlockfrostURL,
					BlockfrostAPIKey:      p.vectorBlockfrostAPIKey,
					SocketPath:            p.vectorSocketPath,
					PotentialFee:          300000,
					SlotRoundingThreshold: p.vectorSlotRoundingThreshold,
					NoBatchPeriodPercent:  defaultNoBatchPeriodPercent,
					UtxoMinAmount:         p.vectorUtxoMinAmount,
					MaxFeeUtxoCount:       defaultMaxFeeUtxoCount,
					MaxUtxoCount:          defaultMaxUtxoCount,
					TakeAtLeastUtxoCount:  defaultTakeAtLeastUtxoCount,
				},
				NetworkAddress:           p.vectorNetworkAddress,
				StartBlockHash:           vectorStartingHash,
				StartSlot:                vectorStartingSlot,
				ConfirmationBlockCount:   p.vectorBlockConfirmationCount,
				OtherAddressesOfInterest: []string{},
				MinFeeForBridging:        p.vectorMinFeeForBridging,
				FeeAddrBridgingAmount:    p.vectorUtxoMinAmount,
<<<<<<< HEAD
=======
				CardanoChainConfig: cardanotx.CardanoChainConfig{
					NetworkMagic:          p.vectorNetworkMagic,
					NetworkID:             wallet.CardanoNetworkType(p.vectorNetworkID),
					TTLSlotNumberInc:      p.vectorTTLSlotInc,
					OgmiosURL:             p.vectorOgmiosURL,
					BlockfrostURL:         p.vectorBlockfrostURL,
					BlockfrostAPIKey:      p.vectorBlockfrostAPIKey,
					SocketPath:            p.vectorSocketPath,
					PotentialFee:          300000,
					SlotRoundingThreshold: p.vectorSlotRoundingThreshold,
					NoBatchPeriodPercent:  defaultNoBatchPeriodPercent,
					UtxoMinAmount:         p.vectorUtxoMinAmount,
					MaxFeeUtxoCount:       defaultMaxFeeUtxoCount,
					MaxUtxoCount:          defaultMaxUtxoCount,
					TakeAtLeastUtxoCount:  defaultTakeAtLeastUtxoCount,
				},
>>>>>>> d564710f
			},
		},
		EthChains: map[string]*oCore.EthChainConfig{
			common.ChainIDStrNexus: {
				NodeURL:                 p.nexusNodeURL,
				SyncBatchSize:           defaultNexusSyncBatchSize,
				NumBlockConfirmations:   defaultNexusBlockConfirmationCount,
				StartBlockNumber:        p.nexusStartingBlock,
				PoolIntervalMiliseconds: defaultNexusPoolIntervalMiliseconds,
				TTLBlockNumberInc:       p.nexusTTLBlockNumberInc,
				BlockRoundingThreshold:  p.nexusBlockRoundingThreshold,
				NoBatchPeriodPercent:    defaultNexusNoBatchPeriodPercent,
				DynamicTx:               true,
				MinFeeForBridging:       p.nexusMinFeeForBridging,
				RestartTrackerPullCheck: time.Second * 150,
<<<<<<< HEAD
				FeeAddrBridgingAmount:   p.nexusMinFeeForBridging,
=======
				FeeAddrBridgingAmount:   defaultNexusFeeAddrBridgingAmount,
>>>>>>> d564710f
			},
		},
		Bridge: oCore.BridgeConfig{
			NodeURL:              p.bridgeNodeURL,
			DynamicTx:            false,
			SmartContractAddress: p.bridgeSCAddress,
			SubmitConfig: oCore.SubmitConfig{
				ConfirmedBlocksThreshold:  20,
				ConfirmedBlocksSubmitTime: 3000,
				EmptyBlocksThreshold: map[string]uint{
					common.ChainIDStrPrime:  p.emptyBlocksThreshold,
					common.ChainIDStrVector: p.emptyBlocksThreshold,
					common.ChainIDStrNexus:  p.emptyBlocksThreshold,
				},
			},
		},
		BridgingSettings: oCore.BridgingSettings{
			MaxAmountAllowedToBridge:       defaultMaxAmountAllowedToBridge,
			MaxReceiversPerBridgingRequest: 4, // 4 + 1 for fee
			MaxBridgingClaimsToGroup:       5,
		},
		RetryUnprocessedSettings: oCore.RetryUnprocessedSettings{
			BaseTimeout: time.Second * 60,
			MaxTimeout:  time.Second * 60 * 2048,
		},
		TryCountLimits: oCore.TryCountLimits{
			MaxBatchTryCount:  70,
			MaxSubmitTryCount: 50,
			MaxRefundTryCount: 50,
		},
		Settings: oCore.AppSettings{
			Logger: logger.LoggerConfig{
				LogFilePath:         filepath.Join(p.logsPath, "validator-components.log"),
				LogLevel:            hclog.Debug,
				JSONLogFormat:       false,
				AppendFile:          true,
				RotatingLogsEnabled: false,
				RotatingLogerConfig: logger.RotatingLoggerConfig{
					MaxSizeInMB:  100,
					MaxBackups:   30,
					MaxAgeInDays: 30,
					Compress:     false,
				},
			},
			DbsPath: filepath.Join(p.dbsPath, "validatorcomponents"),
		},
		RelayerImitatorPullTimeMilis: 1000,
		BatcherPullTimeMilis:         2500,
		APIConfig: apiCore.APIConfig{
			Port:       p.apiPort,
			PathPrefix: "api",
			AllowedHeaders: []string{
				"Content-Type",
			},
			AllowedOrigins: []string{
				"*",
			},
			AllowedMethods: []string{
				"GET",
				"HEAD",
				"POST",
				"PUT",
				"OPTIONS",
				"DELETE",
			},
			APIKeyHeader: "x-api-key",
			APIKeys:      p.apiKeys,
		},
		Telemetry: telemetryConfig,
	}

<<<<<<< HEAD
	primeChainSpecificJSONRaw, _ := json.Marshal(vcConfig.CardanoChains[common.ChainIDStrPrime].CardanoChainConfig)
	vectorChainSpecificJSONRaw, _ := json.Marshal(vcConfig.CardanoChains[common.ChainIDStrVector].CardanoChainConfig)
=======
	primeChainSpecificJSONRaw, _ := json.Marshal(cardanotx.CardanoChainConfig{
		NetworkID:        wallet.CardanoNetworkType(p.primeNetworkID),
		NetworkMagic:     p.primeNetworkMagic,
		OgmiosURL:        p.primeOgmiosURL,
		BlockfrostURL:    p.primeBlockfrostURL,
		BlockfrostAPIKey: p.primeBlockfrostAPIKey,
		SocketPath:       p.primeSocketPath,
		PotentialFee:     300000,
		MaxFeeUtxoCount:  defaultMaxFeeUtxoCount,
		MaxUtxoCount:     defaultMaxUtxoCount,
	})

	vectorChainSpecificJSONRaw, _ := json.Marshal(cardanotx.CardanoChainConfig{
		NetworkID:        wallet.CardanoNetworkType(p.vectorNetworkID),
		NetworkMagic:     p.vectorNetworkMagic,
		OgmiosURL:        p.vectorOgmiosURL,
		BlockfrostURL:    p.vectorBlockfrostURL,
		BlockfrostAPIKey: p.vectorBlockfrostAPIKey,
		SocketPath:       p.vectorSocketPath,
		PotentialFee:     300000,
		MaxFeeUtxoCount:  defaultMaxFeeUtxoCount,
		MaxUtxoCount:     defaultMaxUtxoCount,
	})

>>>>>>> d564710f
	nexusChainSpecificJSONRaw, _ := json.Marshal(cardanotx.RelayerEVMChainConfig{
		NodeURL:    p.nexusNodeURL,
		DataDir:    cleanPath(p.relayerDataDir),
		ConfigPath: cleanPath(p.relayerConfigPath),
		DynamicTx:  true,
	})

	rConfig := &rCore.RelayerManagerConfiguration{
		Bridge: rCore.BridgeConfig{
			NodeURL:              p.bridgeNodeURL,
			DynamicTx:            false,
			SmartContractAddress: p.bridgeSCAddress,
		},
		Chains: map[string]rCore.ChainConfig{
			common.ChainIDStrPrime: {
				ChainType:     common.ChainTypeCardanoStr,
				DbsPath:       filepath.Join(p.dbsPath, "relayer"),
				ChainSpecific: primeChainSpecificJSONRaw,
			},
			common.ChainIDStrVector: {
				ChainType:     common.ChainTypeCardanoStr,
				DbsPath:       filepath.Join(p.dbsPath, "relayer"),
				ChainSpecific: vectorChainSpecificJSONRaw,
			},
			common.ChainIDStrNexus: {
				ChainType:     common.ChainTypeEVMStr,
				DbsPath:       filepath.Join(p.dbsPath, "relayer"),
				ChainSpecific: nexusChainSpecificJSONRaw,
			},
		},
		PullTimeMilis: 1000,
		Logger: logger.LoggerConfig{
			LogFilePath:         filepath.Join(p.logsPath, "relayer.log"),
			LogLevel:            hclog.Debug,
			JSONLogFormat:       false,
			AppendFile:          true,
			RotatingLogsEnabled: false,
			RotatingLogerConfig: logger.RotatingLoggerConfig{
				MaxSizeInMB:  100,
				MaxBackups:   30,
				MaxAgeInDays: 30,
				Compress:     false,
			},
		},
	}

	outputDirPath := filepath.Clean(p.outputDir)
	if err := common.CreateDirectoryIfNotExists(outputDirPath, 0770); err != nil {
		return nil, fmt.Errorf("failed to create output directory: %w", err)
	}

	vcConfigPath := filepath.Join(outputDirPath, p.outputValidatorComponentsFileName)
	if err := common.SaveJSON(vcConfigPath, vcConfig, true); err != nil {
		return nil, fmt.Errorf("failed to create validator components config json: %w", err)
	}

	rConfigPath := filepath.Join(outputDirPath, p.outputRelayerFileName)
	if err := common.SaveJSON(rConfigPath, rConfig, true); err != nil {
		return nil, fmt.Errorf("failed to create relayer config json: %w", err)
	}

	return &CmdResult{
		validatorComponentsConfigPath: vcConfigPath,
		relayerConfigPath:             rConfigPath,
	}, nil
}

func cleanPath(path string) string {
	if path != "" {
		return filepath.Clean(path)
	}

	return ""
}

func parseStartingBlock(s string) (uint64, string, error) {
	if s == "" {
		return 0, "", nil
	}

	parts := strings.Split(s, ":")
	if len(parts) != 2 {
		return 0, "", errors.New("invalid starting block")
	}

	val, err := strconv.ParseUint(parts[0], 10, 64)
	if err != nil {
		return 0, "", err
	}

	return val, parts[1], nil
}<|MERGE_RESOLUTION|>--- conflicted
+++ resolved
@@ -672,25 +672,6 @@
 				OtherAddressesOfInterest: []string{},
 				MinFeeForBridging:        p.primeMinFeeForBridging,
 				FeeAddrBridgingAmount:    p.primeUtxoMinAmount,
-<<<<<<< HEAD
-=======
-				CardanoChainConfig: cardanotx.CardanoChainConfig{
-					NetworkMagic:          p.primeNetworkMagic,
-					NetworkID:             wallet.CardanoNetworkType(p.primeNetworkID),
-					TTLSlotNumberInc:      p.primeTTLSlotInc,
-					OgmiosURL:             p.primeOgmiosURL,
-					BlockfrostURL:         p.primeBlockfrostURL,
-					BlockfrostAPIKey:      p.primeBlockfrostAPIKey,
-					SocketPath:            p.primeSocketPath,
-					PotentialFee:          300000,
-					SlotRoundingThreshold: p.primeSlotRoundingThreshold,
-					NoBatchPeriodPercent:  defaultNoBatchPeriodPercent,
-					UtxoMinAmount:         p.primeUtxoMinAmount,
-					MaxFeeUtxoCount:       defaultMaxFeeUtxoCount,
-					MaxUtxoCount:          defaultMaxUtxoCount,
-					TakeAtLeastUtxoCount:  defaultTakeAtLeastUtxoCount,
-				},
->>>>>>> d564710f
 			},
 			common.ChainIDStrVector: {
 				CardanoChainConfig: cardanotx.CardanoChainConfig{
@@ -716,25 +697,6 @@
 				OtherAddressesOfInterest: []string{},
 				MinFeeForBridging:        p.vectorMinFeeForBridging,
 				FeeAddrBridgingAmount:    p.vectorUtxoMinAmount,
-<<<<<<< HEAD
-=======
-				CardanoChainConfig: cardanotx.CardanoChainConfig{
-					NetworkMagic:          p.vectorNetworkMagic,
-					NetworkID:             wallet.CardanoNetworkType(p.vectorNetworkID),
-					TTLSlotNumberInc:      p.vectorTTLSlotInc,
-					OgmiosURL:             p.vectorOgmiosURL,
-					BlockfrostURL:         p.vectorBlockfrostURL,
-					BlockfrostAPIKey:      p.vectorBlockfrostAPIKey,
-					SocketPath:            p.vectorSocketPath,
-					PotentialFee:          300000,
-					SlotRoundingThreshold: p.vectorSlotRoundingThreshold,
-					NoBatchPeriodPercent:  defaultNoBatchPeriodPercent,
-					UtxoMinAmount:         p.vectorUtxoMinAmount,
-					MaxFeeUtxoCount:       defaultMaxFeeUtxoCount,
-					MaxUtxoCount:          defaultMaxUtxoCount,
-					TakeAtLeastUtxoCount:  defaultTakeAtLeastUtxoCount,
-				},
->>>>>>> d564710f
 			},
 		},
 		EthChains: map[string]*oCore.EthChainConfig{
@@ -750,11 +712,7 @@
 				DynamicTx:               true,
 				MinFeeForBridging:       p.nexusMinFeeForBridging,
 				RestartTrackerPullCheck: time.Second * 150,
-<<<<<<< HEAD
-				FeeAddrBridgingAmount:   p.nexusMinFeeForBridging,
-=======
 				FeeAddrBridgingAmount:   defaultNexusFeeAddrBridgingAmount,
->>>>>>> d564710f
 			},
 		},
 		Bridge: oCore.BridgeConfig{
@@ -826,35 +784,8 @@
 		Telemetry: telemetryConfig,
 	}
 
-<<<<<<< HEAD
 	primeChainSpecificJSONRaw, _ := json.Marshal(vcConfig.CardanoChains[common.ChainIDStrPrime].CardanoChainConfig)
 	vectorChainSpecificJSONRaw, _ := json.Marshal(vcConfig.CardanoChains[common.ChainIDStrVector].CardanoChainConfig)
-=======
-	primeChainSpecificJSONRaw, _ := json.Marshal(cardanotx.CardanoChainConfig{
-		NetworkID:        wallet.CardanoNetworkType(p.primeNetworkID),
-		NetworkMagic:     p.primeNetworkMagic,
-		OgmiosURL:        p.primeOgmiosURL,
-		BlockfrostURL:    p.primeBlockfrostURL,
-		BlockfrostAPIKey: p.primeBlockfrostAPIKey,
-		SocketPath:       p.primeSocketPath,
-		PotentialFee:     300000,
-		MaxFeeUtxoCount:  defaultMaxFeeUtxoCount,
-		MaxUtxoCount:     defaultMaxUtxoCount,
-	})
-
-	vectorChainSpecificJSONRaw, _ := json.Marshal(cardanotx.CardanoChainConfig{
-		NetworkID:        wallet.CardanoNetworkType(p.vectorNetworkID),
-		NetworkMagic:     p.vectorNetworkMagic,
-		OgmiosURL:        p.vectorOgmiosURL,
-		BlockfrostURL:    p.vectorBlockfrostURL,
-		BlockfrostAPIKey: p.vectorBlockfrostAPIKey,
-		SocketPath:       p.vectorSocketPath,
-		PotentialFee:     300000,
-		MaxFeeUtxoCount:  defaultMaxFeeUtxoCount,
-		MaxUtxoCount:     defaultMaxUtxoCount,
-	})
-
->>>>>>> d564710f
 	nexusChainSpecificJSONRaw, _ := json.Marshal(cardanotx.RelayerEVMChainConfig{
 		NodeURL:    p.nexusNodeURL,
 		DataDir:    cleanPath(p.relayerDataDir),
