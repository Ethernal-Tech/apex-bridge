package core

import (
	"math/big"
	"time"

	cardanotx "github.com/Ethernal-Tech/apex-bridge/cardano"
	"github.com/Ethernal-Tech/apex-bridge/common"
	"github.com/Ethernal-Tech/cardano-infrastructure/logger"
	"github.com/Ethernal-Tech/cardano-infrastructure/sendtx"
	cardanowallet "github.com/Ethernal-Tech/cardano-infrastructure/wallet"
)

type BridgingAddresses struct {
	BridgingAddress string `json:"address"`
	FeeAddress      string `json:"feeAddress"`
}

type EthBridgingAddresses struct {
	BridgingAddress string `json:"address"`
}

type CardanoChainConfigUtxo struct {
	Hash    [32]byte                    `json:"id"`
	Index   uint32                      `json:"index"`
	Address string                      `json:"address"`
	Amount  uint64                      `json:"amount"`
	Tokens  []cardanowallet.TokenAmount `json:"tokens,omitempty"`
	Slot    uint64                      `json:"slot"`
}

type EthChainConfig struct {
	ChainID                 string               `json:"-"`
	BridgingAddresses       EthBridgingAddresses `json:"-"`
	NodeURL                 string               `json:"nodeUrl"`
	SyncBatchSize           uint64               `json:"syncBatchSize"`
	NumBlockConfirmations   uint64               `json:"numBlockConfirmations"`
	StartBlockNumber        uint64               `json:"startBlockNumber"`
	PoolIntervalMiliseconds time.Duration        `json:"poolIntervalMs"`
	TTLBlockNumberInc       uint64               `json:"ttlBlockNumberInc"`
	BlockRoundingThreshold  uint64               `json:"blockRoundingThreshold"`
	NoBatchPeriodPercent    float64              `json:"noBatchPeriodPercent"`
	DynamicTx               bool                 `json:"dynamicTx"`
	TestMode                uint8                `json:"testMode"`
	MinFeeForBridging       uint64               `json:"minFeeForBridging"`
	RestartTrackerPullCheck time.Duration        `json:"restartTrackerPullCheck"`
	FeeAddrBridgingAmount   uint64               `json:"feeAddressBridgingAmount"`
}

type BaseCardanoChainConfig struct {
	ChainID                string                   `json:"-"`
	NetworkAddress         string                   `json:"networkAddress"`
	StartBlockHash         string                   `json:"startBlockHash"`
	StartSlot              uint64                   `json:"startSlot"`
	ConfirmationBlockCount uint                     `json:"confirmationBlockCount"`
	InitialUtxos           []CardanoChainConfigUtxo `json:"initialUtxos"`
}

func (config BaseCardanoChainConfig) GetChainID() string {
	return config.ChainID
}

func (config BaseCardanoChainConfig) GetNetworkAddress() string {
	return config.NetworkAddress
}

func (config BaseCardanoChainConfig) GetStartBlockHash() string {
	return config.StartBlockHash
}

func (config BaseCardanoChainConfig) GetStartSlot() uint64 {
	return config.StartSlot
}

func (config BaseCardanoChainConfig) GetInitialUtxos() []CardanoChainConfigUtxo {
	return config.InitialUtxos
}

func (config BaseCardanoChainConfig) GetConfirmationBlockCount() uint {
	return config.ConfirmationBlockCount
}

type CardanoChainConfig struct {
	cardanotx.CardanoChainConfig
<<<<<<< HEAD
	ChainID                  string                   `json:"-"`
	BridgingAddresses        BridgingAddresses        `json:"-"`
	NetworkAddress           string                   `json:"networkAddress"`
	StartBlockHash           string                   `json:"startBlockHash"`
	StartSlot                uint64                   `json:"startSlot"`
	ConfirmationBlockCount   uint                     `json:"confirmationBlockCount"`
	OtherAddressesOfInterest []string                 `json:"otherAddressesOfInterest"`
	InitialUtxos             []CardanoChainConfigUtxo `json:"initialUtxos"`
	MinFeeForBridging        uint64                   `json:"minFeeForBridging"`
	FeeAddrBridgingAmount    uint64                   `json:"feeAddressBridgingAmount"`
	MinOperationFee          uint64                   `json:"minOperationFee"`
=======
	BaseCardanoChainConfig
	BridgingAddresses        BridgingAddresses `json:"-"`
	OtherAddressesOfInterest []string          `json:"otherAddressesOfInterest"`
	MinFeeForBridging        uint64            `json:"minFeeForBridging"`
	MinOperationFee          uint64            `json:"minOperationFee"`
}

func (config CardanoChainConfig) GetNetworkMagic() uint32 {
	return config.NetworkMagic
}

func (config CardanoChainConfig) GetAddressesOfInterest() []string {
	return append([]string{
		config.BridgingAddresses.BridgingAddress,
		config.BridgingAddresses.FeeAddress,
	}, config.OtherAddressesOfInterest...)
>>>>>>> a45e8da6
}

type SubmitConfig struct {
	ConfirmedBlocksThreshold  int             `json:"confirmedBlocksThreshold"`
	ConfirmedBlocksSubmitTime int             `json:"confirmedBlocksSubmitTime"`
	EmptyBlocksThreshold      map[string]uint `json:"emptyBlocksThreshold"`
	UpdateFromIndexerDB       bool            `json:"updateFromIndexerDb"`
}

type BridgeConfig struct {
	NodeURL              string       `json:"nodeUrl"`
	DynamicTx            bool         `json:"dynamicTx"`
	SmartContractAddress string       `json:"scAddress"`
	SubmitConfig         SubmitConfig `json:"submitConfig"`
}

type AppSettings struct {
	Logger  logger.LoggerConfig `json:"logger"`
	DbsPath string              `json:"dbsPath"`
}

type BridgingSettings struct {
	MaxAmountAllowedToBridge       *big.Int `json:"maxAmountAllowedToBridge"`
	MaxTokenAmountAllowedToBridge  *big.Int `json:"maxTokenAmountAllowedToBridge"`
	MaxReceiversPerBridgingRequest int      `json:"maxReceiversPerBridgingRequest"`
	MaxBridgingClaimsToGroup       int      `json:"maxBridgingClaimsToGroup"`
}

type RetryUnprocessedSettings struct {
	BaseTimeout time.Duration `json:"baseTimeout"`
	MaxTimeout  time.Duration `json:"maxTimeout"`
}

type TryCountLimits struct {
	MaxBatchTryCount  uint32 `json:"maxBatchTryCount"`
	MaxSubmitTryCount uint32 `json:"maxSubmitTryCount"`
	MaxRefundTryCount uint32 `json:"maxRefundTryCount"`
}

type AppConfig struct {
	RunMode                  common.VCRunMode               `json:"-"`
	RefundEnabled            bool                           `json:"refundEnabled"`
	ValidatorDataDir         string                         `json:"validatorDataDir"`
	ValidatorConfigPath      string                         `json:"validatorConfigPath"`
	CardanoChains            map[string]*CardanoChainConfig `json:"cardanoChains"`
	EthChains                map[string]*EthChainConfig     `json:"ethChains"`
	Bridge                   BridgeConfig                   `json:"bridge"`
	Settings                 AppSettings                    `json:"appSettings"`
	BridgingSettings         BridgingSettings               `json:"bridgingSettings"`
	RetryUnprocessedSettings RetryUnprocessedSettings       `json:"retryUnprocessedSettings"`
	TryCountLimits           TryCountLimits                 `json:"tryCountLimits"`
}

func (appConfig *AppConfig) FillOut() {
	for chainID, cardanoChainConfig := range appConfig.CardanoChains {
		cardanoChainConfig.ChainID = chainID
	}

	for chainID, ethChainConfig := range appConfig.EthChains {
		ethChainConfig.ChainID = chainID
	}
}

func (appConfig AppConfig) ToSendTxChainConfigs() (map[string]sendtx.ChainConfig, error) {
	result := make(map[string]sendtx.ChainConfig, len(appConfig.CardanoChains)+len(appConfig.EthChains))

	for chainID, cardanoConfig := range appConfig.CardanoChains {
		cfg, err := cardanoConfig.ToSendTxChainConfig()
		if err != nil {
			return nil, err
		}

		result[chainID] = cfg
	}

	for chainID, config := range appConfig.EthChains {
		result[chainID] = config.ToSendTxChainConfig()
	}

	return result, nil
}

func (config CardanoChainConfig) ToSendTxChainConfig() (res sendtx.ChainConfig, err error) {
	txProvider, err := config.CreateTxProvider()
	if err != nil {
		return res, err
	}

	return sendtx.ChainConfig{
		CardanoCliBinary:      cardanowallet.ResolveCardanoCliBinary(config.NetworkID),
		TxProvider:            txProvider,
		MultiSigAddr:          config.BridgingAddresses.BridgingAddress,
		TestNetMagic:          uint(config.NetworkMagic),
		TTLSlotNumberInc:      config.TTLSlotNumberInc,
		MinUtxoValue:          config.UtxoMinAmount,
		NativeTokens:          config.NativeTokens,
		MinBridgingFeeAmount:  config.MinFeeForBridging,
		MinOperationFeeAmount: config.MinOperationFee,
		PotentialFee:          config.PotentialFee,
		ProtocolParameters:    nil,
	}, nil
}

func (config EthChainConfig) ToSendTxChainConfig() sendtx.ChainConfig {
	feeValue := new(big.Int).SetUint64(config.MinFeeForBridging)

	if len(feeValue.String()) == common.WeiDecimals {
		feeValue = common.WeiToDfm(feeValue)
	}

	return sendtx.ChainConfig{
		MultiSigAddr:         config.BridgingAddresses.BridgingAddress,
		MinBridgingFeeAmount: feeValue.Uint64(),
	}
}<|MERGE_RESOLUTION|>--- conflicted
+++ resolved
@@ -82,19 +82,6 @@
 
 type CardanoChainConfig struct {
 	cardanotx.CardanoChainConfig
-<<<<<<< HEAD
-	ChainID                  string                   `json:"-"`
-	BridgingAddresses        BridgingAddresses        `json:"-"`
-	NetworkAddress           string                   `json:"networkAddress"`
-	StartBlockHash           string                   `json:"startBlockHash"`
-	StartSlot                uint64                   `json:"startSlot"`
-	ConfirmationBlockCount   uint                     `json:"confirmationBlockCount"`
-	OtherAddressesOfInterest []string                 `json:"otherAddressesOfInterest"`
-	InitialUtxos             []CardanoChainConfigUtxo `json:"initialUtxos"`
-	MinFeeForBridging        uint64                   `json:"minFeeForBridging"`
-	FeeAddrBridgingAmount    uint64                   `json:"feeAddressBridgingAmount"`
-	MinOperationFee          uint64                   `json:"minOperationFee"`
-=======
 	BaseCardanoChainConfig
 	BridgingAddresses        BridgingAddresses `json:"-"`
 	OtherAddressesOfInterest []string          `json:"otherAddressesOfInterest"`
@@ -111,7 +98,6 @@
 		config.BridgingAddresses.BridgingAddress,
 		config.BridgingAddresses.FeeAddress,
 	}, config.OtherAddressesOfInterest...)
->>>>>>> a45e8da6
 }
 
 type SubmitConfig struct {
