package cardanotx

import (
	"encoding/json"
	"errors"
	"fmt"

	"github.com/Ethernal-Tech/apex-bridge/common"
	"github.com/Ethernal-Tech/cardano-infrastructure/sendtx"
	cardanowallet "github.com/Ethernal-Tech/cardano-infrastructure/wallet"
)

type CardanoChainConfig struct {
<<<<<<< HEAD
	NetworkID             cardanowallet.CardanoNetworkType `json:"networkID"`
	NetworkMagic          uint32                           `json:"testnetMagic"`
	OgmiosURL             string                           `json:"ogmiosUrl,omitempty"`
	BlockfrostURL         string                           `json:"blockfrostUrl,omitempty"`
	BlockfrostAPIKey      string                           `json:"blockfrostApiKey,omitempty"`
	SocketPath            string                           `json:"socketPath,omitempty"`
	PotentialFee          uint64                           `json:"potentialFee"`
	TTLSlotNumberInc      uint64                           `json:"ttlSlotNumberIncrement"`
	SlotRoundingThreshold uint64                           `json:"slotRoundingThreshold"`
	NoBatchPeriodPercent  float64                          `json:"noBatchPeriodPercent"`
	UtxoMinAmount         uint64                           `json:"minUtxoAmount"`
	MaxFeeUtxoCount       uint                             `json:"maxFeeUtxoCount"`
	MaxUtxoCount          uint                             `json:"maxUtxoCount"`
	MinFeeForBridging     uint64                           `json:"minFeeForBridging"`
	TakeAtLeastUtxoCount  uint                             `json:"takeAtLeastUtxoCount"`
	NativeTokens          []sendtx.TokenExchangeConfig     `json:"nativeTokens"`
	MintingScriptTxInput  cardanowallet.TxInput            `json:"mintingScriptTxInput"`
	CustodialNft          cardanowallet.Token              `json:"custodialNft"`
	RelayerAddress        string                           `json:"relayerAddress"`
=======
	NetworkID                cardanowallet.CardanoNetworkType `json:"networkID"`
	NetworkMagic             uint32                           `json:"testnetMagic"`
	OgmiosURL                string                           `json:"ogmiosUrl,omitempty"`
	BlockfrostURL            string                           `json:"blockfrostUrl,omitempty"`
	BlockfrostAPIKey         string                           `json:"blockfrostApiKey,omitempty"`
	SocketPath               string                           `json:"socketPath,omitempty"`
	PotentialFee             uint64                           `json:"potentialFee"`
	TTLSlotNumberInc         uint64                           `json:"ttlSlotNumberIncrement"`
	SlotRoundingThreshold    uint64                           `json:"slotRoundingThreshold"`
	NoBatchPeriodPercent     float64                          `json:"noBatchPeriodPercent"`
	UtxoMinAmount            uint64                           `json:"minUtxoAmount"`
	MaxFeeUtxoCount          uint                             `json:"maxFeeUtxoCount"`
	MaxUtxoCount             uint                             `json:"maxUtxoCount"`
	DefaultMinFeeForBridging uint64                           `json:"defaultMinFeeForBridging"`
	MinFeeForBridgingTokens  uint64                           `json:"minFeeForBridgingTokens"`
	TakeAtLeastUtxoCount     uint                             `json:"takeAtLeastUtxoCount"`
	NativeTokens             []sendtx.TokenExchangeConfig     `json:"nativeTokens"`
>>>>>>> 41e9729d
}

// GetChainType implements ChainSpecificConfig.
func (CardanoChainConfig) GetChainType() string {
	return common.ChainTypeCardanoStr
}

func NewCardanoChainConfig(rawMessage json.RawMessage) (*CardanoChainConfig, error) {
	var cardanoChainConfig CardanoChainConfig
	if err := json.Unmarshal(rawMessage, &cardanoChainConfig); err != nil {
		return nil, fmt.Errorf("failed to unmarshal Cardano configuration: %w", err)
	}

	return &cardanoChainConfig, nil
}

func (config CardanoChainConfig) Serialize() ([]byte, error) {
	return json.Marshal(config)
}

func (config CardanoChainConfig) CreateTxProvider() (cardanowallet.ITxProvider, error) {
	if config.OgmiosURL != "" {
		return cardanowallet.NewTxProviderOgmios(config.OgmiosURL), nil
	}

	if config.SocketPath != "" {
		return cardanowallet.NewTxProviderCli(
			uint(config.NetworkMagic), config.SocketPath, cardanowallet.ResolveCardanoCliBinary(config.NetworkID))
	}

	if config.BlockfrostURL != "" {
		return cardanowallet.NewTxProviderBlockFrost(config.BlockfrostURL, config.BlockfrostAPIKey), nil
	}

	return nil, errors.New("neither a blockfrost nor a ogmios nor a socket path is specified")
}

func (config CardanoChainConfig) GetMinBridgingFee(isNativeToken bool) uint64 {
	if isNativeToken {
		return config.MinFeeForBridgingTokens
	}

	return config.DefaultMinFeeForBridging
}

func (config CardanoChainConfig) GetNativeTokenName(dstChainID string) string {
	for _, dst := range config.NativeTokens {
		if dst.DstChainID != dstChainID {
			continue
		}

		return dst.TokenName
	}

	return ""
}

func (config CardanoChainConfig) GetNativeToken(dstChainID string) (token cardanowallet.Token, err error) {
	tokenName := config.GetNativeTokenName(dstChainID)
	if tokenName == "" {
		return token, fmt.Errorf("no native token specified for destination: %s", dstChainID)
	}

	token, err = GetNativeTokenFromName(tokenName)
	if err == nil {
		return token, nil
	}

	return token, fmt.Errorf("chainID: %s, err: %w", dstChainID, err)
}

func (config CardanoChainConfig) GetNativeTokenData(
	dstChainID string,
) (token cardanowallet.Token, shouldMint bool, err error) {
	tokenName := ""
	shouldMint = false

	for _, dst := range config.NativeTokens {
		if dst.DstChainID == dstChainID {
			tokenName = dst.TokenName
			shouldMint = dst.Mint

			break
		}
	}

	if tokenName == "" {
		return token, shouldMint, fmt.Errorf("no native token specified for destination: %s", dstChainID)
	}

	token, err = GetNativeTokenFromName(tokenName)
	if err == nil {
		return token, shouldMint, nil
	}

	return token, shouldMint, fmt.Errorf("chainID: %s, err: %w", dstChainID, err)
}

func GetNativeTokenFromConfig(tokenConfig sendtx.TokenExchangeConfig) (token cardanowallet.Token, err error) {
	token, err = GetNativeTokenFromName(tokenConfig.TokenName)
	if err == nil {
		return token, nil
	}

	return token, fmt.Errorf("chainID: %s, err: %w", tokenConfig.DstChainID, err)
}

func GetNativeTokenFromName(tokenName string) (token cardanowallet.Token, err error) {
	return cardanowallet.NewTokenWithFullNameTry(tokenName)
}

var (
	_ common.ChainSpecificConfig = (*CardanoChainConfig)(nil)
	_ common.ChainSpecificConfig = (*RelayerEVMChainConfig)(nil)
)

type BatcherEVMChainConfig struct {
	TTLBlockNumberInc      uint64  `json:"ttlBlockNumberInc"`
	BlockRoundingThreshold uint64  `json:"blockRoundingThreshold"`
	NoBatchPeriodPercent   float64 `json:"noBatchPeriodPercent"`
	TestMode               uint8   `json:"testMode,omitempty"` // only functional in test mode (`-tags testenv`)
	MinFeeForBridging      uint64  `json:"minFeeForBridging"`
}

func NewBatcherEVMChainConfig(rawMessage json.RawMessage) (*BatcherEVMChainConfig, error) {
	var config BatcherEVMChainConfig
	if err := json.Unmarshal(rawMessage, &config); err != nil {
		return nil, fmt.Errorf("failed to unmarshal EVM configuration: %w", err)
	}

	return &config, nil
}

// GetChainType implements ChainSpecificConfig.
func (*BatcherEVMChainConfig) GetChainType() string {
	return common.ChainTypeEVMStr
}

func (config BatcherEVMChainConfig) Serialize() ([]byte, error) {
	return json.Marshal(config)
}

type RelayerEVMChainConfig struct {
	NodeURL          string `json:"nodeUrl"`
	DynamicTx        bool   `json:"dynamicTx"`
	DataDir          string `json:"dataDir,omitempty"`
	ConfigPath       string `json:"configPath,omitempty"`
	DepositGasLimit  uint64 `json:"depositGasLimit"`
	GasPrice         uint64 `json:"gasPrice"`
	GasFeeCap        uint64 `json:"gasFeeCap"`
	GasTipCap        uint64 `json:"gasTipCap"`
	GasFeeMultiplier uint64 `json:"gasFeeMultiplier"`
}

func NewRelayerEVMChainConfig(rawMessage json.RawMessage) (*RelayerEVMChainConfig, error) {
	var config RelayerEVMChainConfig
	if err := json.Unmarshal(rawMessage, &config); err != nil {
		return nil, fmt.Errorf("failed to unmarshal EVM configuration: %w", err)
	}

	return &config, nil
}

// GetChainType implements ChainSpecificConfig.
func (*RelayerEVMChainConfig) GetChainType() string {
	return common.ChainTypeEVMStr
}

func (config RelayerEVMChainConfig) Serialize() ([]byte, error) {
	return json.Marshal(config)
}<|MERGE_RESOLUTION|>--- conflicted
+++ resolved
@@ -11,27 +11,6 @@
 )
 
 type CardanoChainConfig struct {
-<<<<<<< HEAD
-	NetworkID             cardanowallet.CardanoNetworkType `json:"networkID"`
-	NetworkMagic          uint32                           `json:"testnetMagic"`
-	OgmiosURL             string                           `json:"ogmiosUrl,omitempty"`
-	BlockfrostURL         string                           `json:"blockfrostUrl,omitempty"`
-	BlockfrostAPIKey      string                           `json:"blockfrostApiKey,omitempty"`
-	SocketPath            string                           `json:"socketPath,omitempty"`
-	PotentialFee          uint64                           `json:"potentialFee"`
-	TTLSlotNumberInc      uint64                           `json:"ttlSlotNumberIncrement"`
-	SlotRoundingThreshold uint64                           `json:"slotRoundingThreshold"`
-	NoBatchPeriodPercent  float64                          `json:"noBatchPeriodPercent"`
-	UtxoMinAmount         uint64                           `json:"minUtxoAmount"`
-	MaxFeeUtxoCount       uint                             `json:"maxFeeUtxoCount"`
-	MaxUtxoCount          uint                             `json:"maxUtxoCount"`
-	MinFeeForBridging     uint64                           `json:"minFeeForBridging"`
-	TakeAtLeastUtxoCount  uint                             `json:"takeAtLeastUtxoCount"`
-	NativeTokens          []sendtx.TokenExchangeConfig     `json:"nativeTokens"`
-	MintingScriptTxInput  cardanowallet.TxInput            `json:"mintingScriptTxInput"`
-	CustodialNft          cardanowallet.Token              `json:"custodialNft"`
-	RelayerAddress        string                           `json:"relayerAddress"`
-=======
 	NetworkID                cardanowallet.CardanoNetworkType `json:"networkID"`
 	NetworkMagic             uint32                           `json:"testnetMagic"`
 	OgmiosURL                string                           `json:"ogmiosUrl,omitempty"`
@@ -49,7 +28,9 @@
 	MinFeeForBridgingTokens  uint64                           `json:"minFeeForBridgingTokens"`
 	TakeAtLeastUtxoCount     uint                             `json:"takeAtLeastUtxoCount"`
 	NativeTokens             []sendtx.TokenExchangeConfig     `json:"nativeTokens"`
->>>>>>> 41e9729d
+	MintingScriptTxInput     cardanowallet.TxInput            `json:"mintingScriptTxInput"`
+	CustodialNft             cardanowallet.Token              `json:"custodialNft"`
+	RelayerAddress           string                           `json:"relayerAddress"`
 }
 
 // GetChainType implements ChainSpecificConfig.
