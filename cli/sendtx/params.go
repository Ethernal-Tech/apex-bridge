--- conflicted
+++ resolved
@@ -380,14 +380,11 @@
 		},
 	)
 
-	ctx := context.Background()
-
 	senderAddr, err := cardanotx.GetAddress(networkID, ip.wallet)
 	if err != nil {
 		return nil, err
 	}
 
-<<<<<<< HEAD
 	txInfo, _, err := txSender.CreateBridgingTx(
 		ctx,
 		sendtx.BridgingTxDto{
@@ -399,11 +396,6 @@
 			BridgingFee:     ip.feeAmount.Uint64(),
 		},
 	)
-=======
-	txRaw, txHash, err := txSender.CreateTx(
-		ctx, ip.chainIDDst, senderAddr.String(),
-		receivers, ip.feeAmount.Uint64(), common.MinUtxoAmountDefault)
->>>>>>> fb020cd1
 	if err != nil {
 		return nil, err
 	}
@@ -411,11 +403,7 @@
 	_, _ = outputter.Write([]byte("Submiting bridging transaction..."))
 	outputter.WriteOutput()
 
-<<<<<<< HEAD
 	err = txSender.SubmitTx(ctx, ip.chainIDSrc, txInfo.TxRaw, ip.wallet)
-=======
-	err = txSender.SendTx(ctx, txRaw, ip.wallet)
->>>>>>> fb020cd1
 	if err != nil {
 		return nil, err
 	}
@@ -424,16 +412,9 @@
 	outputter.WriteOutput()
 
 	if ip.ogmiosURLDst != "" {
-<<<<<<< HEAD
 		err = waitForTxOnCardano(
 			ctx, cardanowallet.NewTxProviderOgmios(ip.ogmiosURLDst),
 			ip.receiversParsed)
-=======
-		err = txSender.WaitForTx(
-			ctx, receivers, cardanowallet.AdaTokenName,
-			infracommon.WithRetryCount(waitForAmountRetryCount),
-			infracommon.WithRetryWaitTime(waitForAmountWaitTime))
->>>>>>> fb020cd1
 		if err != nil {
 			return nil, err
 		}
@@ -446,7 +427,6 @@
 			return nil, err
 		}
 
-<<<<<<< HEAD
 		receivers := make([]*receiverAmount, len(ip.receiversParsed))
 		for i, rec := range ip.receiversParsed {
 			receivers[i] = &receiverAmount{
@@ -456,9 +436,6 @@
 		}
 
 		err = waitForTxOnEvm(ctx, txHelper.GetClient(), receivers)
-=======
-		err = waitForAmounts(ctx, txHelper.GetClient(), ip.receiversParsed)
->>>>>>> fb020cd1
 		if err != nil {
 			return nil, err
 		}
@@ -478,8 +455,6 @@
 	chainID := common.ToNumChainID(ip.chainIDDst)
 	receivers, totalAmount := ToGatewayStruct(ip.receiversParsed)
 	totalAmount.Add(totalAmount, ip.feeAmount)
-
-	ctx := context.Background()
 
 	wallet, err := ethtxhelper.NewEthTxWallet(ip.privateKeyRaw)
 	if err != nil {
@@ -547,17 +522,9 @@
 			}
 		}
 
-<<<<<<< HEAD
 		err = waitForTxOnCardano(
 			ctx, cardanowallet.NewTxProviderOgmios(ip.ogmiosURLDst),
 			receivers)
-=======
-		err = cardanotx.WaitForTx(
-			ctx, cardanowallet.NewTxProviderOgmios(ip.ogmiosURLDst),
-			cardanoReceivers, cardanowallet.AdaTokenName,
-			infracommon.WithRetryCount(waitForAmountRetryCount),
-			infracommon.WithRetryWaitTime(waitForAmountWaitTime))
->>>>>>> fb020cd1
 		if err != nil {
 			return nil, err
 		}
